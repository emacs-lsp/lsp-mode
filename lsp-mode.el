--- conflicted
+++ resolved
@@ -180,13 +180,8 @@
      lsp-earthly lsp-elixir lsp-elm lsp-emmet lsp-erlang lsp-eslint lsp-fortran lsp-futhark
      lsp-fsharp lsp-gdscript lsp-gleam lsp-glsl lsp-go lsp-golangci-lint lsp-grammarly
      lsp-graphql lsp-groovy lsp-hack lsp-haskell lsp-haxe lsp-idris lsp-java
-<<<<<<< HEAD
-     lsp-javascript lsp-jq lsp-json lsp-kotlin lsp-latex lsp-lisp lsp-ltex
+     lsp-javascript lsp-jq lsp-json lsp-kotlin lsp-kubernetes-helm lsp-latex lsp-lisp lsp-ltex
      lsp-lua lsp-fennel lsp-magik lsp-markdown lsp-marksman lsp-matlab lsp-mdx lsp-meson lsp-metals lsp-mint
-=======
-     lsp-javascript lsp-jq lsp-json lsp-kotlin lsp-kubernetes-helm lsp-latex lsp-lisp lsp-ltex
-     lsp-lua lsp-fennel lsp-magik lsp-markdown lsp-marksman lsp-mdx lsp-meson lsp-metals lsp-mint
->>>>>>> 4a65b4bf
      lsp-mojo lsp-move lsp-mssql lsp-nextflow lsp-nginx lsp-nim lsp-nix lsp-nushell lsp-ocaml
      lsp-openscad lsp-pascal lsp-perl lsp-perlnavigator lsp-php lsp-pls
      lsp-purescript lsp-pwsh lsp-pyls lsp-pylsp lsp-pyright lsp-python-ms
