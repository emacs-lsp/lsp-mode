--- conflicted
+++ resolved
@@ -174,23 +174,6 @@
   :package-version '(lsp-mode . "6.1"))
 
 (defcustom lsp-client-packages
-<<<<<<< HEAD
-  '( ccls lsp-actionscript lsp-ada lsp-angular lsp-ansible lsp-autotools lsp-awk lsp-asm lsp-astro
-     lsp-bash lsp-beancount lsp-bufls lsp-clangd lsp-clojure lsp-cmake lsp-credo
-     lsp-crystal lsp-csharp lsp-css lsp-cypher lsp-d lsp-dart lsp-dhall lsp-docker
-     lsp-dockerfile lsp-elm lsp-elixir lsp-emmet lsp-erlang lsp-eslint lsp-fortran
-     lsp-fsharp lsp-gdscript lsp-go lsp-golangci-lint lsp-gleam lsp-glsl lsp-graphql
-     lsp-hack lsp-grammarly lsp-groovy lsp-haskell lsp-haxe lsp-idris lsp-java
-     lsp-javascript lsp-json lsp-kotlin lsp-latex lsp-ltex lsp-lua lsp-markdown
-     lsp-marksman lsp-mdx lsp-mint lsp-move lsp-nginx lsp-nim lsp-nix lsp-magik
-     lsp-mojo lsp-metals lsp-mssql lsp-nushell lsp-ocaml lsp-openscad lsp-pascal lsp-perl
-     lsp-perlnavigator lsp-pls lsp-php lsp-pwsh lsp-pyls lsp-pylsp lsp-pyright
-     lsp-python-ms lsp-purescript lsp-r lsp-racket lsp-remark lsp-ruff-lsp lsp-rf
-     lsp-rubocop lsp-rust lsp-semgrep lsp-shader lsp-solargraph lsp-sorbet
-     lsp-sourcekit lsp-sonarlint lsp-tailwindcss lsp-tex lsp-terraform lsp-toml
-     lsp-ttcn3 lsp-typeprof lsp-v lsp-vala lsp-verilog lsp-vetur lsp-volar
-     lsp-vhdl lsp-vimscript lsp-xml lsp-yaml lsp-ruby-lsp lsp-ruby-syntax-tree
-=======
   '( ccls lsp-actionscript lsp-ada lsp-angular lsp-ansible lsp-autotools lsp-awk
      lsp-asm lsp-astro lsp-bash lsp-beancount lsp-bufls lsp-clangd lsp-clojure
      lsp-cmake lsp-credo lsp-crystal lsp-csharp lsp-css lsp-cucumber lsp-cypher
@@ -200,14 +183,13 @@
      lsp-groovy lsp-haskell lsp-haxe lsp-idris lsp-java lsp-javascript lsp-json
      lsp-kotlin lsp-latex lsp-ltex lsp-lua lsp-markdown lsp-marksman lsp-mdx
      lsp-mint lsp-move lsp-nginx lsp-nim lsp-nix lsp-magik lsp-mojo lsp-metals
-     lsp-mssql lsp-ocaml lsp-openscad lsp-pascal lsp-perl lsp-perlnavigator
+     lsp-mssql lsp-nushell lsp-ocaml lsp-openscad lsp-pascal lsp-perl lsp-perlnavigator
      lsp-pls lsp-php lsp-pwsh lsp-pyls lsp-pylsp lsp-pyright lsp-python-ms
      lsp-purescript lsp-r lsp-racket lsp-remark lsp-ruff-lsp lsp-rf lsp-rubocop
      lsp-rust lsp-semgrep lsp-shader lsp-solargraph lsp-sorbet lsp-sourcekit
      lsp-sonarlint lsp-tailwindcss lsp-tex lsp-terraform lsp-toml lsp-ttcn3
      lsp-typeprof lsp-v lsp-vala lsp-verilog lsp-vetur lsp-volar lsp-vhdl
      lsp-vimscript lsp-xml lsp-yaml lsp-ruby-lsp lsp-ruby-syntax-tree
->>>>>>> 4e18cf18
      lsp-solidity lsp-sqls lsp-svelte lsp-steep lsp-tilt lsp-zig lsp-jq)
   "List of the clients to be automatically required."
   :group 'lsp-mode
