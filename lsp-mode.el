--- conflicted
+++ resolved
@@ -348,14 +348,7 @@
   :package-version '(lsp-mode . "6.1"))
 
 (defcustom lsp-client-packages
-<<<<<<< HEAD
-  '(ccls lsp-ada lsp-bash lsp-clojure lsp-cmake lsp-crystal lsp-csharp lsp-css lsp-dart lsp-dhall
-         lsp-dockerfile lsp-elm lsp-erlang lsp-eslint lsp-fsharp lsp-gdscript lsp-go lsp-haskell lsp-haxe
-         lsp-intelephense lsp-java lsp-json lsp-lua lsp-metals lsp-perl lsp-pwsh lsp-pyls
-         lsp-python-ms lsp-r lsp-rf lsp-rust lsp-serenata lsp-solargraph lsp-terraform lsp-verilog lsp-vetur
-         lsp-vhdl lsp-xml lsp-yaml lsp-sqls lsp-svelte)
-=======
-  '(ccls lsp-ada lsp-angular lsp-bash lsp-clangd lsp-clients lsp-clojure lsp-cmake
+  '(ccls lsp-ada lsp-angular lsp-bash lsp-clangd lsp-clojure lsp-cmake
          lsp-crystal lsp-csharp lsp-css lsp-dart lsp-dhall lsp-dockerfile lsp-elm
          lsp-elixir lsp-erlang lsp-eslint lsp-fortran lsp-fsharp lsp-gdscript lsp-go
          lsp-hack lsp-groovy lsp-haskell lsp-haxe lsp-java lsp-javascript lsp-json
@@ -363,7 +356,6 @@
          lsp-pyls lsp-python-ms lsp-purescript lsp-r lsp-rf lsp-rust lsp-solargraph
          lsp-tex lsp-terraform lsp-verilog lsp-vetur lsp-vhdl lsp-vimscript lsp-xml
          lsp-yaml lsp-sqls lsp-svelte)
->>>>>>> 7f971b1a
   "List of the clients to be automatically required."
   :group 'lsp-mode
   :type '(repeat symbol))
