;;; lsp-mode.el --- LSP mode                              -*- lexical-binding: t; -*-

;; Copyright (C) 2019  Vibhav Pant, Ivan Yonchovski

;; Author: Vibhav Pant, Fangrui Song, Ivan Yonchovski
;; Keywords: languages
;; Package-Requires: ((emacs "25.1") (dash "2.14.1") (dash-functional "2.14.1") (f "0.20.0") (ht "2.0") (spinner "1.7.3") (markdown-mode "2.3"))
;; Version: 6.1

;; URL: https://github.com/emacs-lsp/lsp-mode
;; This program is free software; you can redistribute it and/or modify
;; it under the terms of the GNU General Public License as published by
;; the Free Software Foundation, either version 3 of the License, or
;; (at your option) any later version.

;; This program is distributed in the hope that it will be useful,
;; but WITHOUT ANY WARRANTY; without even the implied warranty of
;; MERCHANTABILITY or FITNESS FOR A PARTICULAR PURPOSE.  See the
;; GNU General Public License for more details.

;; You should have received a copy of the GNU General Public License
;; along with this program.  If not, see <https://www.gnu.org/licenses/>.

;;; Commentary:

;;

;;; Code:

(unless (version< emacs-version "26")
  (require 'project)
  (require 'flymake))

(require 'bindat)
(require 'cl-lib)
(require 'compile)
(require 'dash)
(require 'dash-functional)
(require 'em-glob)
(require 'f)
(require 'filenotify)
(require 'files)
(require 'ht)
(require 'imenu)
(require 'inline)
(require 'json)
(require 'network-stream)
(require 'pcase)
(require 's)
(require 'seq)
(require 'spinner)
(require 'subr-x)
(require 'url-parse)
(require 'url-util)
(require 'widget)
(require 'xref)
(require 'tree-widget)
(require 'markdown-mode)
(require 'ewoc)

(declare-function company-mode "company")
(declare-function flycheck-mode "flycheck")
(declare-function lsp-ui-flycheck-enable "lsp-ui")
(declare-function evil-set-command-property "evil")
(declare-function projectile-project-root "projectile")

(defconst lsp--message-type-face
  `((1 . ,compilation-error-face)
    (2 . ,compilation-warning-face)
    (3 . ,compilation-message-face)
    (4 . ,compilation-info-face)))

(defconst lsp--errors
  '((-32700 "Parse Error")
    (-32600 "Invalid Request")
    (-32601 "Method not Found")
    (-32602 "Invalid Parameters")
    (-32603 "Internal Error")
    (-32099 "Server Start Error")
    (-32000 "Server End Error")
    (-32002 "Server Not Initialized")
    (-32001 "Unknown Error Code")
    (-32800 "Request Cancelled"))
  "Alist of error codes to user friendly strings.")

(defconst lsp--completion-item-kind
  [nil
   "Text"
   "Method"
   "Function"
   "Constructor"
   "Field"
   "Variable"
   "Class"
   "Interface"
   "Module"
   "Property"
   "Unit"
   "Value"
   "Enum"
   "Keyword"
   "Snippet"
   "Color"
   "File"
   "Reference"
   "Folder"
   "EnumMember"
   "Constant"
   "Struct"
   "Event"
   "Operator"
   "TypeParameter"])

(define-obsolete-variable-alias 'lsp-print-io 'lsp-log-io "lsp-mode 6.1")

(defcustom lsp-log-io nil
  "If non-nil, log all messages to and from the language server to a *lsp-log* buffer."
  :group 'lsp-mode
  :type 'boolean)

(defcustom lsp-print-performance nil
  "If non-nil, print performance info in the logs."
  :group 'lsp-mode
  :type 'boolean
  :package-version '(lsp-mode . "6.1"))

(defcustom lsp-use-native-json t
  "If non-nil, use native json parsing if available."
  :group 'lsp-mode
  :type 'boolean
  :package-version '(lsp-mode . "6.1"))

(defcustom lsp-json-use-lists nil
  "If non-nil, use lists instead of vectors when doing json deserialization."
  :group 'lsp-mode
  :type 'boolean
  :package-version '(lsp-mode . "6.1"))

(defcustom lsp-log-max message-log-max
  "Maximum number of lines to keep in the log buffer.
If nil, disable message logging.  If t, log messages but don’t truncate
the buffer when it becomes large."
  :group 'lsp-mode
  :type '(choice (const :tag "Disable" nil)
                 (integer :tag "lines")
                 (const :tag "Unlimited" t))
  :package-version '(lsp-mode . "6.1"))

(defcustom lsp-io-messages-max t
  "Maximum number of messages that can be locked in a `lsp-io' buffer."
  :group 'lsp-mode
  :type '(choice (const :tag "Unlimited" t)
                 (integer :tag "Messages"))
  :package-version '(lsp-mode . "6.1"))

(defcustom lsp-report-if-no-buffer t
  "If non nil the errors will be reported even when the file is not open."
  :type 'boolean
  :group 'lsp-mode)

(defcustom lsp-keep-workspace-alive t
  "If non nil keep workspace alive when the last workspace buffer is closed."
  :group 'lsp-mode
  :type 'boolean)

(defcustom lsp-enable-snippet t
  "Enable/disable snippet completion support."
  :group 'lsp-mode
  :type 'boolean)

(defcustom lsp-enable-folding t
  "Enable/disable code folding support."
  :group 'lsp-mode
  :type 'boolean
  :package-version '(lsp-mode . "6.1"))

(defcustom lsp-enable-semantic-highlighting nil
  "Enable/disable semantic highlighting as proposed at
 https://github.com/microsoft/vscode-languageserver-node/pull/367.
This feature is not yet part of the official LSP spec and may
occasionally break as language servers are updated."
  :group 'lsp-mode
  :type 'boolean)

(defcustom lsp-folding-range-limit nil
  "The maximum number of folding ranges to receive from the language server."
  :group 'lsp-mode
  :type '(choice (const :tag "No limit." nil)
                 (integer :tag "Number of lines."))
  :package-version '(lsp-mode . "6.1"))

(defcustom lsp-folding-line-folding-only nil
  "If non-nil, only fold complete lines."
  :group 'lsp-mode
  :type 'boolean
  :package-version '(lsp-mode . "6.1"))

(defcustom lsp-auto-require-clients t
  "Auto require lsp-clients."
  :group 'lsp-mode
  :type 'boolean)

(defvar-local lsp--cur-workspace nil)

(defvar-local lsp--cur-version nil)

(defvar lsp--uri-file-prefix (pcase system-type
                               (`windows-nt "file:///")
                               (_ "file://"))
  "Prefix for a file-uri.")

(defvar-local lsp-buffer-uri nil
  "If set, return it instead of calculating it using `buffer-file-name'.")

(define-error 'lsp-error "Unknown lsp-mode error")
(define-error 'lsp-empty-response-error
  "Empty response from the language server" 'lsp-error)
(define-error 'lsp-timed-out-error
  "Timed out while waiting for a response from the language server" 'lsp-error)
(define-error 'lsp-capability-not-supported
  "Capability not supported by the language server" 'lsp-error)
(define-error 'lsp-file-scheme-not-supported
  "Unsupported file scheme" 'lsp-error)
(define-error 'lsp-client-already-exists-error
  "A client with this server-id already exists" 'lsp-error)

(defcustom lsp-auto-guess-root nil
  "Automatically guess the project root using projectile/project."
  :group 'lsp-mode
  :type 'boolean)

(defcustom lsp-restart 'interactive
  "Defines how server exited event must be handled."
  :group 'lsp-mode
  :type '(choice (const interactive)
                 (const auto-restart)
                 (const ignore)))

(defcustom lsp-session-file (expand-file-name (locate-user-emacs-file ".lsp-session-v1"))
  "File where session information is stored."
  :group 'lsp-mode
  :type 'file)

(defcustom lsp-auto-configure t
  "Auto configure `lsp-mode'.
When set to t `lsp-mode' will auto-configure `lsp-ui' and `company-lsp'."
  :group 'lsp-mode
  :type 'boolean)

(defcustom lsp-disabled-clients nil
  "A list of disabled/blacklisted clients.
Each entry in the list can be either:
a symbol, the server-id for the LSP client, or
a cons pair (MAJOR-MODE . CLIENTS), where MAJOR-MODE is the major-mode,
and CLIENTS is either a client or a list of clients.

This option can also be used as a file or directory local variable to
disable a language server for individual files or directories/projects
respectively."
  :group 'lsp-mode
  :type 'list
  :safe 'listp
  :package-version '(lsp-mode . "6.1"))

(defvar lsp-clients (make-hash-table :test 'eql)
  "Hash table server-id -> client.
It contains all of the clients that are currently registered.")

(defvar lsp-enabled-clients nil
  "List of clients allowed to be used for projects.
When nil, all registered clients are considered candidates.")

(defvar lsp-last-id 0
  "Last request id.")

(defcustom lsp-before-initialize-hook nil
  "List of functions to be called before a Language Server has been initialized for a new workspace."
  :type 'hook
  :group 'lsp-mode)

(defcustom lsp-after-initialize-hook nil
  "List of functions to be called after a Language Server has been initialized for a new workspace."
  :type 'hook
  :group 'lsp-mode)

(defcustom lsp-before-open-hook nil
  "List of functions to be called before a new file with LSP support is opened."
  :type 'hook
  :group 'lsp-mode)

(defcustom lsp-after-open-hook nil
  "List of functions to be called after a new file with LSP support is opened."
  :type 'hook
  :group 'lsp-mode)

(defcustom lsp-enable-file-watchers t
  "If non-nil lsp-mode will watch the files in the workspace if
the server has requested that."
  :type 'boolean
  :group 'lsp-mode
  :package-version '(lsp-mode . "6.1"))

(defcustom lsp-file-watch-ignored '(; SCM tools
                                    "[/\\\\]\\.git$"
                                    "[/\\\\]\\.hg$"
                                    "[/\\\\]\\.bzr$"
                                    "[/\\\\]_darcs$"
                                    "[/\\\\]\\.svn$"
                                    "[/\\\\]_FOSSIL_$"
                                    ;; IDE tools
                                    "[/\\\\]\\.idea$"
                                    "[/\\\\]\\.ensime_cache$"
                                    "[/\\\\]\\.eunit$"
                                    "[/\\\\]node_modules$"
                                    "[/\\\\]\\.fslckout$"
                                    "[/\\\\]\\.tox$"
                                    "[/\\\\]\\.stack-work$"
                                    "[/\\\\]\\.bloop$"
                                    "[/\\\\]\\.metals$"
                                    "[/\\\\]target$"
                                    ;; Autotools output
                                    "[/\\\\]\\.deps$"
                                    "[/\\\\]build-aux$"
                                    "[/\\\\]autom4te.cache$"
                                    "[/\\\\]\\.reference$")
  "List of regexps matching directory paths which won't be monitored when creating file watches."
  :group 'lsp-mode
  :type '(repeat string)
  :package-version '(lsp-mode . "6.1"))

;; Allow lsp-file-watch-ignored as a file or directory-local variable
(put 'lsp-file-watch-ignored 'safe-local-variable 'lsp--string-listp)

(defcustom lsp-after-uninitialized-hook nil
  "List of functions to be called after a Language Server has been uninitialized."
  :type 'hook
  :group 'lsp-mode
  :package-version '(lsp-mode . "6.1"))

(defvar lsp--sync-methods
  '((0 . none)
    (1 . full)
    (2 . incremental)))

(defcustom lsp-debounce-full-sync-notifications t
  "If non-nil debounce full sync events.
This flag affects only server which do not support incremental update."
  :type 'boolean
  :group 'lsp-mode
  :package-version '(lsp-mode . "6.1"))

(defcustom lsp-debounce-full-sync-notifications-interval 1.0
  "Time to wait before sending full sync synchronization after buffer modication."
  :type 'float
  :group 'lsp-mode
  :package-version '(lsp-mode . "6.1"))

(defvar lsp--stderr-index 0)

(defvar lsp--delayed-requests nil)
(defvar lsp--delay-timer nil)

(defvar-local lsp--server-sync-method nil
  "Sync method recommended by the server.")

(defgroup lsp-mode nil
  "Language Server Protocol client."
  :group 'tools
  :tag "Language Server")

(defgroup lsp-faces nil
  "Faces."
  :group 'lsp-mode
  :tag "Faces")

(defcustom lsp-document-sync-method nil
  "How to sync the document with the language server."
  :type '(choice (const :tag "Documents should not be synced at all." 'none)
                 (const :tag "Documents are synced by always sending the full content of the document." 'full)
                 (const :tag "Documents are synced by always sending incremental changes to the document." 'incremental)
                 (const :tag "Use the method recommended by the language server." nil))
  :group 'lsp-mode)

(defcustom lsp-auto-execute-action t
  "Auto-execute single action."
  :type 'boolean
  :group 'lsp-mode)

(defcustom lsp-enable-links t
  "If non-nil, all references to links in a file will be made clickable, if supported by the language server."
  :type 'boolean
  :group 'lsp-mode
  :package-version '(lsp-mode . "6.1"))

(defcustom lsp-links-check-internal 0.1
  "The interval for updating document links."
  :group 'lsp-mode
  :type 'float)

(defcustom lsp-eldoc-enable-hover t
  "If non-nil, eldoc will display hover info when it is present."
  :type 'boolean
  :group 'lsp-mode)

(defcustom lsp-eldoc-enable-signature-help t
  "If non-nil, eldoc will display signature help when it is present."
  :type 'boolean
  :group 'lsp-mode)

(defcustom lsp-eldoc-prefer-signature-help t
  "If non-nil, eldoc will display signature help when both hover and signature help are present."
  :type 'boolean
  :group 'lsp-mode)

(defcustom lsp-eldoc-render-all nil
  "Display all of the info returned by document/onHover.
If this is set to nil, `eldoc' will show only the symbol information."
  :type 'boolean
  :group 'lsp-mode)

(defcustom lsp-signature-render-all t
  "Display all of the info returned by textDocument/signatureHelp.
If this is set to nil, `eldoc' will show only the active signature."
  :type 'boolean
  :group 'lsp-mode
  :package-version '(lsp-mode . "6.1"))

(defcustom lsp-enable-completion-at-point t
  "Enable `completion-at-point' integration."
  :type 'boolean
  :group 'lsp-mode)

(defcustom lsp-enable-symbol-highlighting t
  "Highlight references of the symbol at point."
  :type 'boolean
  :group 'lsp-mode)

(defcustom lsp-enable-xref t
  "Enable xref integration."
  :type 'boolean
  :group 'lsp-mode)

(defcustom lsp-enable-indentation t
  "Indent regions using the file formatting functionality provided by the language server."
  :type 'boolean
  :group 'lsp-mode)

(defcustom lsp-enable-on-type-formatting t
  "Enable `textDocument/onTypeFormatting' integration."
  :type 'boolean
  :group 'lsp-mode)

(defcustom lsp-before-save-edits t
  "If non-nil, `lsp-mode' will apply edits suggested by the language server before saving a document."
  :type 'boolean
  :group 'lsp-mode)

(defcustom lsp-after-diagnostics-hook nil
  "Hooks to run after diagnostics are received.
Note: it runs only if the receiving buffer is open. Use
`lsp-diagnostics-updated-hook'if you want to be notified when
diagnostics have changed."
  :type 'hook
  :group 'lsp-mode)

(defcustom lsp-diagnostics-updated-hook nil
  "Hooks to run after diagnostics are received."
  :type 'hook
  :group 'lsp-mode)

(defcustom lsp-workspace-folders-changed-hook nil
  "Hooks to run after the folders has changed.
The hook will receive two parameters list of added and removed folders."
  :type 'hook
  :group 'lsp-mode)

(defcustom lsp-on-hover-hook nil
  "The hooks that run after on hover and signature information has been loaded.
The hook is called with two params: the signature information and hover data."
  :type 'hook
  :group 'lsp-mode)

(defcustom lsp-eldoc-hook '(lsp-hover)
  "Hooks to run for eldoc."
  :type 'hook
  :group 'lsp-mode)

(defcustom lsp-before-apply-edits-hook nil
  "Hooks to run before applying edits."
  :type 'hook
  :group 'lsp-mode)

(defgroup lsp-imenu nil
  "Imenu."
  :group 'lsp-mode
  :tag "Imenu")

(defcustom lsp-imenu-show-container-name t
  "Display the symbol's container name in an imenu entry."
  :type 'boolean
  :group 'lsp-imenu)

(defcustom lsp-imenu-container-name-separator "/"
  "Separator string to use to separate the container name from the symbol while displaying imenu entries."
  :type 'string
  :group 'lsp-imenu)

(defcustom lsp-imenu-sort-methods '(kind name)
  "How to sort the imenu items.

The value is a list of `kind' `name' or `position'. Priorities
are determined by the index of the element."
  :type '(repeat (choice (const name)
                         (const position)
                         (const kind))))

;; vibhavp: Should we use a lower value (5)?
(defcustom lsp-response-timeout 10
  "Number of seconds to wait for a response from the language server before timing out."
  :type 'number
  :group 'lsp-mode)

(defcustom lsp-tcp-connection-timeout 2
  "The timeout for tcp connection in seconds."
  :type 'number
  :group 'lsp-mode
  :package-version '(lsp-mode . "6.2"))

(defconst lsp--imenu-compare-function-alist
  (list (cons 'name #'lsp--imenu-compare-name)
        (cons 'kind #'lsp--imenu-compare-kind)
        (cons 'position #'lsp--imenu-compare-position))
  "An alist of (METHOD . FUNCTION).
METHOD is one of the symbols accepted by
`lsp-imenu-sort-methods'.

FUNCTION takes two hash tables representing DocumentSymbol. It
returns a negative number, 0, or a positive number indicating
whether the first parameter is less than, equal to, or greater
than the second parameter.")

(defcustom lsp-prefer-flymake t
  "Auto-configure to prefer `flymake' over `lsp-ui' if both are present.
If set to `:none' neither of two will be enabled."
  :type '(choice (const :tag "Prefer flymake" t)
                 (const :tag "Prefer lsp-ui" nil)
                 (const :tag "Use neither flymake nor lsp-ui" :none))
  :group 'lsp-mode
  :package-version '(lsp-mode . "6.1"))

(defcustom lsp-server-trace nil
  "Request tracing on the server side.
The actual trace output at each level depends on the language server in use.
Changes take effect only when a new session is started."
  :type '(choice (const :tag "Disabled" "off")
                 (const :tag "Messages only" "messages")
                 (const :tag "Verbose" "verbose")
                 (const :tag "Default (disabled)" nil))
  :group 'lsp-mode
  :package-version '(lsp-mode . "6.1"))


(defvar-local lsp--flymake-report-fn nil)

(defvar lsp-language-id-configuration '((".*\.vue$" . "vue")
                                        (".*\.tsx$" . "typescriptreact")
                                        (".*\.ts$" . "typescript")
                                        (".*\.jsx$" . "javascriptreact")
                                        (".*\.xml$" . "xml")
                                        (sh-mode . "shellscript")
                                        (scala-mode . "scala")
                                        (julia-mode . "julia")
                                        (java-mode . "java")
                                        (python-mode . "python")
                                        (lsp--render-markdown . "markdown")
                                        (rust-mode . "rust")
                                        (rustic-mode . "rust")
                                        (kotlin-mode . "kotlin")
                                        (css-mode . "css")
                                        (less-mode . "less")
                                        (less-css-mode . "less")
                                        (lua-mode . "lua")
                                        (sass-mode . "sass")
                                        (scss-mode . "scss")
                                        (xml-mode . "xml")
                                        (c-mode . "c")
                                        (c++-mode . "cpp")
                                        (objc-mode . "objective-c")
                                        (web-mode . "html")
                                        (html-mode . "html")
                                        (sgml-mode . "html")
                                        (mhtml-mode . "html")
                                        (go-mode . "go")
                                        (haskell-mode . "haskell")
                                        (hack-mode . "hack")
                                        (php-mode . "php")
                                        (json-mode . "json")
                                        (rjsx-mode . "javascript")
                                        (js2-mode . "javascript")
                                        (js-mode . "javascript")
                                        (typescript-mode . "typescript")
                                        (fsharp-mode . "fsharp")
                                        (reason-mode . "reason")
                                        (caml-mode . "ocaml")
                                        (tuareg-mode . "ocaml")
                                        (swift-mode . "swift")
                                        (elixir-mode . "elixir")
                                        (conf-javaprop-mode . "spring-boot-properties")
                                        (yaml-mode . "spring-boot-properties-yaml")
                                        (ruby-mode . "ruby")
                                        (enh-ruby-mode . "ruby")
                                        (f90-mode . "fortran")
                                        (elm-mode . "elm")
                                        (dart-mode . "dart")
                                        (erlang-mode . "erlang")
                                        (dockerfile-mode . "dockerfile")
<<<<<<< HEAD
                                        (csharp-mode . "csharp"))
=======
                                        (plain-tex-mode . "plaintex")
                                        (latex-mode . "latex"))
>>>>>>> dcd87779
  "Language id configuration.")

(defvar lsp-method-requirements
  '(("textDocument/onTypeFormatting" :capability "documentOnTypeFormattingProvider")
    ("workspace/executeCommand"
     :capability "executeCommandProvider"
     :registered-capability "workspace/executeCommand")
    ("textDocument/hover" :capability "hoverProvider")
    ("textDocument/documentSymbol" :capability "documentSymbolProvider")
    ("textDocument/documentHighlight" :capability "documentHighlightProvider")
    ("textDocument/definition" :capability "definitionProvider")
    ("workspace/symbol" :capability "workspaceSymbolProvider")
    ("textDocument/codeLens" :capability "codeLensProvider")
    ("textDocument/selectionRange" :capability "selectionRangeProvider")
    ("textDocument/prepareRename"
     :check-command (lambda (workspace)
                      (with-lsp-workspace workspace
                        (let ((table (or (lsp--capability "renameProvider")
                                         (-some-> (lsp--registered-capability "textDocument/rename")
                                                  (lsp--registered-capability-options)))))
                          (and (hash-table-p table)
                               (gethash "prepareProvider" table)))))))

  "Contain method to requirements mapping.
It is used by send request functions to determine which server
must be used for handling a particular message.")

(defconst lsp--file-change-type
  `((created . 1)
    (changed . 2)
    (deleted . 3)))

(defvar lsp-window-body-width 40
  "Window body width when rendering doc.")

(defface lsp-face-highlight-textual
  '((t :inherit highlight))
  "Face used for textual occurances of symbols."
  :group 'lsp-faces)

(defface lsp-face-highlight-read
  '((t :inherit highlight :underline t))
  "Face used for highlighting symbols being read."
  :group 'lsp-faces)

(defface lsp-face-highlight-write
  '((t :inherit highlight :slant italic))
  "Face used for highlighting symbols being written to."
  :group 'lsp-faces)

(defcustom lsp-lens-check-interval 0.1
  "The interval for checking for changes in the buffer state."
  :group 'lsp-mode
  :type 'boolean)

(defcustom lsp-lens-debounce-interval 0.7
  "Debounce interval for loading lenses."
  :group 'lsp-mode
  :type 'number)

(defcustom lsp-symbol-highlighting-skip-current nil
  "If non-nil skip current symbol when setting symbol highlights."
  :group 'lsp-mode
  :type 'boolean)

(defcustom lsp-document-highlight-delay 0.2
  "Seconds of idle time to wait before showing symbol highlight."
  :type 'number
  :group 'lsp-mode)

(defcustom lsp-file-watch-threshold 1000
  "Show warning if the files to watch are more than.
Set to nil to disable the warning."
  :type 'number
  :group 'lsp-mode)

(defvar lsp-custom-markup-modes
  '((rust-mode "no_run" "rust,no_run" "rust,ignore" "rust,should_panic"))
  "Mode to uses with markdown code blocks.
They are added to `markdown-code-lang-modes'")

(defface lsp-lens-mouse-face
  '((t :height 0.8 :inherit link))
  "The face used for code lens overlays."
  :group 'lsp-faces)

(defface lsp-lens-face
  '((t :height 0.8 :inherit shadow))
  "The face used for code lens overlays."
  :group 'lsp-faces)

(defvar-local lsp--lens-overlays nil
  "Current lenses.")

(defvar-local lsp--lens-page nil
  "Pair of points which holds the last window location the lenses were loaded.")

(defvar-local lsp--lens-last-count nil
  "The number of lenses the last time they were rendered.")

(defvar lsp-lens-backends '(lsp-lens-backend)
  "Backends providing lenses.")

(defvar-local lsp--lens-refresh-timer nil
  "Refresh timer for the lenses.")

(defvar-local lsp--lens-idle-timer  nil
  "Lens idle timer.")

(defvar-local lsp--lens-data nil
  "Pair of points which holds the last window location the lenses were loaded.")

(defvar-local lsp--lens-backend-cache nil)

(defvar-local lsp--buffer-workspaces ()
  "List of the buffer workspaces.")

(defvar-local lsp--link-overlays nil
  "A list of overlays that display document links.")

(defvar-local lsp--links-idle-timer nil)

(defvar lsp--session nil
  "Contain the `lsp-session' for the current Emacs instance.")

(defvar lsp--tcp-port 10000)

(defvar-local lsp--document-symbols nil
  "The latest document symbols.")

(defvar-local lsp--document-selection-range-cache nil
  "The document selection cache.")

(defvar-local lsp--document-symbols-request-async nil
  "If non-nil, request document symbols asynchronously.")

(defvar-local lsp--document-symbols-tick -1
  "The value of `buffer-chars-modified-tick' when document
  symbols were last retrieved.")

;; Buffer local variable for storing number of lines.
(defvar lsp--log-lines)

(cl-defgeneric lsp-execute-command (server command arguments)
  "Ask SERVER to execute COMMAND with ARGUMENTS.")

(defun lsp-elt (sequence n)
  "Return Nth element of SEQUENCE or nil if N is out of range."
  (if (listp sequence) (elt sequence n)
    (and (> (length sequence) n) (elt sequence n))))

;; define seq-first and seq-rest for older emacs
(defun seq-first (sequence)
  "Return the first element of SEQUENCE."
  (lsp-elt sequence 0))

(defun seq-rest (sequence)
  "Return a sequence of the elements of SEQUENCE except the first one."
  (seq-drop sequence 1))

(defun lsp--string-listp (sequence)
  "Return t if all elements of SEQUENCE are strings, else nil."
  (not (seq-find (lambda (x) (not (stringp x))) sequence)))

(defun lsp--info (format &rest args)
  "Display lsp info message with FORMAT with ARGS."
  (message "%s :: %s" (propertize "LSP" 'face 'success) (apply #'format format args)))

(defun lsp--warn (format &rest args)
  "Display lsp warn message with FORMAT with ARGS."
  (message "%s :: %s" (propertize "LSP" 'face 'warning) (apply #'format format args)))

(defun lsp--error (format &rest args)
  "Display lsp error message with FORMAT with ARGS."
  (message "%s :: %s" (propertize "LSP" 'face 'error) (apply #'format format args)))

(defun lsp--eldoc-message (&optional msg)
  "Show MSG in eldoc."
  (run-with-idle-timer 0 nil (lambda () (eldoc-message msg))))

(defun lsp-log (format &rest args)
  "Log message to the ’*lsp-log*’ buffer.

FORMAT and ARGS i the same as for `message'."
  (when lsp-log-max
    (let ((log-buffer (get-buffer "*lsp-log*"))
          (inhibit-read-only t))
      (unless log-buffer
        (setq log-buffer (get-buffer-create "*lsp-log*"))
        (with-current-buffer log-buffer
          (view-mode 1)
          (set (make-local-variable 'lsp--log-lines) 0)))
      (with-current-buffer log-buffer
        (save-excursion
          (let* ((message (apply 'format format args))
                 ;; Count newlines in message.
                 (newlines (1+ (cl-loop with start = 0
                                        for count from 0
                                        while (string-match "\n" message start)
                                        do (setq start (match-end 0))
                                        finally return count))))
            (goto-char (point-max))

            ;; in case the buffer is not empty insert before last \n to preserve
            ;; the point position(in case it is in the end)
            (if (eq (point) (point-min))
                (progn
                  (insert "\n")
                  (backward-char))
              (backward-char)
              (insert "\n"))
            (insert message)

            (setq lsp--log-lines (+ lsp--log-lines newlines))

            (when (and (integerp lsp-log-max) (> lsp--log-lines lsp-log-max))
              (let ((to-delete (- lsp--log-lines lsp-log-max)))
                (goto-char (point-min))
                (forward-line to-delete)
                (delete-region (point-min) (point))
                (setq lsp--log-lines lsp-log-max)))))))))

(defalias 'lsp-message 'lsp-log)

(defalias 'lsp-ht 'ht)

;; `file-local-name' was added in Emacs 26.1.
(defalias 'lsp-file-local-name
  (if (fboundp 'file-local-name)
      'file-local-name
    (lambda (file)
      "Return the local name component of FILE."
      (or (file-remote-p file 'localname) file))))

(defun lsp--merge-results (results method)
  "Merge RESULTS by filtering the empty hash-tables and merging the lists.
METHOD is the executed method so the results could be merged
depending on it."
  (pcase (--map (if (vectorp it) (append it nil) it) (-filter 'identity results))
    (`() ())
    ;; only one result - simply return it
    (`(,fst) fst)
    ;; multiple results merge it based on stragegy
    (results
     (pcase method
       ("textDocument/hover" (let ((results (seq-filter
                                             (-compose #'not #'hash-table-empty-p)
                                             results)))
                               (if (not (cdr results))
                                   (car results)
                                 (let ((merged (make-hash-table :test 'equal)))
                                   (seq-each
                                    (lambda (it)
                                      (let ((to-add (gethash "contents" it)))
                                        (puthash "contents"
                                                 (append
                                                  (if (and (sequencep to-add)
                                                           (not (stringp to-add)))
                                                      to-add
                                                    (list to-add))
                                                  (gethash "contents" merged))
                                                 merged)))
                                    results)
                                   merged))))
       ("textDocument/completion"
        (ht
         ;; any incomplete
         ("isIncomplete" (seq-some
                          (-andfn #'ht? (-partial 'gethash "isIncomplete"))
                          results))
         ("items" (apply 'append (--map (append (if (ht? it)
                                                    (gethash "items" it)
                                                  it)
                                                nil)
                                        results)))))
       (_ (apply 'append (seq-map (lambda (it)
                                    (if (seqp it)
                                        it
                                      (list it)))
                                  results)))))))
(defun lsp--spinner-start ()
  "Start spinner indication."
  (condition-case _err (spinner-start 'progress-bar-filled) (error)))

(defun lsp--propertize (str type)
  "Propertize STR as per TYPE."
  (propertize str 'face (alist-get type lsp--message-type-face)))

(defun lsp-workspaces ()
  "Return the lsp workspaces associated with the current project."
  (if lsp--cur-workspace (list lsp--cur-workspace) lsp--buffer-workspaces))

(defun lsp--completing-read (prompt collection transform-fn &optional predicate
                                    require-match initial-input
                                    hist def inherit-input-method)
  "Wrap `completing-read' to provide tranformation function.

TRANSFORM-FN will be used to transform each of the items before displaying.

PROMPT COLLECTION PREDICATE REQUIRE-MATCH INITIAL-INPUT HIST DEF
INHERIT-INPUT-METHOD will be proxied to `completing-read' without changes."
  (let* ((result (--map (cons (funcall transform-fn it) it) collection))
         (completion (completing-read prompt (-map 'cl-first result)
                                      predicate require-match initial-input hist
                                      def inherit-input-method)))
    (cdr (assoc completion result))))

(cl-defstruct lsp--parser
  (headers '()) ;; alist of headers
  (body nil) ;; message body
  (reading-body nil) ;; If non-nil, reading body
  (body-length nil) ;; length of current message body
  (body-received 0) ;; amount of current message body currently stored in 'body'
  (leftovers nil) ;; Leftover data from previous chunk; to be processed
  (workspace nil))

;; A ‘lsp--client’ object describes the client-side behavior of a language
;; server.  It is used to start individual server processes, each of which is
;; represented by a ‘lsp--workspace’ object.  Client objects are normally
;; created using ‘lsp-define-stdio-client’ or ‘lsp-define-tcp-client’.  Each
;; workspace refers to exactly one client, but there can be multiple workspaces
;; for a single client.
(cl-defstruct lsp--client
  ;; ‘language-id’ is a function that receives a buffer as a single argument
  ;; and should return the language identifier for that buffer.  See
  ;; https://microsoft.github.io/language-server-protocol/specification#textdocumentitem
  ;; for a list of language identifiers.  Also consult the documentation for
  ;; the language server represented by this client to find out what language
  ;; identifiers it supports or expects.
  (language-id nil :read-only t)

  ;; ‘add-on?’ when set to t the server will be started no matter whether there
  ;; is another server hadling the same mode.
  (add-on? nil :read-only t)
  ;; ‘new-connection’ is a function that should start a language server process
  ;; and return a cons (COMMAND-PROCESS . COMMUNICATION-PROCESS).
  ;; COMMAND-PROCESS must be a process object representing the server process
  ;; just started.  COMMUNICATION-PROCESS must be a process (including pipe and
  ;; network processes) that ‘lsp-mode’ uses to communicate with the language
  ;; server using the language server protocol.  COMMAND-PROCESS and
  ;; COMMUNICATION-PROCESS may be the same process; in that case
  ;; ‘new-connection’ may also return that process as a single
  ;; object. ‘new-connection’ is called with two arguments, FILTER and
  ;; SENTINEL.  FILTER should be used as process filter for
  ;; COMMUNICATION-PROCESS, and SENTINEL should be used as process sentinel for
  ;; COMMAND-PROCESS.
  (new-connection nil)

  ;; ‘ignore-regexps’ is a list of regexps.  When a data packet from the
  ;; language server matches any of these regexps, it will be ignored.  This is
  ;; intended for dealing with language servers that output non-protocol data.
  (ignore-regexps nil :read-only t)

  ;; ‘ignore-messages’ is a list of regexps.  When a message from the language
  ;; server matches any of these regexps, it will be ignored.  This is useful
  ;; for filtering out unwanted messages; such as servers that send nonstandard
  ;; message types, or extraneous log messages.
  (ignore-messages nil :read-only t)

  ;; ‘notification-handlers’ is a hash table mapping notification method names
  ;; (strings) to functions handling the respective notifications.  Upon
  ;; receiving a notification, ‘lsp-mode’ will call the associated handler
  ;; function passing two arguments, the ‘lsp--workspace’ object and the
  ;; deserialized notification parameters.
  (notification-handlers (make-hash-table :test 'equal) :read-only t)

  ;; ‘request-handlers’ is a hash table mapping request method names
  ;; (strings) to functions handling the respective notifications.  Upon
  ;; receiving a request, ‘lsp-mode’ will call the associated handler function
  ;; passing two arguments, the ‘lsp--workspace’ object and the deserialized
  ;; request parameters.
  (request-handlers (make-hash-table :test 'equal) :read-only t)

  ;; ‘response-handlers’ is a hash table mapping integral JSON-RPC request
  ;; identifiers for pending asynchronous requests to functions handling the
  ;; respective responses.  Upon receiving a response from the language server,
  ;; ‘lsp-mode’ will call the associated response handler function with a
  ;; single argument, the deserialized response parameters.
  (response-handlers (make-hash-table :test 'eql) :read-only t)

  ;; ‘prefix-function’ is called for getting the prefix for completion.
  ;; The function takes no parameter and returns a cons (start . end) representing
  ;; the start and end bounds of the prefix. If it's not set, the client uses a
  ;; default prefix function."
  (prefix-function nil :read-only t)

  ;; Contains mapping of scheme to the function that is going to be used to load
  ;; the file.
  (uri-handlers (make-hash-table :test #'equal) :read-only t)

  ;; ‘action-handlers’ is a hash table mapping action to a handler function. It
  ;; can be used in `lsp-execute-code-action' to determine whether the action
  ;; current client is interested in executing the action instead of sending it
  ;; to the server.
  (action-handlers (make-hash-table :test 'equal) :read-only t)

  ;; major modes supported by the client.
  (major-modes)
  ;; Function that will be called to decide if this language client
  ;; should manage a particular buffer. The function will be passed
  ;; the file name and major mode to inform the decision. Setting
  ;; `activation-fn' will override `major-modes' and `remote?', if
  ;; present.
  (activation-fn)
  ;; Break the tie when major-mode is supported by multiple clients.
  (priority 0)
  ;; Unique identifier identifier for representing the client object.
  (server-id)
  ;; defines whether the client supports multi root workspaces.
  (multi-root)
  ;; Initialization options or a function that returns initialization options.
  (initialization-options)
  ;; Provides support for registering LSP Server specific capabilities.
  (custom-capabilities)
  ;; Function which returns the folders that are considered to be not projects but library files.
  ;; The function accepts one parameter currently active workspace.
  ;; See: https://github.com/emacs-lsp/lsp-mode/issues/225.
  (library-folders-fn)
  ;; function which will be called when opening file in the workspace to perfom
  ;; client specific initialization. The function accepts one parameter
  ;; currently active workspace.
  (before-file-open-fn)
  ;; Function which will be called right after a workspace has been intialized.
  (initialized-fn)
  ;; ‘remote?’ indicate whether the client can be used for LSP server over TRAMP.
  (remote? nil)

  ;; ‘completion-in-comments?’ t if the client supports completion in comments.
  (completion-in-comments? nil)

  ;; ‘path->uri-fn’ the function to use for path->uri convertion for the client.
  (path->uri-fn nil)

  ;; ‘uri->path-fn’ the function to use for uri->path convertion for the client.
  (uri->path-fn nil))

;; from http://emacs.stackexchange.com/questions/8082/how-to-get-buffer-position-given-line-number-and-column-number
(defun lsp--line-character-to-point (line character)
  "Return the point for character CHARACTER on line LINE."
  (save-excursion
    (save-restriction
      (condition-case _err
          (progn
            (widen)
            (goto-char (point-min))
            (forward-line line)
            (forward-char character)
            (point))
        (error (point))))))

(define-inline lsp--position-to-point (params)
  "Convert Position object in PARAMS to a point."
  (inline-letevals (params)
    (inline-quote
     (lsp--line-character-to-point (gethash "line" ,params)
                                   (gethash "character" ,params)))))

(define-inline lsp--range-to-region (range)
  (inline-letevals (range)
    (inline-quote
     (cons (lsp--position-to-point (gethash "start" ,range))
           (lsp--position-to-point (gethash "end" ,range))))))

(pcase-defmacro lsp-range (region)
  "Build a `pcase' pattern that matches a LSP Range object.
Elements should be of the form (START . END), where START and END are bound
to the beginning and ending points in the range correspondingly."
  `(and (pred hash-table-p)
        (app (lambda (range) (lsp--position-to-point (gethash "start" range)))
             ,(car region))
        (app (lambda (range) (lsp--position-to-point (gethash "end" range)))
             ,(cdr region))))

(defun lsp--find-wrapping-range (current-selection-range)
  (-let* (((&hash "parent" "range") current-selection-range)
          ((start . end) (lsp--range-to-region range)))
    (cond
     ((and
       (region-active-p)
       (<= start (region-beginning) end)
       (<= start (region-end) end)
       (or (not (= start (region-beginning)))
           (not (= end (region-end)))))
      (cons start end))
     ((and (<= start (point) end)
           (not (region-active-p)))
      (cons start end))
     (parent (lsp--find-wrapping-range parent)))))

(defun lsp--get-selection-range ()
  (or
   (-when-let ((cache . cache-tick) lsp--document-selection-range-cache)
     (when (= cache-tick (buffer-modified-tick)) cache))
   (let ((response (cl-first
                    (lsp-request
                     "textDocument/selectionRange"
                     (list :textDocument (lsp--text-document-identifier)
                           :positions (vector (lsp--cur-position)))))))
     (setq-local lsp--document-selection-range-cache
                 (cons response (buffer-modified-tick)))
     response)))

(defun lsp-extend-selection ()
  "Extend selection."
  (interactive)
  (unless (lsp--capability "selectionRangeProvider")
    (signal 'lsp-capability-not-supported (list "selectionRangeProvider")))
  (-when-let ((start . end) (lsp--find-wrapping-range (lsp--get-selection-range)))
    (goto-char start)
    (set-mark (point))
    (goto-char end)
    (exchange-point-and-mark)))

(defun lsp-warn (message &rest args)
  "Display a warning message made from (`format-message' MESSAGE ARGS...).
This is equivalent to `display-warning', using `lsp-mode' as the type and
`:warning' as the level."
  (display-warning 'lsp-mode (apply #'format-message message args)))

(defun lsp--get-uri-handler (scheme)
  "Get uri handler for SCHEME in the current workspace."
  (--some (gethash scheme (lsp--client-uri-handlers (lsp--workspace-client it)))
          (or (lsp-workspaces) (lsp--session-workspaces (lsp-session)))))

(defun lsp--fix-path-casing (path)
  "On windows, downcases path because the windows file system is
case-insensitive.

On other systems, returns path without change."
  (if (eq system-type 'windows-nt) (downcase path) path))

(defun lsp--uri-to-path (uri)
  "Convert URI to a file path."
  (if-let (fn (->> (lsp-workspaces)
                   (-keep (-compose #'lsp--client-uri->path-fn #'lsp--workspace-client))
                   (cl-first)))
      (funcall fn uri)
    (lsp--uri-to-path-1 uri)))

(defun lsp--uri-to-path-1 (uri)
  "Convert URI to a file path."
  (let* ((url (url-generic-parse-url (url-unhex-string uri)))
         (type (url-type url))
         (file (decode-coding-string (url-filename url) locale-coding-system))
         (file-name (if (and type (not (string= type "file")))
                        (if-let ((handler (lsp--get-uri-handler type)))
                            (funcall handler uri)
                          (signal 'lsp-file-scheme-not-supported (list uri)))
                      ;; `url-generic-parse-url' is buggy on windows:
                      ;; https://github.com/emacs-lsp/lsp-mode/pull/265
                      (or (and (eq system-type 'windows-nt)
                               (eq (elt file 0) ?\/)
                               (substring file 1))
                          file))))

    (lsp--fix-path-casing
     (concat (-some 'lsp--workspace-host-root (lsp-workspaces)) file-name))))

(defun lsp--buffer-uri ()
  "Return URI of the current buffer."
  (or lsp-buffer-uri
      (lsp--path-to-uri
       (or buffer-file-name (ignore-errors (buffer-file-name (buffer-base-buffer)))))))

(defun lsp-register-client-capabilities (&rest _args)
  "Implemented only to make `company-lsp' happy.
DELETE when `lsp-mode.el' is deleted.")

(defun lsp--path-to-uri-1 (path)
  (concat lsp--uri-file-prefix
          (url-hexify-string (expand-file-name (or (file-remote-p path 'localname t) path))
                             url-path-allowed-chars)))

(defun lsp--path-to-uri (path)
  "Convert PATH to a uri."
  (if-let (uri-fn (->> (lsp-workspaces)
                       (-keep (-compose #'lsp--client-path->uri-fn #'lsp--workspace-client))
                       (cl-first)))
      (funcall uri-fn path)
    (lsp--path-to-uri-1 path)))

(defun lsp--string-match-any (regex-list str)
  "Given a list of REGEX-LIST and STR return the first matching regex if any."
  (--first (string-match it str) regex-list))

(cl-defstruct lsp-watch
  (descriptors (make-hash-table :test 'equal) :read-only t)
  (root-directory))

(defun lsp--folder-watch-callback (event callback watch)
  (let ((file-name (cl-caddr event))
        (event-type (cadr event)))
    (cond
     ((and (file-directory-p file-name)
           (equal 'created event-type)
           (not (lsp--string-match-any lsp-file-watch-ignored file-name)))

      (lsp-watch-root-folder (file-truename file-name) callback watch)

      ;; process the files that are already present in
      ;; the directory.
      (->> (directory-files-recursively file-name ".*" t)
           (seq-do (lambda (f)
                     (unless (file-directory-p f)
                       (funcall callback (list nil 'created f)))))))
     ((and (not (file-directory-p file-name))
           (memq event-type '(created deleted changed)))
      (funcall callback event)))))

(defun lsp--directory-files-recursively (dir regexp &optional include-directories)
  "Copy of `directory-files-recursively' but it skips `lsp-file-watch-ignored'."
  (let* ((result nil)
         (files nil)
         (dir (directory-file-name dir))
         ;; When DIR is "/", remote file names like "/method:" could
         ;; also be offered.  We shall suppress them.
         (tramp-mode (and tramp-mode (file-remote-p (expand-file-name dir)))))
    (dolist (file (sort (file-name-all-completions "" dir)
                        'string<))
      (unless (member file '("./" "../"))
        (if (and (directory-name-p file)
                 (not (lsp--string-match-any lsp-file-watch-ignored (f-join dir (f-filename file)))))
            (let* ((leaf (substring file 0 (1- (length file))))
                   (full-file (concat dir "/" leaf)))
              ;; Don't follow symlinks to other directories.
              (unless (file-symlink-p full-file)
                (setq result
                      (nconc result (lsp--directory-files-recursively
                                     full-file regexp include-directories))))
              (when (and include-directories
                         (string-match regexp leaf))
                (setq result (nconc result (list full-file)))))
          (when (string-match regexp file)
            (push (concat dir "/" file) files)))))
    (nconc result (nreverse files))))

(defun lsp-watch-root-folder (dir callback &optional watch warn-big-repo?)
  "Create recursive file notificaton watch in DIR.
CALLBACK will be called when there are changes in any of
the monitored files. WATCHES is a hash table directory->file
notification handle which contains all of the watch that
already have been created."
  (let* ((dir (if (f-symlink? dir)
                  (file-truename dir)
                dir))
         (watch (or watch (make-lsp-watch :root-directory dir))))
    (lsp-log "Creating watch for %s" dir)
    (when (or
           (not warn-big-repo?)
           (not lsp-file-watch-threshold)
           (let ((number-of-files (length (lsp--directory-files-recursively  dir ".*" t))))
             (or
              (< number-of-files lsp-file-watch-threshold)
              (condition-case _err
                  (yes-or-no-p
                   (format
                    "There are %s files in folder %s and watching the repo which may slow Emacs down. To configure:
1. Use `lsp-enable-file-watchers' to disable file watchers globally or for the project(via .dir-local).
2. Increase/set to nil `lsp-file-watch-threshold' to remove the warning.
Do you want to continue?"
                    number-of-files
                    dir))
                ('quit)))))
      (condition-case err
          (progn
            (puthash
             dir
             (file-notify-add-watch dir
                                    '(change)
                                    (lambda (event)
                                      (lsp--folder-watch-callback event callback watch)))
             (lsp-watch-descriptors watch))
            (seq-do
             (-rpartial #'lsp-watch-root-folder callback watch)
             (seq-filter (lambda (f)
                           (and (file-directory-p f)
                                (not (gethash (if (f-symlink? f)
                                                  (file-truename f)
                                                f)
                                              (lsp-watch-descriptors watch)))
                                (not (lsp--string-match-any lsp-file-watch-ignored f))
                                (not (-contains? '("." "..") (f-filename f)))))
                         (directory-files dir t))))
        (error (lsp-log "Failed to create a watch for %s: message" (error-message-string err)))
        (file-missing (lsp-log "Failed to create a watch for %s: message" (error-message-string err)))))
    watch))

(defun lsp-kill-watch (watch)
  "Delete WATCH."
  (-> watch lsp-watch-descriptors hash-table-values (-each #'file-notify-rm-watch))
  (ht-clear! (lsp-watch-descriptors watch)))

(defun lsp-json-bool (val)
  "Convert VAL to JSON boolean."
  (if val t :json-false))

(defmacro with-lsp-workspace (workspace &rest body)
  "Helper macro for invoking BODY in WORKSPACE context."
  (declare (debug (form body))
           (indent 1))
  `(let ((lsp--cur-workspace ,workspace)) ,@body))

(defmacro with-lsp-workspaces (workspaces &rest body)
  "Helper macro for invoking BODY against multiple WORKSPACES."
  (declare (debug (form body))
           (indent 1))
  `(let ((lsp--buffer-workspaces ,workspaces)) ,@body))

(defmacro lsp-foreach-workspace (&rest body)
  "Execute BODY for each of the current workspaces."
  (declare (debug (form body)))
  `(--map (with-lsp-workspace it ,@body) (lsp-workspaces)))

(defmacro when-lsp-workspace (workspace &rest body)
  "Helper macro for invoking BODY in WORKSPACE context if present."
  (declare (debug (form body))
           (indent 1))
  `(when-let (lsp--cur-workspace ,workspace) ,@body))

(defun lsp--window-show-message (_workspace params)
  "Send the server's messages to log.
PARAMS - the data sent from _WORKSPACE."
  (-let (((&hash "message" "type") params))
    (funcall (cl-case type
               (1 'lsp--error)
               (2 'lsp--warn)
               (t 'lsp--info))
             "%s"
             message)))

(defun lsp--window-log-message (workspace params)
  "Send the server's messages to log.
PARAMS - the data sent from WORKSPACE."
  (ignore
   (let* ((message (gethash "message" params))
          (client (lsp--workspace-client workspace)))
     (when (or (not client)
               (cl-notany (-rpartial #'string-match-p message)
                          (lsp--client-ignore-messages client)))
       (lsp-log "%s" (lsp--propertize message (gethash "type" params)))))))

(defun lsp--window-log-message-request (params)
  "Display a message request to the user and send the user's selection back to the server."
  (let* ((type (gethash "type" params))
         (message (lsp--propertize (gethash "message" params) type))
         (choices (seq-map (-partial 'gethash "title")
                           (gethash "actions" params))))
    (if choices
        (completing-read (concat message " ") (seq-into choices 'list) nil t)
      (lsp-log message))))

(defun lsp-diagnostics ()
  "Return the diagnostics from all workspaces."
  (let ((result (make-hash-table :test 'equal)))
    (-> (lsp-session)
        (lsp--session-workspaces)
        (--each (maphash
                 (lambda (file-name diagnostics)
                   (puthash file-name
                            (append (gethash file-name result) diagnostics)
                            result))
                 (lsp--workspace-diagnostics it))))
    result))

(cl-defstruct lsp-diagnostic
  (range nil :read-only t)
  ;; range has the form (:start (:line N :column N) :end (:line N :column N) )
  ;; where N are zero-indexed numbers
  (line nil :read-only t)
  (column nil :read-only t)
  (severity nil :read-only t) ;; 1 - error, 2 - warning, 3 - information, 4 - hint
  (code nil :read-only t) ;; the diagnostic's code
  (source nil :read-only t) ;;
  (message nil :read-only t) ;; diagnostic's message
  (original nil :read-only t))

(defun lsp--make-diag (diag)
  "Make a `lsp-diagnostic' from DIAG."
  (-let* (((&hash "message" "code" "source" "severity"
                  "range" (&hash "start" (&hash "line"      start-line
                                                "character" start-character)
                                 "end"   (&hash "line"      end-line
                                                "character" end-character))) diag))
    (make-lsp-diagnostic
     :range (list :start (list :line start-line :column start-character)
                  :end   (list :line end-line   :column end-character))
     :line start-line
     :column start-character
     :severity severity
     :code code
     :source source
     :message (if source (format "%s: %s" source message) message)
     :original diag)))

(defalias 'lsp--buffer-for-file (if (eq system-type 'windows-nt)
                                    #'find-buffer-visiting
                                  #'get-file-buffer))


(defun lsp--on-diagnostics (workspace params)
  "Callback for textDocument/publishDiagnostics.
interface PublishDiagnosticsParams {
    uri: string;
    diagnostics: Diagnostic[];
}
PARAMS contains the diagnostics data.
WORKSPACE is the workspace that contains the diagnostics."
  (let* ((file (lsp--uri-to-path (gethash "uri" params)))
         (diagnostics (gethash "diagnostics" params))
         (buffer (lsp--buffer-for-file file))
         (workspace-diagnostics (lsp--workspace-diagnostics workspace)))

    (if (seq-empty-p diagnostics)
        (remhash file workspace-diagnostics)
      (when (or lsp-report-if-no-buffer buffer)
        (puthash file (seq-map #'lsp--make-diag diagnostics) workspace-diagnostics)))

    (run-hooks 'lsp-diagnostics-updated-hook)

    (when buffer
      (save-mark-and-excursion
        (with-current-buffer buffer
          (run-hooks 'lsp-after-diagnostics-hook))))))

(with-no-warnings
  (with-eval-after-load 'flymake
    (defun lsp--flymake-setup()
      "Setup flymake."
      (setq lsp--flymake-report-fn nil)
      (flymake-mode 1)
      (add-hook 'flymake-diagnostic-functions 'lsp--flymake-backend nil t)
      (add-hook 'lsp-after-diagnostics-hook 'lsp--flymake-after-diagnostics nil t))

    (defun lsp--flymake-after-diagnostics ()
      "Handler for `lsp-after-diagnostics-hook'"
      (cond
       ((and lsp--flymake-report-fn flymake-mode)
        (lsp--flymake-update-diagnostics))
       ((not flymake-mode)
        (setq lsp--flymake-report-fn nil))))

    (defun lsp--flymake-backend (report-fn &rest _args)
      "Flymake backend."
      (let ((first-run (null lsp--flymake-report-fn)))
        (setq lsp--flymake-report-fn report-fn)
        (when first-run
          (lsp--flymake-update-diagnostics))))

    (defun lsp--flymake-update-diagnostics ()
      "Report new diagnostics to flymake."
      (funcall lsp--flymake-report-fn
               (-some->> (lsp-diagnostics)
                         (gethash buffer-file-name)
                         (--map (-let* (((&hash "message" "severity" "range") (lsp-diagnostic-original it))
                                        ((start . end) (lsp--range-to-region range)))
                                  (when (= start end)
                                    (-let (((&hash "line" start-line "character") (gethash "start" range)))
                                      (if-let ((region (flymake-diag-region (current-buffer)
                                                                            (1+ start-line)
                                                                            character)))
                                          (setq start (car region)
                                                end (cdr region))
                                        (save-excursion
                                          (save-restriction
                                            (widen)
                                            (goto-char (point-min))
                                            (-let (((&hash "line" end-line) (gethash "end" range)))
                                              (setq start (point-at-bol (1+ start-line))
                                                    end (point-at-eol (1+ end-line)))))))))
                                  (flymake-make-diagnostic (current-buffer)
                                                           start
                                                           end
                                                           (cl-case severity
                                                             (1 :error)
                                                             (2 :warning)
                                                             (t :note))
                                                           message))))
               ;; This :region keyword forces flymake to delete old diagnostics in
               ;; case the buffer hasn't changed since the last call to the report
               ;; function. See https://github.com/joaotavora/eglot/issues/159
               :region (cons (point-min) (point-max))))))

(defun lsp--ht-get (tbl &rest keys)
  "Get nested KEYS in TBL."
  (let ((val tbl))
    (while (and keys val)
      (setq val (ht-get val (cl-first keys)))
      (setq keys (cl-rest keys)))
    val))



;; textDocument/foldingRange support

(cl-defstruct lsp--folding-range
  (beg)
  (end)
  (kind)
  (children)
  (orig-folding-range))

(defvar-local lsp--cached-folding-ranges nil)
(defvar-local lsp--cached-nested-folding-ranges nil)

(define-inline lsp--folding-range-width (range)
  (inline-letevals (range)
    (inline-quote (- (lsp--folding-range-end ,range)
                     (lsp--folding-range-beg ,range)))))

(defun lsp--get-folding-ranges ()
  "Get the folding ranges for the current buffer."
  (unless (lsp--capability "foldingRangeProvider")
    (signal 'lsp-capability-not-supported (list "foldingRangeProvider")))
  (-let [(tick . ranges) lsp--cached-folding-ranges]
    (if (eq tick (buffer-chars-modified-tick))
        ranges
      (setq ranges (lsp-request "textDocument/foldingRange"
                                `(:textDocument ,(lsp--text-document-identifier))))
      (setq lsp--cached-folding-ranges
            (cons (buffer-chars-modified-tick)
                  (-> (lambda (range)
                        (-let [(&hash "startLine" start-line
                                      "startCharacter" start-character
                                      "endLine" end-line
                                      "endCharacter" end-character
                                      "kind" kind)
                               range]
                          (make-lsp--folding-range
                           :beg (lsp--line-character-to-point
                                 start-line start-character)
                           :end (lsp--line-character-to-point
                                 end-line end-character)
                           :kind kind
                           :orig-folding-range range)))
                      (seq-map ranges)
                      (seq-into 'list)
                      (delete-dups))))
      (cdr lsp--cached-folding-ranges))))

(defun lsp--get-nested-folding-ranges ()
  "Get a list of nested folding ranges for the current buffer."
  (-let [(tick . _) lsp--cached-folding-ranges]
    (if (and (eq tick (buffer-chars-modified-tick))
             lsp--cached-nested-folding-ranges)
        lsp--cached-nested-folding-ranges
      (setq lsp--cached-nested-folding-ranges
            (lsp--folding-range-build-trees (lsp--get-folding-ranges))))))

(defun lsp--folding-range-insert-into-trees (trees range)
  (unless
      (cl-block top
        (dolist (tree-node (reverse trees))
          (when (lsp--range-inside-p range tree-node)
            (setf (lsp--folding-range-children tree-node)
                  (nconc (lsp--folding-range-children tree-node)
                         (list range)))
            (cl-return-from top t))))
    (nconc trees (list range))))

(defun lsp--folding-range-build-trees (ranges)
  (setq ranges (seq-sort #'lsp--range-before-p ranges))
  (let ((trees (list (seq-first ranges))))
    (dolist (range (seq-rest ranges))
      (lsp--folding-range-insert-into-trees trees range))
    trees))

(define-inline lsp--range-inside-p (r1 r2)
  "Return non-nil if folding range R1 lies inside R2"
  (inline-letevals (r1 r2)
    (inline-quote
     (and (>= (lsp--folding-range-beg ,r1) (lsp--folding-range-beg ,r2))
          (<= (lsp--folding-range-end ,r1) (lsp--folding-range-end ,r2))))))

(define-inline lsp--range-before-p (r1 r2)
  "Return non-nil if folding range R1 ends before R2"
  (inline-letevals (r1 r2)
    (inline-quote
     ;; Ensure r1 comes before r2
     (or (< (lsp--folding-range-beg ,r1)
            (lsp--folding-range-beg ,r2))
         ;; If beg(r1) == beg(r2), make sure r2 ends first
         (and (= (lsp--folding-range-beg ,r1)
                 (lsp--folding-range-beg ,r2))
              (< (lsp--folding-range-end ,r2)
                 (lsp--folding-range-end ,r1)))))))

(define-inline lsp--point-inside-range-p (point range)
  "Return non-nil if POINT lies inside folding range RANGE."
  (inline-letevals (point range)
    (inline-quote
     (and (>= ,point (lsp--folding-range-beg ,range))
          (<= ,point (lsp--folding-range-end ,range))))))

(cl-defun lsp--get-current-innermost-folding-range (&optional (point (point)))
  "Return the innermost folding range POINT lies in."
  (let (inner)
    (seq-doseq (range (lsp--get-folding-ranges))
      (when (lsp--point-inside-range-p point range)
        (if inner
            (when (lsp--range-inside-p inner range)
              (setq inner range))
          (setq inner range))))
    inner))

(cl-defun lsp--get-current-outermost-folding-range (&optional (point (point)))
  "Return the outermost folding range POINT lies in."
  (let (outer width)
    (seq-doseq (range (lsp--get-folding-ranges))
      (when (lsp--point-inside-range-p point range)
        (setq width (lsp--folding-range-width range))
        (if outer
            (when (> width (car outer))
              (setq outer (cons width range)))
          (setq outer (cons width range)))))
    (cdr outer)))

(defun lsp--folding-range-at-point-bounds ()
  (if (and (lsp--capability "foldingRangeProvider") lsp-enable-folding)
      (if-let ((range (lsp--get-current-innermost-folding-range)))
          (cons (lsp--folding-range-beg range)
                (lsp--folding-range-end range)))
    nil))
(put 'lsp-folding-range 'bounds-of-thing-at-point
     #'lsp--folding-range-at-point-bounds)

(defun lsp--get-nearest-folding-range (&optional backward)
  (let ((point (point))
        (found nil))
    (while (not
            (or found
                (if backward
                    (<= point (point-min))
                  (>= point (point-max)))))
      (if backward (cl-decf point) (cl-incf point))
      (setq found (lsp--get-current-innermost-folding-range point)))
    found))

(defun lsp--folding-range-at-point-forward-op (n)
  (when (and (lsp--capability "foldingRangeProvider") lsp-enable-folding
             (not (zerop n)))
    (cl-block break
      (dotimes (_ (abs n))
        (if-let (range (lsp--get-nearest-folding-range (< n 0)))
            (goto-char (if (< n 0)
                           (lsp--folding-range-beg range)
                         (lsp--folding-range-end range)))
          (cl-return-from break))))))
(put 'lsp--folding-range 'forward-op
     #'lsp--folding-range-at-point-forward-op)

(defun lsp--folding-range-at-point-beginning-op ()
  (goto-char (car (lsp--folding-range-at-point-bounds))))
(put 'lsp--folding-range 'beginning-op
     #'lsp--folding-range-at-point-beginning-op)

(defun lsp--folding-range-at-point-end-op ()
  (goto-char (cdr (lsp--folding-range-at-point-bounds))))
(put 'lsp--folding-range 'end-op
     #'lsp--folding-range-at-point-end-op)

(defun lsp--range-at-point-bounds ()
  (or (lsp--folding-range-at-point-bounds)
      (if-let ((range (and
                       (lsp--capability "hoverProvider")
                       (->> (lsp--text-document-position-params)
                            (lsp-request "textDocument/hover")
                            (gethash "range")))))
          (cons (lsp--position-to-point (gethash "start" range))
                (lsp--position-to-point (gethash "end" range)))
        nil)))

;; A more general purpose "thing", useful for applications like focus.el
(put 'lsp--range 'bounds-of-thing-at-point
     #'lsp--range-at-point-bounds)


;; lenses support

(defun lsp--lens-text-width (from to)
  "Measure the width of the text between FROM and TO.
Results are meaningful only if FROM and TO are on the same line."
  ;; `current-column' takes prettification into account
  (- (save-excursion (goto-char to) (current-column))
     (save-excursion (goto-char from) (current-column))))

(defun lsp--lens-update (ov)
  "Redraw quick-peek overlay OV."
  (let ((offset (lsp--lens-text-width (save-excursion
                                        (beginning-of-visual-line)
                                        (point))
                                      (save-excursion
                                        (beginning-of-line-text)
                                        (point)))))
    (save-excursion
      (goto-char (overlay-start ov))
      (overlay-put ov
                   'before-string
                   (concat (make-string offset ?\s)
                           (overlay-get ov 'lsp--lens-contents)
                           "\n")))))

(defun lsp--lens-overlay-ensure-at (pos)
  "Find or create a lens for the line at POS."
  (or (car (cl-remove-if-not (lambda (ov) (lsp--lens-overlay-matches-pos ov pos)) lsp--lens-overlays))
      (let* ((ov (save-excursion
                   (goto-char pos)
                   (make-overlay (point-at-bol) (1+ (point-at-eol))))))
        (overlay-put ov 'lsp-lens t)
        ov)))

(defun lsp--lens-show (str pos)
  "Show STR in an inline window at POS."
  (let ((ov (lsp--lens-overlay-ensure-at pos)))
    (save-excursion
      (goto-char pos)
      (setf (overlay-get ov 'lsp--lens-contents) str)
      (lsp--lens-update ov))
    ov))

(defun lsp--lens-overlay-matches-pos (ov pos)
  "Check if OV is a lens covering POS."
  (and (overlay-get ov 'lsp-lens)
       (<= (overlay-start ov) pos)
       (< pos (overlay-end ov))))

(defun lsp--lens-after-save ()
  "Handler for `after-save-hook' for lens mode."
  (lsp--lens-schedule-refresh t))

(defun lsp--lens-idle-function (&optional buffer)
  "Create idle function for buffer BUFFER."
  (when (and (or (not buffer) (eq (current-buffer) buffer))
             (not (equal (cons (window-start) (window-end)) lsp--lens-page)))
    (lsp--lens-schedule-refresh nil)))

(defun lsp--lens-schedule-refresh (buffer-modified?)
  "Call each of the backend.
BUFFER-MODIFIED? determines whether the buffer is modified or not."
  (-some-> lsp--lens-refresh-timer cancel-timer)

  (setq-local lsp--lens-page (cons (window-start) (window-end)))
  (setq-local lsp--lens-refresh-timer
              (run-with-timer lsp-lens-debounce-interval nil 'lsp--lens-refresh buffer-modified?)))

(defun lsp--lens-keymap (command)
  (let ((map (make-sparse-keymap))
        (server-id (->> (lsp-workspaces)
                        cl-first
                        (or lsp--cur-workspace)
                        lsp--workspace-client
                        lsp--client-server-id)))
    (define-key map [mouse-1]
      (lambda ()
        (interactive)
        (lsp-execute-command server-id
                             (intern (gethash "command" command))
                             (gethash "arguments" command))))
    map))

(defun lsp--lens-display (lenses)
  "Show LENSES."
  ;; rerender only if there are lenses which are not processed or if their count
  ;; has changed(e. g. delete lens should trigger redisplay).
  (when (or (--any? (not (gethash "processed" it)) lenses) (eq (length lenses) lsp--lens-last-count))
    (setq-local lsp--lens-last-count (length lenses))
    (let ((overlays
           (->> lenses
                (--filter (gethash "command" it))
                (--map (prog1 it (puthash "processed" t it)))
                (--group-by (lsp--ht-get it "range" "start" "line"))
                (-map
                 (-lambda ((_ . lenses))
                   (let ((sorted (--sort (< (lsp--ht-get it "range" "start" "character")
                                            (lsp--ht-get other "range" "start" "character"))
                                         lenses)))
                     (list (lsp--position-to-point (lsp--ht-get (cl-first sorted) "range" "start"))
                           (s-join (propertize "|" 'face 'lsp-lens-face)
                                   (-map
                                    (-lambda ((lens &as &hash "command" (command &as &hash "title")))
                                      (propertize
                                       title
                                       'face 'lsp-lens-face
                                       'mouse-face 'lsp-lens-mouse-face
                                       'local-map (lsp--lens-keymap command)))
                                    sorted))))))
                (-map (-lambda ((position str))
                        (lsp--lens-show str position))))))
      (--each lsp--lens-overlays
        (unless (-contains? overlays it)
          (delete-overlay it)))
      (setq-local lsp--lens-overlays overlays))))

(defun lsp--lens-refresh (buffer-modified?)
  "Refresh lenses using lenses backend.
BUFFER-MODIFIED? determines whether the buffer is modified or not."
  (dolist (backend lsp-lens-backends)
    (funcall backend buffer-modified?
             (lambda (lenses version)
               (lsp--process-lenses backend lenses version)))))

(defun lsp--process-lenses (backend lenses version)
  "Process LENSES originated from BACKEND.
VERSION is the version of the file. The lenses has to be
refreshed only when all backends have reported for the same
version."
  (setq-local lsp--lens-data (or lsp--lens-data (make-hash-table)))
  (puthash backend (cons version (append lenses nil)) lsp--lens-data)

  (-let [backend-data (->> lsp--lens-data ht-values (-filter #'cl-rest))]
    (when (seq-every-p (-lambda ((version))
                         (eq version lsp--cur-version))
                       backend-data)
      ;; display the data only when the backends have reported data for the
      ;; current version of the file
      (lsp--lens-display (-flatten (-map 'cl-rest backend-data))))))

(defun lsp-lens-show ()
  "Display lenses in the buffer."
  (interactive)
  (->> (lsp-request "textDocument/codeLens"
                    `(:textDocument (:uri
                                     ,(lsp--path-to-uri buffer-file-name))))
       (seq-map (lambda (it)
                  (if (gethash "command" it)
                      it
                    (lsp-request "codeLens/resolve" it))))
       lsp--lens-display))

(defun lsp-lens-hide ()
  "Delete all lenses."
  (interactive)
  (let ((scroll-preserve-screen-position t))
    (seq-do 'delete-overlay lsp--lens-overlays)
    (setq-local lsp--lens-overlays nil)))

(defun lsp--lens-backend-not-loaded? (lens)
  "Return t if LENS has to be loaded."
  (-let (((&hash "range" (&hash "start") "command" "pending") lens))
    (and (< (window-start) (lsp--position-to-point start) (window-end))
         (not command)
         (not pending))))

(defun lsp--lens-backend-present? (lens)
  "Return t if LENS has to be loaded."
  (-let (((&hash "range" (&hash "start") "command") lens))
    (or command
        (not (< (window-start) (lsp--position-to-point start) (window-end))))))

(defun lsp--lens-backend-fetch-missing (lenses callback file-version)
  "Fetch LENSES without command in for the current window.

TICK is the buffer modified tick. If it does not match
`buffer-modified-tick' at the time of receiving the updates the
updates must be discarded..
CALLBACK - the callback for the lenses.
FILE-VERSION - the version of the file."
  (seq-each
   (lambda (it)
     (with-lsp-workspace
         (gethash "workspace" it)
       (puthash "pending" t it)
       (remhash "workspace" it)
       (lsp-request-async "codeLens/resolve" it
                          (lambda (lens)
                            (remhash "pending" it)
                            (puthash "command" (gethash "command" lens) it)
                            (when (seq-every-p #'lsp--lens-backend-present? lenses)
                              (funcall callback lenses file-version)))
                          :mode 'tick)))
   (seq-filter #'lsp--lens-backend-not-loaded? lenses)))

(defun lsp-lens-backend (modified? callback)
  "Lenses backend using `textDocument/codeLens'.
MODIFIED? - t when buffer is modified since the last invocation.
CALLBACK - callback for the lenses."
  (when (lsp--find-workspaces-for "textDocument/codeLens")
    (if modified?
        (progn
          (setq-local lsp--lens-backend-cache nil)
          (lsp-request-async "textDocument/codeLens"
                             `(:textDocument (:uri ,(lsp--path-to-uri buffer-file-name)))
                             (lambda (lenses)
                               (setq-local lsp--lens-backend-cache
                                           (seq-mapcat
                                            (-lambda ((workspace . workspace-lenses))
                                              ;; preserve the original workspace so we can later use it to resolve the lens
                                              (seq-do (-partial 'puthash "workspace" workspace) workspace-lenses)
                                              workspace-lenses)
                                            lenses))
                               (if (--every? (gethash "command" it) lsp--lens-backend-cache)
                                   (funcall callback lsp--lens-backend-cache lsp--cur-version)
                                 (lsp--lens-backend-fetch-missing lsp--lens-backend-cache callback lsp--cur-version)))
                             :error-handler #'ignore
                             :mode 'tick
                             :no-merge t))
      (if (-all? #'lsp--lens-backend-present? lsp--lens-backend-cache)
          (funcall callback lsp--lens-backend-cache lsp--cur-version)
        (lsp--lens-backend-fetch-missing lsp--lens-backend-cache callback lsp--cur-version)))))

(defun lsp--lens-stop-timer ()
  "Stop `lsp--lens-idle-timer'."
  (-some-> lsp--lens-idle-timer cancel-timer)
  (setq-local lsp--lens-idle-timer nil))

(define-minor-mode lsp-lens-mode
  "toggle code-lens overlays"
  :group 'lsp-mode
  :global nil
  :init-value nil
  :lighter "Lens"
  (cond
   (lsp-lens-mode
    (setq-local lsp--lens-idle-timer (run-with-idle-timer
                                      lsp-lens-check-interval t #'lsp--lens-idle-function (current-buffer)))
    (lsp--lens-refresh t)
    (add-hook 'kill-buffer-hook #'lsp--lens-stop-timer nil t)
    (add-hook 'after-save-hook 'lsp--lens-after-save nil t))
   (t
    (lsp--lens-stop-timer)
    (lsp-lens-hide)
    (remove-hook 'kill-buffer-hook #'lsp--lens-stop-timer t)
    (remove-hook 'after-save-hook #'lsp--lens-after-save t)
    (setq-local lsp--lens-last-count nil)
    (setq-local lsp--lens-backend-cache nil))))



(defvar lsp-mode-map
  (let ((map (make-sparse-keymap)))
    (define-key map (kbd "C-<down-mouse-1>") #'lsp-find-definition-mouse)
    (define-key map (kbd "C-<mouse-1>") #'ignore)
    map)
  "Keymap for `lsp-mode'.")

(define-minor-mode lsp-mode ""
  nil nil nil
  :keymap lsp-mode-map
  :lighter (:eval (lsp-mode-line))
  :group 'lsp-mode)

(easy-menu-define lsp-mode-menu lsp-mode-map
  "Menu for lsp-mode."
  '("LSP"
    ["Describe current LSP session" lsp-describe-session]
    ["Add folder to workspace" lsp-workspace-folders-add]
    ["Remove folder from workspace" lsp-workspace-folders-remove]
    ["Switch to another workspace folder" lsp-workspace-folders-switch]
    "--"
    ["Toggle Code Lenses" lsp-lens-mode]
    "--"
    ["Describe thing at point" lsp-describe-thing-at-point]
    ["Execute code action" lsp-execute-code-action]
    ["Format buffer" lsp-format-buffer]
    ["Format current region or line" lsp-format-region]
    ["Highlight references to symbol under point" lsp-document-highlight]
    ["Rename symbol under point" lsp-rename]
    "--"
    ["Find declarations of symbol under point" lsp-find-declaration]
    ["Find definitions of symbol" lsp-find-definition]
    ["Find implementations of symbol under point" lsp-find-implementation]
    ["Find references to symbol under point" lsp-find-references]
    ["Find type definitions of symbol under point" lsp-find-type-definition]
    "--"
    ["View IO logs for workspace" lsp-switch-to-io-log-buffer]
    ["Shutdown language server" lsp-shutdown-workspace]
    ["Restart language server" lsp-restart-workspace]))

(defun lsp-mode-line ()
  "Construct the mode line text."
  (if-let (workspaces (lsp-workspaces))
      (concat " LSP" (string-join (--map (format "[%s]" (lsp--workspace-print it))
                                         workspaces)))
    (concat " LSP" (propertize "[Disconnected]" 'face 'warning))))

(defalias 'make-lsp-client 'make-lsp--client)

(cl-defstruct lsp--registered-capability
  (id "" :type string)
  (method " " :type string)
  (options nil))

;; A ‘lsp--workspace’ object represents exactly one language server process.
(cl-defstruct lsp--workspace
  ;; ‘parser’ is a ‘lsp--parser’ object used to parse messages for this
  ;; workspace.  Parsers are not shared between workspaces.
  (parser nil :read-only t)

  ;; ‘server-capabilities’ is a hash table of the language server capabilities.
  ;; It is the hash table representation of a LSP ServerCapabilities structure;
  ;; cf. https://microsoft.github.io/language-server-protocol/specification#initialize.
  (server-capabilities nil)

  ;; ‘registered-server-capabilities’ is a list of hash tables that represent
  ;; dynamically-registered Registration objects.  See
  ;; https://microsoft.github.io/language-server-protocol/specification#client_registerCapability.
  (registered-server-capabilities nil)

  ;; ‘root’ is a directory name or a directory file name for the workspace
  ;; root.  ‘lsp-mode’ passes this directory to the ‘initialize’ method of the
  ;; language server; see
  ;; https://microsoft.github.io/language-server-protocol/specification#initialize.
  (root nil :ready-only t)

  ;; ‘client’ is the ‘lsp--client’ object associated with this workspace.
  (client nil :read-only t)

  ;; ‘host-root’ contains the host root info as derived from `file-remote-p'. It
  ;; used to deriver the file path in `lsp--uri-to-path' when using tramp
  ;; connection.
  (host-root nil)

  ;; ‘proc’ is a process object; it may represent a regular process, a pipe, or
  ;; a network connection.  ‘lsp-mode’ communicates with ‘proc’ using the
  ;; language server protocol.  ‘proc’ corresponds to the COMMUNICATION-PROCESS
  ;; element of the return value of the client’s ‘get-root’ field, which see.
  (proc nil)

  ;; ‘proc’ is a process object; it must represent a regular process, not a
  ;; pipe or network process.  It represents the actual server process that
  ;; corresponds to this workspace.  ‘cmd-proc’ corresponds to the
  ;; COMMAND-PROCESS element of the return value of the client’s ‘get-root’
  ;; field, which see.
  (cmd-proc nil)

  ;; ‘buffers’ is a list of buffers associated with this workspace.
  (buffers nil)

  ;; ‘highlight-overlays’ is a hash table mapping buffers to a list of overlays
  ;; used for highlighting the symbol under point.
  (highlight-overlays (make-hash-table :test 'eq) :read-only t)

  ;; ‘semantic-highlighting-faces' is a vector containing one face for each
  ;; TextMate scope (or set of scopes) supported by the language server. Cf.
  ;; ‘lsp-semantic-highlighting-faces' if you wish to change the default
  ;; semantic highlighting faces
  (semantic-highlighting-faces nil)

  ;; Extra client capabilities provided by third-party packages using
  ;; `lsp-register-client-capabilities'. It's value is an alist of (PACKAGE-NAME
  ;; . CAPS), where PACKAGE-NAME is a symbol of the third-party package name,
  ;; and CAPS is either a plist of the client capabilities, or a function that
  ;; takes no argument and returns a plist of the client capabilities or nil.")
  (extra-client-capabilities nil)

  ;; Workspace status
  (status nil)

  ;; ‘metadata’ is a generic storage for workspace specific data. It is
  ;; accessed via `lsp-workspace-set-metadata' and `lsp-workspace-set-metadata'
  (metadata (make-hash-table :test 'equal))

  ;; contains all the file notification watches that have been created for the
  ;; current workspace in format filePath->file notification handle.
  (watches (make-hash-table :test 'equal))

  ;; list of workspace folders
  (workspace-folders nil)

  ;; ‘last-id’ the last request id for the current workspace.
  (last-id 0)

  ;; ‘status-string’ allows extensions to specify custom status string based on
  ;; the Language Server specific messages.
  (status-string nil)

  ;; ‘shutdown-action’ flag used to mark that workspace should not be restarted (e.g. it
  ;; was stopped).
  (shutdown-action)

  ;; ‘diagnostics’ a hashmap with workspace diagnostics.
  (diagnostics (make-hash-table :test 'equal))
  ;; the `ewoc' object for displaying I/O to and from the server
  (ewoc nil))

(cl-defstruct lsp-session
  ;; contains the folders that are part of the current session
  (folders)
  ;; contains the folders that must not be imported in the current workspace.
  (folders-blacklist)
  ;; contains the list of folders that must be imported in a project in case of
  ;; multi root LSP server.
  (server-id->folders (make-hash-table :test 'equal) :read-only t)
  ;; folder to list of the servers that are associated with the folder.
  (folder->servers (make-hash-table :test 'equal) :read-only t)
  ;; ‘metadata’ is a generic storage for workspace specific data. It is
  ;; accessed via `lsp-workspace-set-metadata' and `lsp-workspace-set-metadata'
  (metadata (make-hash-table :test 'equal)))

(defun lsp-workspace-status (status-string &optional workspace)
  "Set current workspace status to STATUS-STRING.
If WORKSPACE is not specified defaults to lsp--cur-workspace."
  (setf (lsp--workspace-status-string (or workspace lsp--cur-workspace)) status-string))

(defun lsp-session-set-metadata (key value &optional _workspace)
  "Associate KEY with VALUE in the WORKSPACE metadata.
If WORKSPACE is not provided current workspace will be used."
  (puthash key value (lsp-session-metadata (lsp-session))))

(defalias 'lsp-workspace-set-metadata 'lsp-session-set-metadata)

(defun lsp-session-get-metadata (key &optional _workspace)
  "Lookup KEY in WORKSPACE metadata.
If WORKSPACE is not provided current workspace will be used."
  (gethash key (lsp-session-metadata (lsp-session))))

(defalias 'lsp-workspace-get-metadata 'lsp-session-get-metadata)

(define-inline lsp--make-notification (method &optional params)
  "Create notification body for method METHOD and parameters PARAMS."
  (inline-quote
   (progn (cl-check-type ,method string)
          (list :jsonrpc "2.0" :method ,method :params ,params))))

(defun lsp--make-request (method &optional params)
  "Create request body for method METHOD and parameters PARAMS."
  (lsp--make-notification method params))

(defalias 'lsp-make-request 'lsp--make-request)

(defun lsp--make-response (request result)
  "Create reponse for REQUEST with RESULT."
  `(:jsonrpc "2.0" :id ,(gethash "id" request) :result ,result))

(defun lsp-make-notification (method &optional params)
  "Create notification body for method METHOD and parameters PARAMS."
  (lsp--make-notification method params))

(defun lsp--make-message (params)
  "Create a LSP message from PARAMS, after encoding it to a JSON string."
  (let* ((json-false :json-false)
         (body (if (and lsp-use-native-json
                        (fboundp 'json-serialize))
                   (with-no-warnings
                     (json-serialize params
                                     :null-object nil
                                     :false-object :json-false))
                 (json-encode params))))
    (concat "Content-Length: "
            (number-to-string (1+ (string-bytes body)))
            "\r\n\r\n"
            body
            "\n")))

(cl-defstruct lsp--log-entry
  (timestamp)
  (process-time)
  (type)
  (method)
  (id)
  (body))

(defun lsp--make-log-entry (method id body type &optional process-time)
  "Create an outgoing log object from BODY with method METHOD and id ID.
If ID is non-nil, then the body is assumed to be a notification.
TYPE can either be 'incoming or 'outgoing"
  (cl-assert (memq type '(incoming-req outgoing-req incoming-notif
                                       outgoing-notif incoming-resp
                                       outgoing-resp)))
  (make-lsp--log-entry
   :timestamp (format-time-string "%I:%M:%S %p")
   :process-time process-time
   :method method
   :id id
   :type type
   :body body))

(defun lsp--log-entry-pp (entry)
  (cl-assert (lsp--log-entry-p entry))
  (pcase-let (((cl-struct lsp--log-entry timestamp method id type process-time
                          body)
               entry)
              (json-false :json-false)
              (json-encoding-pretty-print t)
              (str nil))
    (setq str
          (concat (format "[Trace - %s] " timestamp)
                  (pcase type
                    ('incoming-req (format "Received request '%s - (%s)." method id))
                    ('outgoing-req (format "Sending request '%s - (%s)'." method id))

                    ('incoming-notif (format "Received notification '%s'." method))
                    ('outgoing-notif (format "Sending notification '%s'." method))

                    ('incoming-resp (format "Received response '%s - (%s)' in %dms."
                                            method id process-time))
                    ('outgoing-resp
                     (format
                      "Sending response '%s - (%s)'. Processing request took %dms"
                      method id process-time)))
                  "\n"
                  (if (memq type '(incoming-resp ougoing-resp))
                      "Result: "
                    "Params: ")
                  (json-encode body)
                  "\n\n\n"))
    (setq str (propertize str 'mouse-face 'highlight 'read-only t))
    (insert str)))

(defvar-local lsp--log-io-ewoc nil)

(defun lsp--generate-log-buffer-name (workspace)
  (let ((server-id (-> workspace lsp--workspace-client lsp--client-server-id symbol-name))
        (pid (format "%s" (process-id (lsp--workspace-cmd-proc workspace)))))
    (get-buffer-create (format "*lsp-log: %s:%s*" server-id pid))))

(defun lsp--get-create-io-ewoc (workspace)
  (if (and (lsp--workspace-ewoc workspace)
           (buffer-live-p (ewoc-buffer (lsp--workspace-ewoc workspace))))
      (lsp--workspace-ewoc workspace)
    (with-current-buffer (lsp--generate-log-buffer-name workspace)
      (unless (eq 'lsp-log-io-mode major-mode) (lsp-log-io-mode))
      (setq-local lsp--log-io-ewoc (ewoc-create #'lsp--log-entry-pp nil nil t))
      (setf (lsp--workspace-ewoc workspace) lsp--log-io-ewoc))
    (lsp--workspace-ewoc workspace)))

(defun lsp--ewoc-count (ewoc)
  (let* ((count 0)
         (count-fn (lambda (_) (setq count (1+ count)))))
    (ewoc-map count-fn ewoc)
    count))

(defun lsp--log-entry-new (entry workspace)
  (let* ((ewoc (lsp--get-create-io-ewoc workspace))
         (count (and (not (eq lsp-io-messages-max t)) (lsp--ewoc-count ewoc)))
         (node (if (or (eq lsp-io-messages-max t)
                       (>= lsp-io-messages-max count))
                   nil
                 (ewoc-nth ewoc (1- lsp-io-messages-max))))
         (prev nil)
         (inhibit-read-only t))
    (while node
      (setq prev (ewoc-prev ewoc node))
      (ewoc-delete ewoc node)
      (setq node prev))
    (ewoc-enter-last ewoc entry)))

(defun lsp--send-notification (body)
  "Send BODY as a notification to the language server."
  (lsp-foreach-workspace
   (when lsp-print-io
     (lsp--log-entry-new (lsp--make-log-entry
                          (plist-get body :method)
                          nil (plist-get body :params) 'outgoing-notif)
                         lsp--cur-workspace))
   (lsp--send-no-wait (lsp--make-message body)
                      (lsp--workspace-proc lsp--cur-workspace))))

(defalias 'lsp-send-notification 'lsp--send-notification)

(defun lsp-notify (method params)
  "Send notification METHOD with PARAMS."
  (lsp--send-notification (lsp--make-notification method params)))

(defun lsp--cur-workspace-check ()
  "Check whether buffer lsp workspace(s) are set."
  (cl-assert (lsp-workspaces) nil
             "No language server(s) is associated with this buffer."))

(defun lsp--send-request (body &optional no-wait no-merge)
  "Send BODY as a request to the language server, get the response.
If NO-WAIT is non-nil, don't synchronously wait for a response.
If NO-MERGE is non-nil, don't merge the results but return alist workspace->result."
  (lsp-request (plist-get body :method)
               (plist-get body :params)
               :no-wait no-wait
               :no-merge no-merge))

(defalias 'lsp-send-request 'lsp--send-request
  "Send BODY as a request to the language server and return the response synchronously.
\n(fn BODY)")

(cl-defun lsp-request (method params &key no-wait no-merge)
  "Send request METHOD with PARAMS.
If NO-MERGE is non-nil, don't merge the results but return alist workspace->result.
If NO-WAIT is non-nil send the request as notification."
  (if no-wait
      (lsp-notify method params)
    (let* ((send-time (time-to-seconds (current-time)))
           ;; max time by which we must get a response
           (expected-time (+ send-time lsp-response-timeout))
           resp-result resp-error)
      (lsp-request-async method params (lambda (res) (setf resp-result (or res :finished)))
                         :error-handler (lambda (err) (setf resp-error err))
                         :no-merge no-merge
                         :mode 'detached)

      (while (not (or resp-error resp-result))
        (accept-process-output nil 0.01)
        (when (< expected-time (time-to-seconds (current-time)))
          (error "Timeout while waiting for response. Method: %s." method)))

      (cond
       ((eq resp-result :finished) nil)
       (resp-result resp-result)
       ((ht? resp-error) (error (gethash "message" resp-error)))
       (t (error (gethash "message" (cl-first resp-error))))))))

(cl-defun lsp-request-async (method params callback &key mode error-handler no-merge )
  "Send request METHOD with PARAMS."
  (lsp--send-request-async `(:jsonrpc "2.0" :method ,method :params ,params) callback mode error-handler no-merge))

(defun lsp--create-async-callback (count callback mode method no-merge)
  "Create async handler expecting COUNT results, merge them and call CALLBACK.
MODE determines when the callback will be called depending on the
condition of the original buffer. METHOD is the invoked method.
If NO-MERGE is non-nil, don't merge the results but return alist workspace->result."
  (let ((buf (current-buffer))
        results)
    (cl-labels ((handle-result () (funcall
                                   callback
                                   (if no-merge
                                       results
                                     (lsp--merge-results (-map #'cl-rest results) method)))))
      (pcase mode
        ('detached (lambda (result)
                     (push (cons lsp--cur-workspace result) results)

                     (when (and (eq (length results) count))
                       (handle-result))))
        ('alive (lambda (result)
                  (push (cons lsp--cur-workspace result) results)
                  (if (and (eq (length results) count)
                           (buffer-live-p buf))
                      (with-current-buffer buf
                        (handle-result))
                    (lsp-log "Buffer is not alive ignoring reponse. Method %s." method))))
        ('tick (let ((tick (buffer-chars-modified-tick)))
                 (lambda (result)
                   (when (buffer-live-p buf)
                     (with-current-buffer buf
                       (if (and (= tick (buffer-chars-modified-tick)))
                           (progn
                             (push (cons lsp--cur-workspace result)  results)
                             (when (eq (length results) count)
                               (handle-result)))
                         (lsp-log "Buffer modified ignoring response. Method %s." method)))))))
        (_ (lambda (result)
             (push (cons lsp--cur-workspace result) results)
             (if (and (eq (length results) count)
                      (eq buf (current-buffer)))
                 (handle-result)
               (lsp-log "Buffer switched - ignoring reponse. Method %s" method))))))))

(defun lsp--create-default-error-handler (method)
  "Default error handler.
METHOD is the executed method."
  (lambda (error)
    (lsp--warn "%s" (or (gethash "message" error)
                        (format "%s Request has failed" method)))))

(defun lsp--send-request-async (body callback &optional mode error-callback no-merge)
  "Send BODY as a request to the language server.
Call CALLBACK with the response recevied from the server
asynchronously. MODE determines when the callback will be called
depending on the condition of the original buffer. It could be:
`detached' which means that the callback will be executed no
matter what has happened to the buffer. `alive' - the callback
will be executed only if the buffer from which the call was
executed is still alive. `current' the callback will be executed
only if the original buffer is still selected. `tick' - the
callback will be executed only if the buffer was not modified.

ERROR-CALLBACK will be called in case the request has failed.
If NO-MERGE is non-nil, don't merge the results but return alist workspace->result."
  (lsp--flush-delayed-changes)

  (if-let ((target-workspaces (lsp--find-workspaces-for body)))
      (let* ((start-time (current-time))
             (method (plist-get body :method))
             (workspaces-count (length target-workspaces))
             (async-callback (lsp--create-async-callback workspaces-count
                                                         callback
                                                         mode
                                                         method
                                                         no-merge))
             (error-async-callback (lsp--create-async-callback
                                    workspaces-count
                                    (or error-callback
                                        (lsp--create-default-error-handler method))
                                    mode
                                    method
                                    nil))
             (id (cl-incf lsp-last-id))
             (body (plist-put body :id id)))
        (--each target-workspaces
          (with-lsp-workspace it
            (when lsp-print-io
              (lsp--log-entry-new (lsp--make-log-entry method id
                                                       (plist-get body :params)
                                                       'outgoing-req)
                                  it))
            (let ((message (lsp--make-message body)))
              (puthash id
                       (list async-callback error-async-callback method start-time (current-time))
                       (-> lsp--cur-workspace
                           lsp--workspace-client
                           lsp--client-response-handlers))
              (lsp--send-no-wait message (lsp--workspace-proc lsp--cur-workspace)))))
        body)
    (error "No workspace could handle %s" (plist-get body :method))))

(defalias 'lsp-send-request-async 'lsp--send-request-async)

;; Clean up the entire state of lsp mode when Emacs is killed, to get rid of any
;; pending language servers.
(add-hook 'kill-emacs-hook #'lsp--global-teardown)

(defun lsp--global-teardown ()
  "Unload working workspaces."
  (lsp-foreach-workspace (lsp--shutdown-workspace)))

(defun lsp--shutdown-workspace ()
  "Shut down the language server process for ‘lsp--cur-workspace’."
  (with-demoted-errors "LSP error: %S"
    (let ((lsp-response-timeout 0.5))
      (condition-case _err
          (lsp-request "shutdown" nil)
        (error (lsp--error "Timeout while sending shutdown request."))))
    (lsp-notify "exit" nil))
  (lsp--uninitialize-workspace))

(defun lsp--uninitialize-workspace ()
  "Cleanup buffer state.
When a workspace is shut down, by request or from just
disappearing, unset all the variables related to it."

  (let ((proc (lsp--workspace-cmd-proc lsp--cur-workspace)))
    (when (process-live-p proc)
      (kill-process proc))
    (unless (lsp-workspaces)
      (lsp--managed-mode -1))))

(defun lsp--client-capabilities (&optional custom-capabilities)
  "Return the client capabilites."
  (append
   `((workspace . ((workspaceEdit . ((documentChanges . t)
                                     (resourceOperations . ["create" "rename" "delete"])))
                   (applyEdit . t)
                   (symbol . ((symbolKind . ((valueSet . ,(apply 'vector (number-sequence 1 26)))))))
                   (executeCommand . ((dynamicRegistration . :json-false)))
                   (didChangeWatchedFiles . ((dynamicRegistration . t)))
                   (workspaceFolders . t)
                   (configuration . t)))
     (textDocument . ((declaration . ((linkSupport . t)))
                      (definition . ((linkSupport . t)))
                      (implementation . ((linkSupport . t)))
                      (typeDefinition . ((linkSupport . t)))
                      (synchronization . ((willSave . t) (didSave . t) (willSaveWaitUntil . t)))
                      (documentSymbol . ((symbolKind . ((valueSet . ,(apply 'vector (number-sequence 1 26)))))
                                         (hierarchicalDocumentSymbolSupport . t)))
                      (formatting . ((dynamicRegistration . t)))
                      (rename . ((dynamicRegistration . t)))
                      (semanticHighlightingCapabilities . ((semanticHighlighting . ,lsp-enable-semantic-highlighting)))
                      (codeAction . ((dynamicRegistration . t)
                                     (codeActionLiteralSupport . ((codeActionKind . ((valueSet . [""
                                                                                                  "quickfix"
                                                                                                  "refactor"
                                                                                                  "refactor.extract"
                                                                                                  "refactor.inline"
                                                                                                  "refactor.rewrite"
                                                                                                  "source"
                                                                                                  "source.organizeImports"])))))))
                      (completion . ((completionItem . ((snippetSupport . ,(if lsp-enable-snippet
                                                                               (or
                                                                                (featurep 'yasnippet)
                                                                                (warn (concat
                                                                                       "Yasnippet is not yet loaded, but `lsp-enable-snippet' is set to `t'. "
                                                                                       "You must either (require 'yasnippet), or disable snippet support."))
                                                                                t)
                                                                             :json-false))
                                                        (documentationFormat . ["markdown"])))
                                     (contextSupport . t)))
                      (signatureHelp . ((signatureInformation . ((parameterInformation . ((labelOffsetSupport . t)))))))
                      (documentLink . ((dynamicRegistration . t)))
                      (hover . ((contentFormat . ["markdown" "plaintext"])))
                      (foldingRange . ,(when lsp-enable-folding
                                         `((dynamicRegistration . t)
                                           (rangeLimit . ,lsp-folding-range-limit)
                                           (lineFoldingOnly . ,(or lsp-folding-line-folding-only :json-false))))))))
   custom-capabilities))

(defun lsp-find-roots-for-workspace (workspace session)
  "Get all roots for the WORKSPACE."
  (-filter #'identity (ht-map (lambda (folder workspaces)
                                (when (-contains? workspaces workspace)
                                  folder))
                              (lsp-session-folder->servers session))))

(defun lsp-session-watches (&optional session)
  "Get watches created for SESSION."
  (or (gethash "__watches" (lsp-session-metadata (or session (lsp-session))))
      (-let [res (make-hash-table :test 'equal)]
        (puthash "__watches" res (lsp-session-metadata (or session (lsp-session))))
        res)))

(defun lsp--file-process-event (session root-folder event)
  "Process file event."
  (let ((changed-file (cl-caddr event)))
    (->>
     session
     lsp-session-folder->servers
     (gethash root-folder)
     (seq-do (lambda (workspace)
               (when (->>
                      workspace
                      lsp--workspace-registered-server-capabilities
                      (-any?
                       (lambda (capability)
                         (and
                          (string= (lsp--registered-capability-method capability)
                                   "workspace/didChangeWatchedFiles")
                          (->>
                           capability
                           lsp--registered-capability-options
                           (gethash "watchers")
                           (seq-find
                            (-lambda ((&hash "globPattern" glob-pattern))
                              (-let [glob-regex (eshell-glob-regexp glob-pattern)]
                                (or (string-match glob-regex changed-file)
                                    (string-match glob-regex (f-relative changed-file root-folder)))))))))))
                 (with-lsp-workspace workspace
                   (lsp-notify
                    "workspace/didChangeWatchedFiles"
                    `((changes . [((type . ,(alist-get (cadr event) lsp--file-change-type))
                                   (uri . ,(lsp--path-to-uri changed-file)))]))))))))))

(defun lsp--server-register-capability (reg)
  "Register capability REG."
  (-let (((&hash "method" "id" "registerOptions") reg)
         (session (lsp-session)))
    (when (and lsp-enable-file-watchers
               (string= method "workspace/didChangeWatchedFiles"))
      (-let* ((created-watches (lsp-session-watches session))
              (root-folders (cl-set-difference
                             (lsp-find-roots-for-workspace lsp--cur-workspace session)
                             (ht-keys created-watches))))
        ;; create watch for each root folder withtout such
        (dolist (folder root-folders)
          (let ((watch (make-lsp-watch :root-directory folder)))
            (puthash folder watch created-watches)
            (lsp-watch-root-folder (file-truename folder)
                                   (-partial #'lsp--file-process-event session folder)
                                   watch
                                   t)))))

    (push
     (make-lsp--registered-capability :id id :method method :options registerOptions)
     (lsp--workspace-registered-server-capabilities lsp--cur-workspace))))

(defun lsp--cleanup-hanging-watches ()
  "Cleanup watches in case there are no more workspaces that are interested
in that particular folder."
  (let* ((session (lsp-session))
         (watches (lsp-session-watches session)))
    (dolist (watched-folder (ht-keys watches))
      (when (-none? (lambda (workspace)
                      (with-lsp-workspace workspace
                        (lsp--registered-capability "workspace/didChangeWatchedFiles")))
                    (gethash watched-folder (lsp-session-folder->servers (lsp-session))))
        (lsp-log "Cleaning up watches for folder %s. There is no workspace watching this folder..." watched-folder)
        (lsp-kill-watch (gethash watched-folder watches))
        (remhash watched-folder watches)))))

(defun lsp--server-unregister-capability (unreg)
  "Unregister capability UNREG."
  (-let [(&hash "id" "method") unreg]
    (setf (lsp--workspace-registered-server-capabilities lsp--cur-workspace)
          (seq-remove (lambda (e) (equal (lsp--registered-capability-id e) id))
                      (lsp--workspace-registered-server-capabilities lsp--cur-workspace)))
    (when (string= method "workspace/didChangeWatchedFiles")
      (lsp--cleanup-hanging-watches))))

(defun lsp--server-capabilities ()
  "Return the capabilities of the language server associated with the buffer."
  (->> (lsp-workspaces)
       (-map #'lsp--workspace-server-capabilities)
       (-filter #'identity)
       (apply #'ht-merge)))

(defun lsp--send-open-close-p ()
  "Return whether open and close notifications should be sent to the server."
  (let ((sync (gethash "textDocumentSync" (lsp--server-capabilities))))
    (and (hash-table-p sync)
         (gethash "openClose" sync))))

(defun lsp--send-will-save-p ()
  "Return whether will save notifications should be sent to the server."
  (let ((sync (gethash "textDocumentSync" (lsp--server-capabilities))))
    (and (hash-table-p sync)
         (gethash "willSave" sync))))

(defun lsp--send-will-save-wait-until-p ()
  "Return whether will save wait until notifications should be sent to the server."
  (let ((sync (gethash "textDocumentSync" (lsp--server-capabilities))))
    (and (hash-table-p sync)
         (gethash "willSaveWaitUntil" sync))))

(defun lsp--send-did-save-p ()
  "Return whether did save notifications should be sent to the server."
  (let ((sync (gethash "textDocumentSync" (lsp--server-capabilities))))
    (and (hash-table-p sync)
         (gethash "save" sync nil))))

(defun lsp--save-include-text-p ()
  "Return whether save notifications should include the text document's contents."
  (let ((sync (gethash "textDocumentSync" (lsp--server-capabilities))))
    (and (hash-table-p sync)
         (hash-table-p (gethash "save" sync nil))
         (gethash "includeText" (gethash "save" sync)))))

(defun lsp--suggest-project-root ()
  "Get project root."
  (or
   (when (featurep 'projectile) (condition-case nil
                                    (projectile-project-root)
                                  (error nil)))
   (when (featurep 'project)
     (when-let ((project (project-current)))
       (car (project-roots project))))))

(defun lsp--read-from-file (file)
  "Read FILE content."
  (when (file-exists-p file)
    (cl-first (read-from-string (f-read-text file 'utf-8)))))

(defun lsp--persist (file-name to-persist)
  "Persist TO-PERSIST in FILE-NAME."
  (f-write-text (prin1-to-string to-persist) 'utf-8 file-name))

(defun lsp-workspace-folders-add (project-root)
  "Add PROJECT-ROOT to the list of workspace folders."
  (interactive
   (list (read-directory-name "Select folder to add: "
                              (or (lsp--suggest-project-root) default-directory) nil t)))
  (cl-pushnew (f-canonical project-root)
              (lsp-session-folders (lsp-session)) :test 'equal)
  (lsp--persist-session (lsp-session))

  (run-hook-with-args 'lsp-workspace-folders-changed-hook (list project-root) nil))

(defun lsp-workspace-folders-remove (project-root)
  "Remove PROJECT-ROOT from the list of workspace folders."
  (interactive (list (completing-read "Select folder to remove: "
                                      (lsp-session-folders (lsp-session)) nil t
                                      (lsp-find-session-folder (lsp-session) default-directory))))
  ;; send remove folder to each multiroot workspace associated with the folder
  (dolist (wks (->> (lsp-session)
                    (lsp-session-folder->servers)
                    (gethash project-root)
                    (--filter (lsp--client-multi-root (lsp--workspace-client it)))))
    (with-lsp-workspace wks
      (lsp-notify "workspace/didChangeWorkspaceFolders"
                  `(:event (:removed ,(vector (list :uri (lsp--path-to-uri project-root))))))))

  ;; turn off servers in the removed directory
  (let* ((session (lsp-session))
         (folder->servers (lsp-session-folder->servers session))
         (server-id->folders (lsp-session-server-id->folders session))
         (workspaces (gethash project-root folder->servers)))

    (remhash project-root folder->servers)

    ;; turn off the servers without root folders
    (dolist (workspace workspaces)
      (when (--none? (-contains? it workspace) (ht-values folder->servers))
        (lsp--info "Shutdown %s since folder %s is removed..."
                   (lsp--workspace-print workspace) project-root)
        (setf (lsp--workspace-shutdown-action workspace) 'shutdown)
        (with-lsp-workspace workspace (lsp--shutdown-workspace))))

    (setf (lsp-session-folders session)
          (-remove-item project-root (lsp-session-folders session)))

    (ht-aeach (puthash key
                       (-remove-item project-root value)
                       server-id->folders)
              server-id->folders)
    (lsp--persist-session (lsp-session)))

  (run-hook-with-args 'lsp-workspace-folders-changed-hook nil (list project-root)))

(defun lsp-workspace-blacklist-remove (project-root)
  "Remove PROJECT-ROOT from the workspace blacklist."
  (interactive (list (completing-read "Select folder to remove:"
                                      (lsp-session-folders-blacklist (lsp-session))
                                      nil t)))
  (setf (lsp-session-folders-blacklist (lsp-session))
        (delete project-root
                (lsp-session-folders-blacklist (lsp-session))))
  (lsp--persist-session (lsp-session)))

(define-obsolete-function-alias 'lsp-workspace-folders-switch
  'lsp-workspace-folders-open "lsp-mode 6.1")

(defun lsp-workspace-folders-open (project-root)
  "Open the directory located at PROJECT-ROOT"
  (interactive (list (completing-read "Open folder: "
                                      (lsp-session-folders (lsp-session))
                                      nil t)))
  (find-file project-root))

(define-minor-mode lsp--managed-mode
  "Mode for source buffers managed by lsp-mode."
  nil nil nil
  (cond
   (lsp--managed-mode


    (add-function :before-until (local 'eldoc-documentation-function) #'lsp-eldoc-function)
    (eldoc-mode 1)
    (add-hook 'after-change-functions #'lsp-on-change nil t)
    (add-hook 'after-revert-hook #'lsp-on-revert nil t)
    (add-hook 'after-save-hook #'lsp-on-save nil t)
    (add-hook 'auto-save-hook #'lsp--on-auto-save nil t)
    (add-hook 'before-change-functions #'lsp-before-change nil t)
    (add-hook 'before-save-hook #'lsp--before-save nil t)
    (when (and lsp-enable-completion-at-point (lsp--capability "completionProvider"))
      (setq-local completion-at-point-functions nil)
      (add-hook 'completion-at-point-functions #'lsp-completion-at-point nil t))
    (add-hook 'kill-buffer-hook #'lsp--text-document-did-close nil t)
    (add-hook 'post-self-insert-hook #'lsp--on-self-insert nil t)
    (add-hook 'post-command-hook #'lsp--highlight nil t)
    (when lsp-enable-xref
      (add-hook 'xref-backend-functions #'lsp--xref-backend nil t)))
   (t
    (setq-local indent-region-function nil)
    (remove-function (local 'eldoc-documentation-function) #'lsp-eldoc-function)

    (remove-hook 'post-command-hook #'lsp--highlight t)
    (remove-hook 'after-change-functions #'lsp-on-change t)
    (remove-hook 'after-revert-hook #'lsp-on-revert t)
    (remove-hook 'after-save-hook #'lsp-on-save t)
    (remove-hook 'auto-save-hook #'lsp--on-auto-save t)
    (remove-hook 'before-change-functions #'lsp-before-change t)
    (remove-hook 'before-save-hook #'lsp--before-save t)
    (remove-hook 'completion-at-point-functions #'lsp-completion-at-point t)
    (remove-hook 'kill-buffer-hook #'lsp--text-document-did-close t)
    (remove-hook 'post-self-insert-hook #'lsp--on-self-insert t)
    (lsp--cancel-document-link-timer)
    (save-restriction
      (widen)
      (remove-overlays (point-min) (point-max) 'lsp-sem-highlight t)))
   (remove-hook 'xref-backend-functions #'lsp--xref-backend t)))

(defun lsp--text-document-did-open ()
  "'document/didOpen event."
  (run-hooks 'lsp-before-open-hook)
  (setq-local lsp--cur-version (or lsp--cur-version 0))
  (cl-pushnew (current-buffer) (lsp--workspace-buffers lsp--cur-workspace))
  (lsp-notify
   "textDocument/didOpen"
   (list :textDocument
         (list :uri (lsp--buffer-uri)
               :languageId (lsp-buffer-language)
               :version lsp--cur-version
               :text (buffer-substring-no-properties (point-min) (point-max)))))

  (lsp--managed-mode 1)

  (let* ((sync (gethash "textDocumentSync" (lsp--server-capabilities)))
         (kind (if (hash-table-p sync) (gethash "change" sync) sync)))
    (setq lsp--server-sync-method (or lsp-document-sync-method
                                      (alist-get kind lsp--sync-methods))))
  (when (and lsp-auto-configure (lsp--capability "documentSymbolProvider"))
    (lsp-enable-imenu))

  (when (and lsp-auto-configure
             lsp-enable-indentation
             (lsp--capability "documentRangeFormattingProvider"))
    (setq-local indent-region-function #'lsp-format-region))

  (run-hooks 'lsp-after-open-hook)
  (lsp--set-document-link-timer))

(define-inline lsp--text-document-identifier ()
  "Make TextDocumentIdentifier.

interface TextDocumentIdentifier {
    uri: string;
}"
  (inline-quote (list :uri (lsp--buffer-uri))))

(defun lsp--versioned-text-document-identifier ()
  "Make VersionedTextDocumentIdentifier.

interface VersionedTextDocumentIdentifier extends TextDocumentIdentifier {
    version: number;
}"
  (plist-put (lsp--text-document-identifier) :version lsp--cur-version))

(define-inline lsp--position (line char)
  "Make a Position object for the given LINE and CHAR.

interface Position {
    line: number;
    character: number;
}"
  (inline-letevals (line char)
    (inline-quote (list :line ,line :character ,char))))

(define-inline lsp--cur-line ()
  (inline-quote (1- (line-number-at-pos))))

(define-inline lsp--cur-column ()
  (inline-quote (- (point) (line-beginning-position))))

(define-inline lsp--cur-position ()
  "Make a Position object for the current point."
  (inline-quote
   (save-restriction
     (widen)
     (lsp--position (lsp--cur-line) (lsp--cur-column)))))

(defun lsp--point-to-position (point)
  "Convert POINT to Position."
  (save-excursion
    (goto-char point)
    (lsp--cur-position)))

(define-inline lsp--range (start end)
  "Make Range body from START and END.

interface Range {
     start: Position;
     end: Position;
 }"
  ;; make sure start and end are Position objects
  (inline-letevals (start end)
    (inline-quote
     (list :start ,start :end ,end))))

(define-inline lsp--region-to-range (start end)
  "Make Range object for the current region."
  (inline-letevals (start end)
    (inline-quote (lsp--range (lsp--point-to-position ,start)
                              (lsp--point-to-position ,end)))))

(defun lsp--region-or-line ()
  "The active region or the current line."
  (if (use-region-p)
      (lsp--region-to-range (region-beginning) (region-end))
    (lsp--region-to-range (point-at-bol) (point-at-eol))))

(defun lsp--check-document-changes-version (document-changes)
  "Verify that DOCUMENT-CHANGES have the proper version."
  (unless (seq-every-p
           (lambda (it)
             (or
              (not (gethash "textDocument" it))
              (let* ((ident (gethash "textDocument" it))
                     (filename (lsp--uri-to-path (gethash "uri" ident)))
                     (version (gethash "version" ident)))
                (with-current-buffer (find-file-noselect filename)
                  (or (null version) (zerop version)
                      (equal version lsp--cur-version))))))
           document-changes)
    (error "Document changes cannot be applied")))

(defun lsp--apply-workspace-edit (edit)
  "Apply the WorkspaceEdit object EDIT."
  (if-let (document-changes (seq-reverse (gethash "documentChanges" edit)))
      (progn
        (lsp--check-document-changes-version document-changes)
        (->> document-changes
             (seq-filter (-lambda ((&hash "kind"))
                           (or (not kind) (string= kind "edit"))))
             (seq-do #'lsp--apply-text-document-edit))
        (->> document-changes
             (seq-filter (-lambda ((&hash "kind"))
                           (not (or (not kind) (string= kind "edit")))))
             (seq-do #'lsp--apply-text-document-edit)))
    (when-let (changes (gethash "changes" edit))
      (maphash
       (lambda (uri text-edits)
         (let ((filename (lsp--uri-to-path uri)))
           (with-current-buffer (find-file-noselect filename)
             (lsp--apply-text-edits text-edits))))
       changes))))

(defun lsp--apply-text-document-edit (edit)
  "Apply the TextDocumentEdit object EDIT.
If the file is not being visited by any buffer, it is opened with
`find-file-noselect'.
Because lsp-mode does not store previous document versions, the edit is only
applied if the version of the textDocument matches the version of the
corresponding file.

interface TextDocumentEdit {
  textDocument: VersionedTextDocumentIdentifier;
  edits: TextEdit[];
}"
  (pcase (gethash "kind" edit)
    ("create" (-let* (((&hash "uri" "options") edit)
                      (file-name (lsp--uri-to-path uri)))
                (f-touch file-name)
                (when (-some->> options (gethash "override"))
                  (f-write-text "" nil file-name))))
    ("delete" (-let* (((&hash "uri" "options") edit)
                      (file-name (lsp--uri-to-path uri))
                      (recursive (and options (gethash "recursive" options))))
                (f-delete file-name recursive)))
    ("rename" (-let* (((&hash "oldUri" "newUri" "options") edit)
                      (old-file-name (lsp--uri-to-path oldUri))
                      (new-file-name (lsp--uri-to-path newUri))
                      (buf (lsp--buffer-for-file old-file-name)))
                (when buf
                  (with-current-buffer buf
                    (save-buffer)
                    (lsp--text-document-did-close)))
                (rename-file old-file-name new-file-name (and options (gethash "override" options)))
                (when buf
                  (with-current-buffer buf
                    (set-buffer-modified-p nil)
                    (set-visited-file-name new-file-name)
                    (lsp)))))
    (_ (with-current-buffer (find-file-noselect (lsp--uri-to-path (lsp--ht-get edit "textDocument" "uri")))
         (lsp--apply-text-edits (gethash "edits" edit))))))

(defun lsp--position-compare (left right)
  "Compare position LEFT and RIGHT."
  (let ((left-line (gethash "line" left))
        (right-line (gethash "line" right)))
    (if (= left-line right-line)
        (let ((left-character (gethash "character" left))
              (right-character (gethash "character" right)))
          (> left-character right-character))
      (> left-line right-line))))

(defun lsp--position-equal (left right)
  "Return whether LEFT and RIGHT positions are equal."
  (and (= (gethash "line" left) (gethash "line" right))
       (= (gethash "character" left) (gethash "character" right))))

(defun lsp--text-edit-sort-predicate (e1 e2)
  (let ((start1 (gethash "start" (gethash "range" e1)))
        (start2 (gethash "start" (gethash "range" e2))))
    (if (lsp--position-equal start1 start2)
        (lsp--position-compare (gethash "end" (gethash "range" e1))
                               (gethash "end" (gethash "range" e2)))
      (lsp--position-compare  start1 start2))))

(defun lsp--apply-text-edit (text-edit)
  "Apply the edits described in the TextEdit object in TEXT-EDIT."
  ;; We sort text edits so as to apply edits that modify latter parts of the
  ;; document first. Furthermore, because the LSP spec dictates that:
  ;; "If multiple inserts have the same position, the order in the array
  ;; defines which edit to apply first."
  ;; We reverse the initial list and sort stably to make sure the order among
  ;; edits with the same position is preserved.
  (-let* (((&hash "newText" "range") text-edit)
          ((start . end) (lsp--range-to-region range)))
    (save-excursion
      (goto-char start)
      (delete-region start end)
      (insert newText))))

(defun lsp--apply-text-edit-replace-buffer-contents (text-edit)
  "Apply the edits described in the TextEdit object in TEXT-EDIT.
The method uses `replace-buffer-contents'."
  (-let* (((&hash "newText" "range") text-edit)
          (source (current-buffer))
          ((beg . end) (lsp--range-to-region range)))
    (with-temp-buffer
      (insert newText)
      (let ((temp (current-buffer)))
        (with-current-buffer source
          (save-excursion
            (save-restriction
              (narrow-to-region beg end)

              ;; On emacs versions < 26.2,
              ;; `replace-buffer-contents' is buggy - it calls
              ;; change functions with invalid arguments - so we
              ;; manually call the change functions here.
              ;;
              ;; See emacs bugs #32237, #32278:
              ;; https://debbugs.gnu.org/cgi/bugreport.cgi?bug=32237
              ;; https://debbugs.gnu.org/cgi/bugreport.cgi?bug=32278
              (let ((inhibit-modification-hooks t)
                    (length (- end beg)))
                (run-hook-with-args 'before-change-functions
                                    beg end)
                (with-no-warnings (replace-buffer-contents temp))
                (run-hook-with-args 'after-change-functions
                                    beg (+ beg (length newText))
                                    length)))))))))

(defun lsp--apply-text-edits (edits)
  "Apply the edits described in the TextEdit[] object.
This method is used if we do not have `buffer-replace-content'."
  (unless (seq-empty-p edits)
    (atomic-change-group
      (run-hooks 'lsp-before-apply-edits-hook)
      (let* ((change-group (when (functionp 'undo-amalgamate-change-group)
                             (prepare-change-group)))
             (howmany (length edits))
             (reporter (make-progress-reporter
                        (lsp--info "Applying %s edits to `%s'..."
                                   howmany (current-buffer))
                        0 howmany))
             (done 0)
             (apply-edit (if (functionp 'replace-buffer-contents)
                             'lsp--apply-text-edit-replace-buffer-contents
                           'lsp--apply-text-edit)))
        (unwind-protect
            (->> edits
                 (nreverse)
                 (seq-sort #'lsp--text-edit-sort-predicate)
                 (mapc (lambda (edit)
                         (progress-reporter-update reporter (cl-incf done))
                         (funcall apply-edit edit))))
          (when (functionp 'undo-amalgamate-change-group)
            (with-no-warnings (undo-amalgamate-change-group change-group)))
          (progress-reporter-done reporter))))))

(defun lsp--capability (cap &optional capabilities)
  "Get the value of capability CAP.  If CAPABILITIES is non-nil, use them instead."
  (gethash cap (or capabilities
                   (lsp--server-capabilities)
                   (make-hash-table))))

(defun lsp--registered-capability (method)
  "Check whether there is workspace providing METHOD."
  (->> (lsp-workspaces)
       (--keep (seq-find (lambda (reg)
                           (equal (lsp--registered-capability-method reg) method))
                         (lsp--workspace-registered-server-capabilities it)))
       cl-first))

(defvar-local lsp--before-change-vals nil
  "Store the positions from the `lsp-before-change' function
  call, for validation and use in the `lsp-on-change' function.")

(defun lsp--text-document-content-change-event (start end length)
  "Make a TextDocumentContentChangeEvent body for START to END, of length LENGTH."
  ;; So (47 54 0) means add    7 chars starting at pos 47
  ;; must become
  ;;   {"range":{"start":{"line":5,"character":6}
  ;;             ,"end" :{"line":5,"character":6}}
  ;;             ,"rangeLength":0
  ;;             ,"text":"\nbb = 5"}
  ;;
  ;; And (47 47 7) means delete 7 chars starting at pos 47
  ;; must become
  ;;   {"range":{"start":{"line":6,"character":0}
  ;;            ,"end"  :{"line":7,"character":0}}
  ;;            ,"rangeLength":7
  ;;            ,"text":""}
  ;;
  ;; (208 221 3) means delete 3 chars starting at pos 208, and replace them with
  ;; 13 chars. So it must become
  ;;   {"range":{"start":{"line":5,"character":8}
  ;;             ,"end" :{"line":5,"character":11}}
  ;;             ,"rangeLength":3
  ;;             ,"text":"new-chars-xxx"}
  ;;

  ;; Adding text:
  ;;   lsp-before-change:(start,end)=(33,33)
  ;;   lsp-on-change:(start,end,length)=(33,34,0)
  ;;
  ;; Changing text:
  ;;   lsp-before-change:(start,end)=(208,211)
  ;;   lsp-on-change:(start,end,length)=(208,221,3)
  ;;
  ;; Deleting text:
  ;;   lsp-before-change:(start,end)=(19,27)
  ;;   lsp-on-change:(start,end,length)=(19,19,8)

  (if (eq length 0)
      ;; Adding something only, work from start only
      `(:range ,(lsp--range (lsp--point-to-position start)
                            (lsp--point-to-position start))
               :rangeLength 0
               :text ,(buffer-substring-no-properties start end))

    (if (eq start end)
        ;; Deleting something only
        (if (lsp--bracketed-change-p start end length)
            ;; The before-change value is bracketed, use it
            `(:range ,(lsp--range (lsp--point-to-position start)
                                  (plist-get lsp--before-change-vals :end-pos))
                     :rangeLength ,length
                     :text "")
          ;; If the change is not bracketed, send a full change event instead.
          (lsp--full-change-event))

      ;; Deleting some things, adding others
      (if (lsp--bracketed-change-p start end length)
          ;; The before-change value is valid, use it
          `(:range ,(lsp--range (lsp--point-to-position start)
                                (plist-get lsp--before-change-vals :end-pos))
                   :rangeLength ,length
                   :text ,(buffer-substring-no-properties start end))
        (lsp--full-change-event)))))

(defun lsp--bracketed-change-p (start _end length)
  "If the before and after positions are the same, and the length
is the size of the start range, we are probably good."
  (and (eq start (plist-get lsp--before-change-vals :start))
       (eq length (- (plist-get lsp--before-change-vals :end)
                     (plist-get lsp--before-change-vals :start)))))

(defun lsp--full-change-event ()
  (save-restriction
    (widen)
    `(:text ,(buffer-substring-no-properties (point-min) (point-max)))))

(defun lsp-before-change (start end)
  "Executed before a file is changed.
Added to `before-change-functions'."
  ;; Note:
  ;;
  ;; This variable holds a list of functions to call when Emacs is about to
  ;; modify a buffer. Each function gets two arguments, the beginning and end of
  ;; the region that is about to change, represented as integers. The buffer
  ;; that is about to change is always the current buffer when the function is
  ;; called.
  ;;
  ;; WARNING:
  ;;
  ;; Do not expect the before-change hooks and the after-change hooks be called
  ;; in balanced pairs around each buffer change. Also don't expect the
  ;; before-change hooks to be called for every chunk of text Emacs is about to
  ;; delete. These hooks are provided on the assumption that Lisp programs will
  ;; use either before- or the after-change hooks, but not both, and the
  ;; boundaries of the region where the changes happen might include more than
  ;; just the actual changed text, or even lump together several changes done
  ;; piecemeal.
  ;; (message "lsp-before-change:(start,end)=(%s,%s)" start end)
  (with-demoted-errors "Error in ‘lsp-before-change’: %S"
    (setq lsp--before-change-vals
          (list :start start
                :end end
                :start-pos (lsp--point-to-position start)
                :end-pos (lsp--point-to-position end)))))

(defun lsp--flush-delayed-changes ()
  (-each (prog1 lsp--delayed-requests
           (setq lsp--delayed-requests nil))
    (-lambda ((workspace . buffer))
      (with-current-buffer buffer
        (with-lsp-workspace workspace
          (lsp-notify
           "textDocument/didChange"
           `(:textDocument
             ,(lsp--versioned-text-document-identifier)
             :contentChanges ,(vector (lsp--full-change-event)))))))))

(defun lsp-on-change (start end length)
  "Executed when a file is changed.
Added to `after-change-functions'."
  ;; Note:
  ;;
  ;; Each function receives three arguments: the beginning and end of the region
  ;; just changed, and the length of the text that existed before the change.
  ;; All three arguments are integers. The buffer that has been changed is
  ;; always the current buffer when the function is called.
  ;;
  ;; The length of the old text is the difference between the buffer positions
  ;; before and after that text as it was before the change. As for the
  ;; changed text, its length is simply the difference between the first two
  ;; arguments.
  ;;
  ;; So (47 54 0) means add    7 chars starting at pos 47
  ;; So (47 47 7) means delete 7 chars starting at pos 47
  ;; (message "lsp-on-change:(start,end,length)=(%s,%s,%s)" start end length)
  ;; (message "lsp-on-change:(lsp--before-change-vals)=%s" lsp--before-change-vals)
  (when (not revert-buffer-in-progress-p)
    (if lsp--cur-version
        (cl-incf lsp--cur-version)
      ;; buffer has been reset - start from scratch.
      (setq lsp--cur-version 0))
    (--each (lsp-workspaces)
      (with-lsp-workspace it
        (with-demoted-errors "Error in ‘lsp-on-change’: %S"
          (save-match-data
            ;; A (revert-buffer) call with the 'preserve-modes parameter (eg, as done
            ;; by auto-revert-mode) will cause this hander to get called with a nil
            ;; buffer-file-name. We need the buffer-file-name to send notifications;
            ;; so we skip handling revert-buffer-caused changes and instead handle
            ;; reverts separately in lsp-on-revert
            (pcase lsp--server-sync-method
              ('incremental (lsp-notify
                             "textDocument/didChange"
                             `(:textDocument
                               ,(lsp--versioned-text-document-identifier)
                               :contentChanges ,(vector (lsp--text-document-content-change-event
                                                         start end length)))))
              ('full
               (if lsp-debounce-full-sync-notifications
                   (progn
                     (-some-> lsp--delay-timer cancel-timer)
                     (cl-pushnew (cons lsp--cur-workspace (current-buffer))
                                 lsp--delayed-requests
                                 :test 'equal)
                     (setq lsp--delay-timer (run-with-idle-timer
                                             lsp-debounce-full-sync-notifications-interval
                                             nil
                                             (lambda ()
                                               (setq lsp--delay-timer nil)
                                               (lsp--flush-delayed-changes)))))
                 (lsp-notify
                  "textDocument/didChange"
                  `(:textDocument
                    ,(lsp--versioned-text-document-identifier)
                    :contentChanges (vector (lsp--full-change-event))))))))))))

  (lsp--set-document-link-timer)
  (when lsp-lens-mode
    (lsp--lens-schedule-refresh t))
  ;; force cleanup overalys after each change
  (lsp-foreach-workspace (lsp--remove-cur-overlays)))

(defun lsp--on-self-insert ()
  "Self insert handling.
Applies on type formatting."
  (-when-let* ((provider (and lsp-enable-on-type-formatting
                              (lsp--capability "documentOnTypeFormattingProvider")))
               (ch last-command-event))
    (when (or (eq (string-to-char (gethash "firstTriggerCharacter" provider)) ch)
              (cl-find ch (gethash "moreTriggerCharacter" provider) :key #'string-to-char))
      (let ((tick (buffer-chars-modified-tick)))
        (lsp-request-async "textDocument/onTypeFormatting"
                           (append (lsp--make-document-formatting-params)
                                   `(:ch ,(char-to-string ch) :position ,(lsp--cur-position)))
                           (lambda (edits)
                             (when (= tick (buffer-chars-modified-tick)) (lsp--apply-text-edits edits))))))))

(defun lsp--set-document-link-timer ()
  (lsp--cancel-document-link-timer)
  (when (and lsp-enable-links (lsp--capability "documentLinkProvider"))
    (setq-local lsp--links-idle-timer (run-with-idle-timer
                                       lsp-links-check-internal nil
                                       #'lsp--update-document-links
                                       (current-buffer)))))

(defun lsp--cancel-document-link-timer ()
  (when lsp--links-idle-timer
    (cancel-timer lsp--links-idle-timer)
    (setq-local lsp--links-idle-timer nil)))

(defun lsp--update-document-links (&optional buffer)
  (when (or (not buffer) (eq (current-buffer) buffer))
    (cl-assert (lsp--capability "documentLinkProvider"))
    (let ((buffer (current-buffer)))
      (lsp-request-async "textDocument/documentLink"
                         `(:textDocument ,(lsp--text-document-identifier))
                         (lambda (links)
                           (seq-do (lambda (overlay)
                                     (delete-overlay overlay))
                                   lsp--link-overlays)
                           (seq-do
                            (lambda (link)
                              (with-current-buffer buffer
                                (-let* (((&hash "range") link)
                                        (start (lsp--position-to-point
                                                (gethash "start" range)))
                                        (end (lsp--position-to-point
                                              (gethash "end" range)))
                                        (button (make-button start end 'action
                                                             (lsp--document-link-keymap link))))
                                  (push button lsp--link-overlays))))
                            links))
                         :mode 'alive))
    (cancel-timer lsp--links-idle-timer)
    (setq-local lsp--links-idle-timer nil)))

(defun lsp--document-link-handle-target (url)
  (let* ((parsed-url (url-generic-parse-url (url-unhex-string url)))
         (type (url-type parsed-url))
         (file (decode-coding-string (url-filename parsed-url)
                                     locale-coding-system)))
    (pcase type
      ("file" (if (and (eq system-type 'windows-nt) (eq (elt file 0) ?\/)
                       (substring file 1))
                  (find-file (lsp--fix-path-casing
                              (concat (-some 'lsp--workspace-host-root
                                             (lsp-workspaces))
                                      file)))
                (find-file file)))
      ((or "http" "https") (browse-url url))
      (type (if-let ((handler (lsp--get-uri-handler type)))
                (funcall handler url)
              (signal 'lsp-file-scheme-not-supported (list url)))))))

(defun lsp--document-link-keymap (link)
  (-let (((&hash "target") link))
    (if target
        (lambda (_)
          (interactive)
          (lsp--document-link-handle-target target))
      (lambda (_)
        (interactive)
        (when (lsp--ht-get (lsp--capability "documentLinkProvider")
                           "resolveProvider")
          (lsp-request-async
           "documentLink/resolve"
           link
           (-lambda ((&hash "target"))
             (lsp--document-link-handle-target target))))))))

(defun lsp-buffer-language ()
  "Get language corresponding current buffer."
  (or (->> lsp-language-id-configuration
           (-first (-lambda ((mode-or-pattern . language))
                     (cond
                      ((and (stringp mode-or-pattern) (s-matches? mode-or-pattern buffer-file-name)) language)
                      ((eq mode-or-pattern major-mode) language))))
           cl-rest)
      (lsp-warn "Unable to calculate the languageId for current buffer. Take a look at lsp-language-id-configuration.")))

(defun lsp-workspace-root (&optional path)
  "Find the workspace root for the current file or PATH."
  (when-let (file-name (or path (buffer-file-name)))
    (->> (lsp-session)
         (lsp-session-folders)
         (--first (f-ancestor-of? it (f-canonical file-name))))))

(defun lsp-on-revert ()
  "Executed when a file is reverted.
Added to `after-revert-hook'."
  (let ((n (buffer-size))
        (revert-buffer-in-progress-p nil))
    (lsp-on-change 0 n n)))

(defun lsp--text-document-did-close (&optional keep-workspace-alive)
  "Executed when the file is closed, added to `kill-buffer-hook'.

If KEEP-WORKSPACE-ALIVE is non-nil, do not shutdown the workspace
if it's closing the last buffer in the workspace."
  (lsp-foreach-workspace
   (with-demoted-errors "Error on ‘lsp--text-document-did-close’: %S"
     (let ((old-buffers (lsp--workspace-buffers lsp--cur-workspace)))
       ;; remove buffer from the current workspace's list of buffers
       ;; do a sanity check first
       (when (memq (current-buffer) old-buffers)
         (setf (lsp--workspace-buffers lsp--cur-workspace)
               (delq (current-buffer) old-buffers))
         (with-demoted-errors "Error sending didClose notification in ‘lsp--text-document-did-close’: %S"
           (lsp-notify
            "textDocument/didClose"
            `(:textDocument ,(lsp--versioned-text-document-identifier))))
         (when (and (not lsp-keep-workspace-alive)
                    (not keep-workspace-alive)
                    (not (lsp--workspace-buffers lsp--cur-workspace)))
           (setf (lsp--workspace-shutdown-action lsp--cur-workspace) 'shutdown)
           (lsp--shutdown-workspace)))))))

(define-inline lsp--will-save-text-document-params (reason)
  (cl-check-type reason number)
  (inline-quote
   (list :textDocument (lsp--text-document-identifier)
         :reason ,reason)))

(defun lsp--before-save ()
  "Before save handler."
  (with-demoted-errors "Error in ‘lsp--before-save’: %S"
    (let ((params (lsp--will-save-text-document-params 1)))
      (when (lsp--send-will-save-p)
        (lsp-notify "textDocument/willSave" params))
      (when (and (lsp--send-will-save-wait-until-p) lsp-before-save-edits)
        (lsp-request-async "textDocument/willSaveWaitUntil"
                           params
                           #'lsp--apply-text-edits
                           :mode 'tick)))))

(defun lsp--on-auto-save ()
  "Handler for auto-save."
  (when (lsp--send-will-save-p)
    (with-demoted-errors "Error in ‘lsp--on-auto-save’: %S"
      (lsp-notify "textDocument/willSave" (lsp--will-save-text-document-params 2)))))

(defun lsp--text-document-did-save ()
  "Executed when the file is closed, added to `after-save-hook''."
  (when (lsp--send-did-save-p)
    (with-demoted-errors "Error on ‘lsp--text-document-did-save: %S’"
      (lsp-notify "textDocument/didSave"
                  `(:textDocument ,(lsp--versioned-text-document-identifier)
                                  :text ,(if (lsp--save-include-text-p)
                                             (save-excursion
                                               (widen)
                                               (buffer-substring-no-properties (point-min) (point-max)))
                                           nil))))))

(define-inline lsp--text-document-position-params (&optional identifier position)
  "Make TextDocumentPositionParams for the current point in the current document.
If IDENTIFIER and POSITION are non-nil, they will be used as the document identifier
and the position respectively."
  (inline-quote (list :textDocument (or ,identifier (lsp--text-document-identifier))
                      :position (or ,position (lsp--cur-position)))))

(defun lsp-cur-line-diagnostics ()
  "Return any diagnostics that apply to the current line."
  (-let* (((&plist :start (&plist :line start) :end (&plist :line end)) (lsp--region-or-line))
          (diags-in-range (cl-remove-if-not
                           (lambda (diag)
                             (let ((line (lsp-diagnostic-line diag)))
                               (and (>= line start) (<= line end))))
                           (gethash buffer-file-name (lsp-diagnostics) nil))))
    (cl-coerce (seq-map #'lsp-diagnostic-original diags-in-range) 'vector)))

(defalias 'lsp--cur-line-diagnotics 'lsp-cur-line-diagnostics)

(defun lsp--gethash (key table &optional dflt)
  "Look up KEY in TABLE and return its associated value,
unless KEY not found or its value is falsy, when it returns DFLT.
DFLT defaults to nil.

Needed for completion request fallback behavior for the fields
'sortText', 'filterText', and 'insertText' as described here:

https://microsoft.github.io/language-server-protocol/specification#textDocument_completion"
  (let ((result (gethash key table dflt)))
    (when (member result '(nil "" 0 :json-false))
      (setq result dflt))
    result))

(defun lsp--make-completion-item (item)
  (propertize (or (gethash "insertText" item)
                  (gethash "label" item ""))
              'lsp-completion-item
              item))

(defun lsp--annotate (item)
  "Annotate ITEM detail."
  (-let (((&hash "detail" "kind" kind-index) (plist-get (text-properties-at 0 item) 'lsp-completion-item))
         kind)
    ;; We need check index before call `aref'.
    (when kind-index
      (setq kind (aref lsp--completion-item-kind kind-index))
      (concat " " detail (when kind (format " (%s)" kind))))))

(defun lsp--default-prefix-function ()
  "Default prefix function."
  (bounds-of-thing-at-point 'symbol))

(defun lsp--get-completions ()
  "Get lsp completions."
  (with-demoted-errors "Error in ‘lsp--get-completions’: %S"
    (let* ((prefix-function (or (lsp--client-prefix-function
                                 (lsp--workspace-client (cl-first (lsp-workspaces))))
                                #'lsp--default-prefix-function))
           (bounds (funcall prefix-function)))
      (list
       (if bounds (car bounds) (point))
       (if bounds (cdr bounds) (point))
       (completion-table-dynamic
        #'(lambda (_)
            ;; *we* don't need to know the string being completed
            ;; the language server does all the work by itself
            (let* ((resp (lsp-request "textDocument/completion"
                                      (lsp--text-document-position-params)))
                   (items (cond
                           ((seqp resp) resp)
                           ((hash-table-p resp) (gethash "items" resp nil)))))
              (seq-into (seq-map #'lsp--make-completion-item items) 'list))))
       :annotation-function #'lsp--annotate))))

(defun lsp--sort-completions (completions)
  "Sort COMPLETIONS."
  (--sort (let ((left (gethash "sortText" it))
                (right (gethash "sortText" other)))
            (if (string= left right)
                (string-lessp (gethash "label" it) (gethash "label" other))
              (string-lessp left right)))
          completions))

(defun lsp--resolve-completion (item)
  "Resolve completion ITEM."
  (cl-assert item nil "Completion item must not be nil")
  (or (-first 'identity
              (condition-case _err
                  (lsp-foreach-workspace
                   (when (gethash "resolveProvider" (lsp--capability "completionProvider"))
                     (lsp-request "completionItem/resolve" item)))
                (error)))
      item))

(defun lsp--extract-line-from-buffer (pos)
  "Return the line pointed to by POS (a Position object) in the current buffer."
  (let* ((point (lsp--position-to-point pos))
         (inhibit-field-text-motion t))
    (save-excursion
      (goto-char point)
      (buffer-substring-no-properties (line-beginning-position)
                                      (line-end-position)))))

(defun lsp--xref-make-item (filename range)
  "Return a xref-item from a RANGE in FILENAME."
  (let* ((pos-start (gethash "start" range))
         (pos-end (gethash "end" range))
         (line (lsp--extract-line-from-buffer pos-start))
         (start (gethash "character" pos-start))
         (end (gethash "character" pos-end))
         (len (length line)))
    (add-face-text-property (max (min start len) 0)
                            (max (min end len) 0)
                            'highlight t line)
    ;; LINE is nil when FILENAME is not being current visited by any buffer.
    (xref-make (or line filename)
               (xref-make-file-location filename
                                        (1+ (gethash "line" pos-start))
                                        (gethash "character" pos-start)))))

(defun lsp--locations-to-xref-items (locations)
  "Return a list of `xref-item' from Location[] or LocationLink[]."
  (setq locations (if (sequencep locations) locations (list locations)))

  (unless (seq-empty-p locations)
    (cl-labels ((get-xrefs-in-file
                 (file-locs location-link)
                 (let* ((filename (seq-first file-locs))
                        (visiting (lsp--buffer-for-file filename))
                        (fn (lambda (loc)
                              (lsp--xref-make-item filename
                                                   (if location-link (or (gethash "targetSelectionRange" loc)
                                                                         (gethash "targetRange" loc))
                                                     (gethash "range" loc))))))
                   (if visiting
                       (with-current-buffer visiting
                         (seq-map fn (cdr file-locs)))
                     (when (file-readable-p filename)
                       (with-temp-buffer
                         (insert-file-contents-literally filename)
                         (seq-map fn (cdr file-locs))))))))
      (apply #'append
             (if (gethash "uri" (seq-first locations))
                 (seq-map
                  (-rpartial #'get-xrefs-in-file nil)
                  (seq-group-by
                   (-compose #'lsp--uri-to-path (-partial 'gethash "uri"))
                   locations))
               (seq-map
                (-rpartial #'get-xrefs-in-file t)
                (seq-group-by
                 (-compose #'lsp--uri-to-path (-partial 'gethash "targetUri"))
                 locations)))))))

(defun lsp--make-reference-params (&optional td-position include-declaration)
  "Make a ReferenceParam object.
If TD-POSITION is non-nil, use it as TextDocumentPositionParams object instead.
If INCLUDE-DECLARATION is non-nil, request the server to include declarations."
  (let ((json-false :json-false))
    (plist-put (or td-position (lsp--text-document-position-params))
               :context `(:includeDeclaration ,(or include-declaration json-false)))))

(defun lsp--cancel-request (id)
  "Cancel request with ID in all workspaces."
  (--each (lsp-workspaces)
    (with-lsp-workspace it
      (->> lsp--cur-workspace lsp--workspace-client lsp--client-response-handlers (remhash id))
      (lsp-notify "$/cancelRequest" `(:id ,id)))))

(defun lsp-eldoc-function ()
  "`lsp-mode' eldoc function."
  (run-hook-wrapped
   'lsp-eldoc-hook
   (lambda (fn)
     (condition-case nil
         (funcall fn)
       (lsp-capability-not-supported nil))
     nil))
  eldoc-last-message)

(defvar-local lsp--highlight-bounds nil)
(defvar-local lsp--highlight-timer nil)

(defun lsp--highlight ()
  (let ((buff (current-buffer)))
    (with-demoted-errors "Error in ‘lsp--highlight’: %S"
      (when (and lsp-enable-symbol-highlighting
                 (lsp--capability "documentHighlightProvider"))
        (let ((bounds (bounds-of-thing-at-point 'symbol))
              (last lsp--highlight-bounds)
              (point (point)))
          (when (and last (or (< point (car last)) (> point (cdr last))))
            (setq lsp--highlight-bounds nil)
            (--each (lsp-workspaces)
              (with-lsp-workspace it
                (lsp--remove-cur-overlays))))
          (when (and bounds (not (equal last bounds)))
            (and lsp--highlight-timer (cancel-timer lsp--highlight-timer))
            (setq lsp--highlight-timer
                  (run-with-idle-timer
                   lsp-document-highlight-delay nil
                   (lambda nil
                     (when (and (eq buff (current-buffer))
                                lsp-enable-symbol-highlighting
                                (lsp--capability "documentHighlightProvider"))
                       (setq lsp--highlight-bounds
                             (bounds-of-thing-at-point 'symbol))
                       (lsp--document-highlight)))))))))))

(defun lsp-describe-thing-at-point ()
  "Display the full documentation of the thing at point."
  (interactive)
  (let ((contents (-some->> (lsp--text-document-position-params)
                            (lsp--make-request "textDocument/hover")
                            (lsp--send-request)
                            (gethash "contents")))
        (buffer (help-buffer)))
    (if (and contents (not (equal contents "")) )
        (progn
          (pop-to-buffer buffer)
          (with-current-buffer buffer
            (let ((inhibit-read-only t))
              (erase-buffer)
              (insert (lsp--render-on-hover-content contents t))
              (goto-char (point-min)))))
      (lsp--info "No content at point."))))

(defun lsp--point-in-bounds-p (bounds)
  "Return whether the current point is within BOUNDS."
  (and (<= (car bounds) (point)) (< (point) (cdr bounds))))

(defun lsp-get-renderer (language)
  "Get renderer for LANGUAGE."
  (lambda (str)
    (lsp--render-string str language)))

(defun lsp--setup-markdown (mode)
  "Setup the ‘markdown-mode’ in the frame.
MODE is the mode used in the parent frame."
  (make-local-variable 'markdown-code-lang-modes)
  (dolist (mark (alist-get mode lsp-custom-markup-modes))
    (add-to-list 'markdown-code-lang-modes (cons mark mode)))
  (setq-local markdown-fontify-code-blocks-natively t)
  (setq-local markdown-fontify-code-block-default-mode mode)
  (setq-local markdown-hide-markup t))

(defun lsp--buffer-string-visible ()
  "Return visible buffer string.
Stolen from `org-copy-visible'."
  (let ((temp (generate-new-buffer " *temp*"))
        (beg (point-min))
        (end (point-max)))
    (while (/= beg end)
      (when (get-char-property beg 'invisible)
        (setq beg (next-single-char-property-change beg 'invisible nil end)))
      (let* ((next (next-single-char-property-change beg 'invisible nil end))
             (substring (buffer-substring beg next)))
        (with-current-buffer temp (insert substring))
        ;; (setq result (concat result substring))
        (setq beg next)))
    (setq deactivate-mark t)
    (prog1 (with-current-buffer temp
             (s-chop-suffix "\n" (buffer-string)))
      (kill-buffer temp))))

(defun lsp--render-markdown ()
  "Render markdown."

  (let((markdown-enable-math nil))
    (goto-char (point-min))
    (while (re-search-forward "&gt;" nil t)
      (replace-match ">"))

    (goto-char (point-min))

    (while (re-search-forward "&lt;" nil t)
      (replace-match "<"))

    (goto-char (point-min))

    ;; temporary patch --- since the symbol is not rendered fine in lsp-ui
    (while (re-search-forward "^[-]+$" nil t)
      (replace-match ""))

    ;; markdown-mode v2.3 does not yet provide gfm-view-mode
    (if (fboundp 'gfm-view-mode)
        (gfm-view-mode)
      (gfm-mode))

    (lsp--setup-markdown major-mode)))

(defun lsp--fontlock-with-mode (str mode)
  "Fontlock STR with MODE."
  (condition-case nil
      (with-temp-buffer
        (insert str)
        (delay-mode-hooks (funcall mode))
        (cl-flet ((window-body-width () lsp-window-body-width))
          (font-lock-ensure))
        (lsp--buffer-string-visible))
    (error str)))

(defun lsp--render-string (str language)
  "Render STR using `major-mode' corresponding to LANGUAGE.
When language is nil render as markup if `markdown-mode' is loaded."
  (if-let (mode (-some (-lambda ((mode . lang))
                         (when (and (equal lang language) (functionp mode))
                           mode))
                       lsp-language-id-configuration))
      (lsp--fontlock-with-mode str mode)
    str))

(defun lsp--render-element (content)
  "Render CONTENT element."
  ;; MarkedString
  (or
   (cond
    ((and (hash-table-p content)
          (gethash "language" content))
     (-let [(&hash "language" "value") content]
       (lsp--render-string value language)))

    ;; MarkupContent
    ((and (hash-table-p content)
          (gethash "kind" content))
     (-let [(&hash "value" "kind") content]
       (lsp--render-string value kind)))
    ;; plain string
    ((stringp content) (lsp--render-string content "markdown"))
    (t (error "Failed to handle %s" content)))
   ""))

(defun lsp--render-on-hover-content (contents render-all)
  "Render the content received from 'document/onHover' request.
CONTENTS  - MarkedString | MarkedString[] | MarkupContent
RENDER-ALL - nil if only the signature should be rendered."
  (if (and (hash-table-p contents) (gethash "kind" contents))
      ;; MarkupContent, deprecated by LSP but actually very flexible.
      ;; It tends to be long and is not suitable in echo area.
      (if render-all (lsp--render-element contents) "")
    ;; MarkedString -> MarkedString[]
    (when (or (hash-table-p contents) (stringp contents))
      (setq contents (list contents)))
    ;; Consider the signature consisting of the elements who have a renderable
    ;; "language" property. When render-all is nil, ignore other elements.
    (string-join
     (seq-map
      #'lsp--render-element
      (if render-all
          contents
        ;; Only render contents that have an available renderer.
        (seq-filter
         (-andfn 'hash-table-p
                 (-compose #'lsp-get-renderer (-partial 'gethash "language")))
         contents)))
     "\n")))

(defvar-local lsp--hover-saved-bounds nil)
(defvar-local lsp--eldoc-saved-message nil)

(defun lsp--signature->eldoc-message (signature-help)
  "Generate eldoc message from SIGNATURE-HELP response."
  ;; (setq my/signature-help signature-help)
  (-when-let* (((&hash "activeSignature" active-signature-index
                       "activeParameter" active-parameter
                       "signatures") signature-help)
               (signatures (append signatures nil)))
    (->> signatures
         (-map-indexed
          (-lambda (index (signature &as &hash "label"))
            (cond
             ((= index active-signature-index)
              (-when-let* ((parameters (append (gethash "parameters" signature) nil))
                           (param (seq-elt parameters active-parameter))
                           (selected-param-label (let ((label (-some->> param (gethash "label"))))
                                                   (if (stringp label) label (append label nil))))
                           (start (if (stringp selected-param-label)
                                      (s-index-of selected-param-label label)
                                    (cl-first selected-param-label)))
                           (end (if (stringp selected-param-label)
                                    (+ start (length selected-param-label))
                                  (cl-second selected-param-label))))
                (add-face-text-property start end 'eldoc-highlight-function-argument nil label))
              label)
             (lsp-signature-render-all (propertize label 'face 'shadow)))))
         (-filter #'identity)
         (s-join "\n"))))

(defvar-local lsp-hover-request-id 0)

(defun lsp-hover ()
  "Display signature or hover info based on the current position."
  (if (and lsp--hover-saved-bounds
           (lsp--point-in-bounds-p lsp--hover-saved-bounds))
      (lsp--eldoc-message lsp--eldoc-saved-message)

    (setq lsp--hover-saved-bounds nil
          lsp--eldoc-saved-message nil)
    (let ((request-id (cl-incf lsp-hover-request-id)) (pending 0))
      (when (and lsp-eldoc-enable-hover (lsp--capability "hoverProvider"))
        (cl-incf pending)
        (lsp-request-async
         "textDocument/hover"
         (lsp--text-document-position-params)
         (lambda (hover)
           (when (and (eq request-id lsp-hover-request-id))
             (when hover
               (when-let (range (gethash "range" hover))
                 (setq lsp--hover-saved-bounds (lsp--range-to-region range)))
               (-let (((&hash "contents") hover))
                 (when-let (message
                            (and contents (lsp--render-on-hover-content contents lsp-eldoc-render-all)))
                   (when (or (and (not lsp-eldoc-prefer-signature-help) (setq pending 1))
                             (not lsp--eldoc-saved-message))
                     (setq lsp--eldoc-saved-message message)))))
             (when (zerop (cl-decf pending))
               (lsp--eldoc-message lsp--eldoc-saved-message))
             (run-hook-with-args 'lsp-on-hover-hook hover)))
         :error-handler #'ignore))
      (when (and lsp-eldoc-enable-signature-help (lsp--capability "signatureHelpProvider"))
        (cl-incf pending)
        (lsp-request-async
         "textDocument/signatureHelp"
         (lsp--text-document-position-params)
         (lambda (signature)
           (when (eq request-id lsp-hover-request-id)
             (when-let (message (and signature (lsp--signature->eldoc-message signature)))
               (when (or (and lsp-eldoc-prefer-signature-help (setq pending 1))
                         (not lsp--eldoc-saved-message))
                 (setq lsp--eldoc-saved-message message)))
             (when (zerop (cl-decf pending))
               (lsp--eldoc-message lsp--eldoc-saved-message))))
         :error-handler #'ignore)))))

(defun lsp--select-action (actions)
  "Select an action to execute from ACTIONS."
  (cond
   ((seq-empty-p actions) (user-error "No actions to select from"))
   ((and (eq (seq-length actions) 1) lsp-auto-execute-action)
    (seq-first actions))
   (t (lsp--completing-read "Select code action: "
                            (seq-into actions 'list)
                            (-lambda ((&hash "title" "command"))
                              (or title command))
                            nil t))))

(defun lsp--find-action-handler (command)
  "Find action handler for particular COMMAND."
  (--some (-some->> it
                    (lsp--workspace-client)
                    (lsp--client-action-handlers)
                    (gethash command))
          (lsp-workspaces)))

(defun lsp--text-document-code-action-params ()
  "Code action params."
  (list :textDocument (lsp--text-document-identifier)
        :range (if (use-region-p)
                   (lsp--region-to-range (region-beginning) (region-end))
                 (lsp--region-to-range (point) (point)))
        :context (list :diagnostics (lsp-cur-line-diagnostics))))

(defun lsp-code-actions-at-point ()
  "Retrieve the code actions for the active region or the current line."
  (lsp-request "textDocument/codeAction" (lsp--text-document-code-action-params)))

(defun lsp-execute-code-action-by-kind (command-kind)
  "Execute code action by name."
  (if-let (action (->> (lsp-get-or-calculate-code-actions)
                       (-filter (-lambda ((&hash "kind"))
                                  (and kind (equal command-kind kind))))
                       lsp--select-action))
      (lsp-execute-code-action action)
    (user-error "No to action")))

(defalias 'lsp-get-or-calculate-code-actions 'lsp-code-actions-at-point)

(defun lsp--execute-command (action)
  "Parse and execute a code ACTION represented as a Command LSP type."
  (-if-let* ((command (gethash "command" action))
             (action-handler (lsp--find-action-handler command)))
      (funcall action-handler action)
    (lsp--send-execute-command command (gethash "arguments" action))))

(defun lsp-execute-code-action (action)
  "Execute code action ACTION.
If ACTION is not set it will be selected from `lsp-code-actions'."
  (interactive (list (lsp--select-action
                      (lsp-code-actions-at-point))))
  (when-let ((edit (gethash "edit" action)))
    (lsp--apply-workspace-edit edit))

  (let ((command (gethash "command" action)))
    (cond
     ((stringp command) (lsp--execute-command action))
     ((hash-table-p command) (lsp--execute-command command)))))

(defun lsp--make-document-formatting-params ()
  "Create document formatting params."
  `(:textDocument ,(lsp--text-document-identifier)
                  :options (:tabSize ,tab-width :insertSpaces
                                     ,(if indent-tabs-mode :json-false t))))

(defun lsp-format-buffer ()
  "Ask the server to format this document."
  (interactive "*")
  (unless (or (lsp--capability "documentFormattingProvider")
              (lsp--registered-capability "textDocument/formatting"))
    (signal 'lsp-capability-not-supported (list "documentFormattingProvider")))
  (let ((edits (lsp-request "textDocument/formatting"
                            (lsp--make-document-formatting-params))))
    (lsp--apply-formatting edits)))

(defun lsp-format-region (s e)
  "Ask the server to format the region, or if none is selected, the current line."
  (interactive "r")
  (unless (or (lsp--capability "documentRangeFormattingProvider")
              (lsp--registered-capability "textDocument/rangeFormatting"))
    (signal 'lsp-capability-not-supported (list "documentFormattingProvider")))
  (let ((edits (lsp-request "textDocument/rangeFormatting"
                            (lsp--make-document-range-formatting-params s e))))
    (lsp--apply-formatting edits)))

(defun lsp-organize-imports ()
  "Perform the source.organizeImports code action."
  (interactive)
  (lsp-execute-code-action-by-kind "source.organizeImports"))

(defun lsp--apply-formatting (edits)
  (let ((lsp--server-sync-method 'full))
    (lsp--apply-text-edits edits)))

(defun lsp--make-document-range-formatting-params (start end)
  "Make DocumentRangeFormattingParams for selected region.
interface DocumentRangeFormattingParams {
    textDocument: TextDocumentIdentifier;
    range: Range;
    options: FormattingOptions;
}"
  (plist-put (lsp--make-document-formatting-params)
             :range (lsp--region-to-range start end)))

(defconst lsp--highlight-kind-face
  '((1 . lsp-face-highlight-textual)
    (2 . lsp-face-highlight-read)
    (3 . lsp-face-highlight-write)))

(defun lsp--remove-cur-overlays ()
  (let ((overlays (lsp--workspace-highlight-overlays lsp--cur-workspace))
        (buf (current-buffer)))
    (dolist (overlay (gethash buf overlays))
      (delete-overlay overlay))
    (remhash buf overlays)))

(defun lsp--document-highlight ()
  (lsp-request-async "textDocument/documentHighlight"
                     (lsp--text-document-position-params)
                     (lsp--make-document-highlight-callback (current-buffer))))

(defun lsp-document-highlight ()
  "Highlight all relevant references to the symbol under point."
  (interactive)
  (unless (lsp--capability "documentHighlightProvider")
    (signal 'lsp-capability-not-supported (list "documentHighlightProvider")))
  (lsp--document-highlight))

(defun lsp--make-document-highlight-callback (buf)
  "Create a callback to process the reply of a
'textDocument/documentHightlight' message for the buffer BUF.
A reference is highlighted only if it is visible in a window."
  (cl-check-type buf buffer)
  (lambda (highlights)
    (with-current-buffer buf
      (lsp--remove-cur-overlays)
      (when (/= (seq-length highlights) 0)
        (let* ((windows-on-buffer (get-buffer-window-list nil nil 'visible))
               (overlays (lsp--workspace-highlight-overlays lsp--cur-workspace))
               (buf-overlays (gethash (current-buffer) overlays))
               wins-visible-pos)
          (save-restriction
            (widen)
            ;; Save visible portions of the buffer
            (dolist (win windows-on-buffer)
              (let* ((win-start (window-start win))
                     (win-end (window-end win)))
                (push (cons (1- (line-number-at-pos win-start))
                            (1+ (line-number-at-pos win-end)))
                      wins-visible-pos)))
            (seq-doseq (highlight highlights)
              (let* ((range (gethash "range" highlight nil))
                     (kind (gethash "kind" highlight 1))
                     (start (gethash "start" range))
                     (end (gethash "end" range))
                     overlay)
                (dolist (win wins-visible-pos)
                  (let* ((start-window (car win))
                         (end-window (cdr win)))
                    ;; Make the overlay only if the reference is visible
                    (when (and (> (1+ (gethash "line" start)) start-window)
                               (< (1+ (gethash "line" end)) end-window)
                               (not (and lsp-symbol-highlighting-skip-current
                                         (<= (lsp--position-to-point start)
                                             (point)
                                             (lsp--position-to-point end)))))
                      (setq overlay (make-overlay (lsp--position-to-point start)
                                                  (lsp--position-to-point end)))
                      (overlay-put overlay 'face
                                   (cdr (assq kind lsp--highlight-kind-face)))
                      (push overlay buf-overlays)
                      (puthash (current-buffer) buf-overlays overlays))))))))))))

(defface lsp-face-semhl-variable-parameter
  '((t :inherit font-lock-variable-name-face))
  "Face used for semantic highlighting scopes matching variable.parameter.*,
unless overriden by a more specific face association."
  :group 'lsp-faces)

(defface lsp-face-semhl-variable-local
  '((t :inherit font-lock-variable-name-face))
  "Face used for semantic highlighting scopes matching variable.other.local.*,
unless overriden by a more specific face association."
  :group 'lsp-faces)

(defface lsp-face-semhl-field
  '((t :inherit font-lock-variable-name-face))
  "Face used for semantic highlighting scopes matching variable.other.field.*,
unless overriden by a more specific face association."
  :group 'lsp-faces)

(defface lsp-face-semhl-field-static
  '((t :inherit lsp-face-semhl-field :slant italic))
  "Face used for semantic highlighting scopes matching variable.other.field.static.*,
unless overriden by a more specific face association."
  :group 'lsp-faces)

(defface lsp-face-semhl-enummember
  '((t :inherit font-lock-constant-face))
  "Face used for semantic highlighting scopes matching variable.other.enummember.*,
unless overriden by a more specific face association."
  :group 'lsp-faces)

(defface lsp-face-semhl-constant
  '((t :inherit font-lock-constant-face))
  "Face used for semantic highlighting scopes matching constant scopes."
  :group 'lsp-faces)

(defface lsp-face-semhl-variable
  '((t :inherit font-lock-variable-name-face))
  "Face used for semantic highlighting scopes matching variable.*,
unless overriden by a more specific face association."
  :group 'lsp-faces)

(defface lsp-face-semhl-function
  '((t :inherit font-lock-function-name-face))
  "Face used for semantic highlighting scopes matching entity.name.function.*,
unless overriden by a more specific face association."
  :group 'lsp-faces)

(defface lsp-face-semhl-method
  '((t :inherit lsp-face-semhl-function))
  "Face used for semantic highlighting scopes matching entity.name.function.method.*,
unless overriden by a more specific face association."
  :group 'lsp-faces)

(defface lsp-face-semhl-static-method
  '((t :inherit lsp-face-semhl-function :slant italic))
  "Face used for semantic highlighting scopes matching entity.name.function.method.static.*,
unless overriden by a more specific face association."
  :group 'lsp-faces)

(defface lsp-face-semhl-type-class
  '((t :inherit font-lock-type-face))
  "Face used for semantic highlighting scopes matching entity.name.type.class.*,
unless overriden by a more specific face association."
  :group 'lsp-faces)

(defface lsp-face-semhl-type-enum
  '((t :inherit font-lock-type-face))
  "Face used for semantic highlighting scopes matching entity.name.type.enum.*,
unless overriden by a more specific face association."
  :group 'lsp-faces)

(defface lsp-face-semhl-type-typedef
  '((t :inherit font-lock-type-face :slant italic))
  "Face used for semantic highlighting scopes matching
 entity.name.type.typedef.*, unless overriden by a more
 specific face association."
  :group 'lsp-faces)

(defface lsp-face-semhl-namespace
  '((t :inherit font-lock-type-face :weight bold))
  "Face used for semantic highlighting scopes matching entity.name.namespace.*,
unless overriden by a more specific face association."
  :group 'lsp-faces)

(defface lsp-face-semhl-preprocessor
  '((t :inherit font-lock-preprocessor-face))
  "Face used for semantic highlighting scopes matching entity.name.function.preprocessor.*,
unless overriden by a more specific face association."
  :group 'lsp-faces)

(defface lsp-face-semhl-type-template
  '((t :inherit font-lock-type-face :slant italic))
  "Face used for semantic highlighting scopes matching entity.name.type.template.*,
unless overriden by a more specific face association."
  :group 'lsp-faces)

(defface lsp-face-semhl-type-primitive
  '((t :inherit font-lock-type-face :slant italic))
  "Face used for semantic highlighting scopes matching storage.type.primitive.*,
unless overriden by a more specific face association."
  :group 'lsp-faces)

(defface lsp-face-semhl-deprecated
  '((t (:underline (:color "yellow" :style wave))))
  "Face used for semantic highlighting scopes matching storage.type.primitive.*,
unless overriden by a more specific face association."
  :group 'lsp-faces)

(defun lsp--semhl-scope-matchp (matchspec scopes)
  "Returns t iff there is an element M in MATCHSPEC s.t. every N in M
 is a prefix of, or identical to, one of the scopes contained in SCOPES"
  (-any? (lambda (or-matchspec)
           (-all? (lambda (and-matchspec)
                    (let ((re (format "^%s\\(\\..*\\)?$" (regexp-quote and-matchspec))))
                      (seq-some (lambda (s) (s-matches-p re s)) scopes)))
                  or-matchspec))
         matchspec))

(defvar lsp-semantic-highlighting-faces
  '(((("variable.parameter")) . lsp-face-semhl-variable-parameter)
    ((("variable.other.local")) . lsp-face-semhl-variable-local)
    ((("variable.other.field.static")
      ("storage.modifier.static" "variable.other")) . lsp-face-semhl-field-static)
    ((("variable.other.field")) . lsp-face-semhl-field)
    ((("variable.other.enummember")) . lsp-face-semhl-enummember)
    ((("variable.other")) . lsp-face-semhl-variable)
    ((("entity.name.function.method.static")
      ("storage.modifier.static" "entity.name.function")) . lsp-face-semhl-static-method)
    ((("entity.name.function.method")) . lsp-face-semhl-method)
    ((("entity.name.function")) . lsp-face-semhl-function)
    ((("entity.name.type.class")) . lsp-face-semhl-type-class)
    ((("entity.name.type.enum")) . lsp-face-semhl-type-enum)
    ((("entity.name.type.typedef")) . lsp-face-semhl-type-typedef)
    ((("entity.name.namespace")) . lsp-face-semhl-namespace)
    ((("entity.name.function.preprocessor")) . lsp-face-semhl-preprocessor)
    ((("entity.name.type.template")) . lsp-face-semhl-type-template)
    ((("storage.type.primitive")) . lsp-face-semhl-type-primitive)
    ((("constant.other.key")) . lsp-face-semhl-constant)
    ((("constant.numeric.decimal")) . lsp-face-semhl-constant)
    ((("invalid.deprecated")) .  lsp-face-semhl-deprecated))
  "Each element of this list should be of the form
 ((SCOPES-1 ... SCOPES-N) . FACE), where SCOPES-1, ..., SCOPES-N are lists of
 strings. Given a list SCOPES of scopes sent by the language server, a match
 will be declared if and only if for at least one of the
 SCOPES-1, ..., SCOPES-N, every string within SCOPES-i is identical to, or a
 prefix of, some element of SCOPES.
 Since the list is traversed in order, it should be sorted in order of decreasing
 specificity.")

(defun lsp--semantic-highlighting-find-face (scope-names)
  (let ((maybe-face
         (seq-some (lambda
                     (matchspec-and-face)
                     (when (lsp--semhl-scope-matchp (car matchspec-and-face) scope-names)
                       (cdr matchspec-and-face)))
                   lsp-semantic-highlighting-faces)))
    (unless maybe-face
      (lsp--warn "Unknown scopes [%s], please amend lsp-semantic-highlighting-faces"
                 (s-join ", " scope-names)))
    maybe-face))

(defun lsp--apply-semantic-highlighting (semantic-highlighting-faces lines)
  (let (line raw-str i end el start (cur-line 1) ov tokens)
    (goto-char 0)
    (cl-loop for entry across-ref lines do
             (setq line (1+ (gethash "line" entry))
                   tokens (gethash "tokens" entry)
                   i 0)
             (forward-line (- line cur-line))
             (setq cur-line line)
             (remove-overlays (point) (line-end-position) 'lsp-sem-highlight t)
             (when tokens
               (setq raw-str (base64-decode-string tokens))
               (setq end (length raw-str))
               (while (< i end)
                 (setq el
                       (bindat-unpack
                        '((start u32) (len u16) (scopeIndex u16))
                        (substring-no-properties raw-str i (+ 8 i))))
                 (setq i (+ 8 i))
                 (setq start (bindat-get-field el 'start))
                 (setq ov (make-overlay
                           (+ (point) start)
                           (+ (point) (+ start (bindat-get-field el 'len)))))
                 (overlay-put ov 'face (aref semantic-highlighting-faces
                                             (bindat-get-field el 'scopeIndex)))
                 (overlay-put ov 'lsp-sem-highlight t))))))

(defun lsp--on-semantic-highlighting (workspace params)
  ;; TODO: defer highlighting if buffer's not currently focused?
  (unless (lsp--workspace-semantic-highlighting-faces workspace)
    (let* ((capabilities (lsp--workspace-server-capabilities workspace))
           (semanticHighlighting (gethash "semanticHighlighting" capabilities))
           (scopes (or (gethash "scopes" semanticHighlighting) [])))
      (setf (lsp--workspace-semantic-highlighting-faces workspace)
            (vconcat (mapcar #'lsp--semantic-highlighting-find-face scopes)))))
  (let* ((file (lsp--uri-to-path (gethash "uri" (gethash "textDocument" params))))
         (lines (gethash "lines" params))
         (buffer (lsp--buffer-for-file file)))
    (when buffer
      (with-current-buffer buffer
        (save-mark-and-excursion
          (with-silent-modifications
            (lsp--apply-semantic-highlighting
             (lsp--workspace-semantic-highlighting-faces workspace) lines)))))))

(defconst lsp--symbol-kind
  '((1 . "File")
    (2 . "Module")
    (3 . "Namespace")
    (4 . "Package")
    (5 . "Class")
    (6 . "Method")
    (7 . "Property")
    (8 . "Field")
    (9 . "Constructor")
    (10 . "Enum")
    (11 . "Interface")
    (12 . "Function")
    (13 . "Variable")
    (14 . "Constant")
    (15 . "String")
    (16 . "Number")
    (17 . "Boolean")
    (18 . "Array")
    (19 . "Object")
    (20 . "Key")
    (21 . "Null")
    (22 . "Enum Member")
    (23 . "Struct")
    (24 . "Event")
    (25 . "Operator")
    (26 . "Type Parameter")))

(defun lsp--symbol-information-to-xref (symbol)
  "Return a `xref-item' from SYMBOL information."
  (let* ((location (gethash "location" symbol))
         (uri (gethash "uri" location))
         (range (gethash "range" location))
         (start (gethash "start" range)))
    (xref-make (format "[%s] %s"
                       (alist-get (gethash "kind" symbol) lsp--symbol-kind)
                       (gethash "name" symbol))
               (xref-make-file-location (lsp--uri-to-path uri)
                                        (1+ (gethash "line" start))
                                        (gethash "character" start)))))

(defun lsp--get-document-symbols ()
  "Get document symbols.

If the buffer has not been modified since symbols were last
retrieved, simply return the latest result.

Else, if the request was initiated by Imenu updating its menu-bar
entry, perform it asynchronously; i.e., give Imenu the latest
result and then force a refresh when a new one is available.

Else (e.g., due to intereactive use of `imenu' or `xref'),
perform the request synchronously."
  (if (= (buffer-chars-modified-tick) lsp--document-symbols-tick)
      lsp--document-symbols
    (let ((method "textDocument/documentSymbol")
          (params `(:textDocument ,(lsp--text-document-identifier)))
          (tick (buffer-chars-modified-tick)))
      (if (not lsp--document-symbols-request-async)
          (prog1
              (setq lsp--document-symbols (lsp-request method params))
            (setq lsp--document-symbols-tick tick))
        (lsp-request-async method params
                           (lambda (document-symbols)
                             (setq lsp--document-symbols document-symbols
                                   lsp--document-symbols-tick tick)
                             (lsp--imenu-refresh))
                           :mode 'alive)
        lsp--document-symbols))))

(advice-add 'imenu-update-menubar :around
            (lambda (oldfun &rest r)
              (let ((lsp--document-symbols-request-async t))
                (apply oldfun r))))

(defun lsp--xref-backend () 'xref-lsp)

(cl-defmethod xref-backend-identifier-at-point ((_backend (eql xref-lsp)))
  (propertize (or (thing-at-point 'symbol) "")
              'identifier-at-point t))

(defun lsp--xref-elements-index (symbols path)
  (-mapcat
   (-lambda ((&hash "name" "children" "selectionRange" (&hash? "start") "location"))
     (cons (cons (concat path name) (lsp--position-to-point (or start location)))
           (lsp--xref-elements-index children (concat path name " / "))))
   symbols))

(defvar-local lsp--symbols-cache nil)

(cl-defmethod xref-backend-identifier-completion-table ((_backend (eql xref-lsp)))
  (if (lsp--find-workspaces-for "textDocument/documentSymbol")
      (progn
        (setq-local lsp--symbols-cache (lsp--xref-elements-index
                                        (lsp--get-document-symbols) nil))
        lsp--symbols-cache)
    (list (propertize (or (thing-at-point 'symbol) "")
                      'identifier-at-point t))))

(cl-defmethod xref-backend-definitions ((_backend (eql xref-lsp)) identifier)
  (save-excursion
    (unless (get-text-property 0 'identifier-at-point identifier)
      (goto-char (cl-rest (or (assoc identifier lsp--symbols-cache)
                              (user-error "Unable to find symbol %s in current document" identifier)))))
    (lsp--locations-to-xref-items (lsp-request "textDocument/definition"
                                               (lsp--text-document-position-params)))))

(cl-defmethod xref-backend-references ((_backend (eql xref-lsp)) identifier)
  (save-excursion
    (unless (get-text-property 0 'identifier-at-point identifier)
      (goto-char (cl-rest (or (assoc identifier lsp--symbols-cache)
                              (user-error "Unable to find symbol %s" identifier)))))
    (lsp--locations-to-xref-items (lsp-request "textDocument/references"
                                               (lsp--make-reference-params)))))

(cl-defmethod xref-backend-apropos ((_backend (eql xref-lsp)) pattern)
  (seq-map #'lsp--symbol-information-to-xref
           (lsp-request "workspace/symbol" `(:query ,pattern))))

(defun lsp--get-symbol-to-rename ()
  "Get synbol at point."
  (if (let ((rename-provider (or (lsp--capability "renameProvider")
                                 (-some-> (lsp--registered-capability "textDocument/rename")
                                          (lsp--registered-capability-options)))))
        (and (hash-table-p rename-provider)
             (gethash "prepareProvider" rename-provider)))
      (-let (((start . end) (lsp--range-to-region
                             (lsp-request "textDocument/prepareRename"
                                          (lsp--text-document-position-params)))))
        (buffer-substring-no-properties start end))
    (thing-at-point 'symbol t)))

(defun lsp-rename (newname)
  "Rename the symbol (and all references to it) under point to NEWNAME."
  (interactive (list (let ((symbol (lsp--get-symbol-to-rename)))
                       (read-string (format "Rename %s to: " symbol) symbol))))
  (lsp--cur-workspace-check)
  (unless (or (lsp--capability "renameProvider")
              (lsp--registered-capability "textDocument/rename"))
    (signal 'lsp-capability-not-supported (list "renameProvider")))
  (let ((edits (lsp-request "textDocument/rename"
                            `(:textDocument ,(lsp--text-document-identifier)
                                            :position ,(lsp--cur-position)
                                            :newName ,newname))))
    (when edits
      (lsp--apply-workspace-edit edits))))

(defun lsp-show-xrefs (xrefs display-action references?)
  (if (boundp 'xref-show-definitions-function)
      (with-no-warnings
        (funcall (if references? xref-show-xrefs-function xref-show-definitions-function)
                 (-const xrefs)
                 `((window . ,(selected-window))
                   (display-action . ,display-action))))
    (xref--show-xrefs xrefs display-action)))

(cl-defun lsp-find-locations (method &optional extra &key display-action references?)
  "Send request named METHOD and get cross references of the symbol under point.
EXTRA is a plist of extra parameters.
REFERENCES? t when METHOD returns references."
  (if-let ((loc (lsp-request method
                             (append (lsp--text-document-position-params) extra))))
      (lsp-show-xrefs (lsp--locations-to-xref-items loc) display-action references?)
    (message "Not found for: %s" (thing-at-point 'symbol t))))

(cl-defun lsp-find-declaration (&key display-action)
  "Find declarations of the symbol under point."
  (interactive)
  (lsp-find-locations "textDocument/declaration" nil :display-action display-action))

(cl-defun lsp-find-definition (&key display-action)
  "Find definitions of the symbol under point."
  (interactive)
  (unless (lsp--capability "definitionProvider")
    (signal 'lsp-capability-not-supported (list "definitionProvider")))
  (lsp-find-locations "textDocument/definition" nil :display-action display-action))

(defun lsp-find-definition-mouse (click)
  "Click to start `lsp-find-definition' at clicked point."
  (interactive "e")
  (let* ((ec (event-start click))
         (p1 (posn-point ec))
         (w1 (posn-window ec)))
    (select-window w1)
    (goto-char p1)
    (lsp-find-definition)))

(cl-defun lsp-find-implementation (&key display-action)
  "Find implementations of the symbol under point."
  (interactive)
  (unless (lsp--capability "implementationProvider")
    (signal 'lsp-capability-not-supported (list "implementationProvider")))
  (lsp-find-locations "textDocument/implementation" nil :display-action display-action))

(cl-defun lsp-find-references (&optional include-declaration &key display-action)
  "Find references of the symbol under point."
  (interactive)
  (unless (lsp--capability "referencesProvider")
    (signal 'lsp-capability-not-supported (list "referencesProvider")))
  (lsp-find-locations "textDocument/references"
                      (list :context `(:includeDeclaration ,(or include-declaration json-false)))
                      :display-action display-action
                      :references? t))

(cl-defun lsp-find-type-definition (&key display-action)
  "Find type definitions of the symbol under point."
  (interactive)
  (unless (lsp--capability "typeDefinitionProvider")
    (signal 'lsp-capability-not-supported (list "typeDefinitionProvider")))
  (lsp-find-locations "textDocument/typeDefinition" nil :display-action display-action))

(defalias 'lsp-find-custom #'lsp-find-locations)
(defalias 'lsp-goto-implementation #'lsp-find-implementation)
(defalias 'lsp-goto-type-definition #'lsp-find-type-definition)

(with-eval-after-load 'evil
  (evil-set-command-property 'lsp-find-definition :jump t)
  (evil-set-command-property 'lsp-find-implementation :jump t)
  (evil-set-command-property 'lsp-find-references :jump t)
  (evil-set-command-property 'lsp-find-type-definition :jump t))

(defun lsp--find-workspaces-for (msg-or-method)
  "Find all workspaces in the current that can handle MSG."
  (-if-let (reqs (cdr (assoc (if (stringp msg-or-method)
                                 msg-or-method
                               (plist-get msg-or-method :method))
                             lsp-method-requirements)))
      (-let (((&plist :capability :registered-capability :check-command) reqs))
        (--filter
         (with-lsp-workspace it
           (or
            (when check-command (funcall check-command it))
            (when capability (lsp--capability capability))
            (when registered-capability
              (lsp--registered-capability registered-capability))
            (and (not capability)
                 (not registered-capability)
                 (not check-command))))
         (lsp-workspaces)))
    (lsp-workspaces)))

(cl-defmethod lsp-execute-command (_server command arguments)
  "Execute COMMAND on SERVER with `workspace/executeCommand'."
  (lsp-request "workspace/executeCommand"
               `(:command ,(format "%s" command) :arguments ,arguments)))

(defun lsp--send-execute-command (command &optional args)
  "Create and send a 'workspace/executeCommand' message having command COMMAND and optional ARGS."
  (let ((params (if args
                    (list :command command :arguments args)
                  (list :command command))))
    (lsp-request "workspace/executeCommand" params)))

(defalias 'lsp-point-to-position #'lsp--point-to-position)
(defalias 'lsp-text-document-identifier #'lsp--text-document-identifier)
(defalias 'lsp-send-execute-command #'lsp--send-execute-command)
(defalias 'lsp-on-open #'lsp--text-document-did-open)
(defalias 'lsp-on-save #'lsp--text-document-did-save)
(defalias 'lsp-completion-at-point #'lsp--get-completions)

(defun lsp--set-configuration (settings)
  "Set the SETTINGS for the lsp server."
  (lsp-notify "workspace/didChangeConfiguration" `(:settings , settings)))

(defun lsp--on-set-visitied-file-name (old-func &rest args)
  "Advice around function `set-visited-file-name'.

This advice sends textDocument/didClose for the old file and
textDocument/didOpen for the new file."
  (when lsp--cur-workspace
    (lsp--text-document-did-close t))
  (prog1 (apply old-func args)
    (when lsp--cur-workspace
      (lsp--text-document-did-open))))

(advice-add 'set-visited-file-name :around #'lsp--on-set-visitied-file-name)

(defun lsp--send-no-wait (message proc)
  "Send MESSAGE to PROC without waiting for further output."
  (when (memq (process-status proc) '(stop exit closed failed nil))
    (error "%s: Cannot communicate with the process (%s)" (process-name proc)
           (process-status proc)))
  (process-send-string proc message))

(define-error 'lsp-parse-error
  "Error parsing message from language server" 'lsp-error)
(define-error 'lsp-unknown-message-type
  "Unknown message type" '(lsp-error lsp-parse-error))
(define-error 'lsp-unknown-json-rpc-version
  "Unknown JSON-RPC protocol version" '(lsp-error lsp-parse-error))
(define-error 'lsp-no-content-length
  "Content-Length header missing in message" '(lsp-error lsp-parse-error))
(define-error 'lsp-invalid-header-name
  "Invalid header name" '(lsp-error lsp-parse-error))

;;  id  method
;;   x    x     request
;;   x    .     response
;;   .    x     notification
(defun lsp--get-message-type (json-data)
  "Get the message type from JSON-DATA."
  (when (not (string= (gethash "jsonrpc" json-data "") "2.0"))
    (signal 'lsp-unknown-json-rpc-version (list (gethash "jsonrpc" json-data))))
  (if (gethash "id" json-data nil)
      (if (gethash "error" json-data nil)
          'response-error
        (if (gethash "method" json-data nil)
            'request
          'response))
    (if (gethash "method" json-data nil)
        'notification
      (signal 'lsp-unknown-message-type (list json-data)))))

(defconst lsp--default-notification-handlers
  (ht ("window/showMessage" #'lsp--window-show-message)
      ("window/logMessage" #'lsp--window-log-message)
      ("textDocument/publishDiagnostics" #'lsp--on-diagnostics)
      ("textDocument/semanticHighlighting" #'lsp--on-semantic-highlighting)
      ("textDocument/diagnosticsEnd" #'ignore)
      ("textDocument/diagnosticsBegin" #'ignore)
      ("telemetry/event" #'ignore)))

(defun lsp--on-notification (workspace notification)
  "Call the appropriate handler for NOTIFICATION."
  (-let (((&hash "params" "method") notification)
         (client (lsp--workspace-client workspace)))
    (when lsp-print-io
      (lsp--log-entry-new (lsp--make-log-entry method nil params 'incoming-notif)
                          lsp--cur-workspace))
    (if-let (handler (or (gethash method (lsp--client-notification-handlers client))
                         (gethash method lsp--default-notification-handlers)))
        (funcall handler workspace params)
      (unless (string-prefix-p "$" method)
        (lsp-warn "Unknown method: %s" method)))))

(defun lsp--build-workspace-configuration-response (params)
  "Get section configuration.
PARAMS are the `workspace/configuration' request params"
  (-some->> params
            (gethash "items")
            (-map (-lambda ((&hash "section"))
                    (gethash section (lsp-configuration-section section))))
            (apply #'vector)))

(defun lsp--on-request (workspace request)
  "Call the appropriate handler for REQUEST, and send the return value to the server.
WORKSPACE is the active workspace."
  (-let* ((recv-time (current-time))
          ((&hash "params" "method" "id") request)
          (req-entry (and lsp-print-io
                          (lsp--make-log-entry method id params 'incoming-req)))
          (client (lsp--workspace-client workspace))
          (process (lsp--workspace-proc workspace))
          (empty-response (lsp--make-response request nil))
          (response (pcase method
                      ("client/registerCapability"
                       (seq-doseq (reg (gethash "registrations" params))
                         (lsp--server-register-capability reg))
                       empty-response)
                      ("window/showMessageRequest"
                       (let ((choice (lsp--window-log-message-request params)))
                         (lsp--make-response request `(:title ,choice))))
                      ("client/unregisterCapability"
                       (seq-doseq (unreg (gethash "unregisterations" params))
                         (lsp--server-unregister-capability unreg))
                       empty-response)
                      ("workspace/applyEdit"
                       (lsp--apply-workspace-edit (gethash "edit" params))
                       empty-response)
                      ("workspace/configuration"
                       (lsp--make-response request (lsp--build-workspace-configuration-response params)))
                      (other
                       (-if-let (handler (gethash other (lsp--client-request-handlers client) nil))
                           (lsp--make-response request (funcall handler workspace params))
                         (lsp-warn "Unknown request method: %s" other)
                         empty-response))))
          (resp-entry (and lsp-print-io
                           (lsp--make-log-entry method id response 'outgoing-resp
                                                (/ (nth 2 (time-since recv-time)) 1000)))))
    ;; Send response to the server.
    (when lsp-print-io
      (lsp--log-entry-new req-entry workspace)
      (lsp--log-entry-new resp-entry workspace))
    (lsp--send-no-wait (lsp--make-message response) process)))

(defun lsp--error-string (err)
  "Format ERR as a user friendly string."
  (let ((code (gethash "code" err))
        (message (gethash "message" err)))
    (format "Error from the Language Server: %s (%s)"
            message
            (or (car (alist-get code lsp--errors)) "Unknown error"))))

(defun lsp--get-body-length (headers)
  (let ((content-length (cdr (assoc "Content-Length" headers))))
    (if content-length
        (string-to-number content-length)

      ;; This usually means either the server or our parser is
      ;; screwed up with a previous Content-Length
      (error "No Content-Length header"))))

(defun lsp--parse-header (s)
  "Parse string S as a LSP (KEY . VAL) header."
  (let ((pos (string-match "\:" s))
        key val)
    (unless pos
      (signal 'lsp-invalid-header-name (list s)))
    (setq key (substring s 0 pos)
          val (s-trim-left (substring s (+ 1 pos))))
    (when (string-equal key "Content-Length")
      (cl-assert (cl-loop for c across val
                          when (or (> c ?9) (< c ?0)) return nil
                          finally return t)
                 nil (format "Invalid Content-Length value: %s" val)))
    (cons key val)))

(defun lsp--parser-reset (p)
  "Reset parser P."
  (setf
   (lsp--parser-leftovers p) ""
   (lsp--parser-body-length p) nil
   (lsp--parser-body-received p) nil
   (lsp--parser-headers p) '()
   (lsp--parser-body p) nil
   (lsp--parser-reading-body p) nil))

(defun lsp--read-json (str)
  "Read json string STR."
  (let* ((use-native-json (and lsp-use-native-json (fboundp 'json-parse-string)))
         (json-array-type (if lsp-json-use-lists 'list 'vector))
         (json-object-type 'hash-table)
         (json-false nil))
    (if use-native-json
        (with-no-warnings
          (with-temp-buffer
            (json-parse-string str
                               :object-type 'hash-table
                               :null-object nil
                               :false-object nil)))
      (json-read-from-string str))))

(defun lsp--log-request-time (server-id method id start-time before-send received-time after-parsed-time after-processed-time)
  (when lsp-print-performance
    (lsp-log "Perf> Request/Response
  ServerId: %s
  Request: %s (%s)
  Serialization took: %.06f
  ServerTime: %.06f
  Deserialization: %.06f
  CallbackTime: %s"
             server-id
             method
             id
             (float-time (time-subtract before-send start-time))
             (float-time (time-subtract received-time before-send))
             (float-time (time-subtract after-parsed-time received-time))
             (if after-processed-time
                 (format "%.06f" (float-time (time-subtract after-processed-time after-parsed-time)))
               "N/A"))))

(defun lsp--log-notification-performance (server-id json-data received-time after-parsed-time before-notification after-processed-time)
  (when lsp-print-performance
    (lsp-log "Perf> notification
  ServerId: %s
  Notification: %s
  Deserialization: %.06f
  Processing: %.06f "
             server-id
             (when json-data (gethash "method" json-data))
             (float-time (time-subtract after-parsed-time received-time))
             (float-time (time-subtract after-processed-time before-notification)))))

(defun lsp--parser-on-message (p msg)
  "Called when the parser P read a complete MSG from the server."
  (with-lsp-workspace (lsp--parser-workspace p)
    (let* ((client (lsp--workspace-client lsp--cur-workspace))
           (received-time (current-time))
           (server-id (lsp--client-server-id client))
           (json-data (lsp--read-json msg))
           (after-parsed-time (current-time))
           (id (--when-let (gethash "id" json-data)
                 (if (stringp it) (string-to-number it) it)))
           (data (gethash "result" json-data)))
      (pcase (lsp--get-message-type json-data)
        ('response
         (cl-assert id)
         (-let [(callback _ method start-time before-send) (gethash id (lsp--client-response-handlers client))]
           (when lsp-print-io
             (lsp--log-entry-new
              (lsp--make-log-entry method id data 'incoming-resp
                                   (/ (nth 2 (time-since before-send)) 1000))
              lsp--cur-workspace))
           (when callback
             (funcall callback (gethash "result" json-data))
             (remhash id (lsp--client-response-handlers client))
             (lsp--log-request-time server-id method id start-time before-send
                                    received-time after-parsed-time (current-time)))))
        ('response-error
         (cl-assert id)
         (-let [(_ callback method start-time before-send) (gethash id (lsp--client-response-handlers client))]
           (when lsp-print-io
             (lsp--log-entry-new
              (lsp--make-log-entry method id data 'incoming-resp
                                   (/ (nth 2 (time-since before-send)) 1000))
              lsp--cur-workspace))
           (when callback
             (funcall callback (gethash "error" json-data))
             (remhash id (lsp--client-response-handlers client))
             (lsp--log-request-time server-id method id start-time before-send
                                    received-time after-parsed-time (current-time)))))
        ('notification
         (let ((before-notification (current-time)))
           (lsp--on-notification lsp--cur-workspace json-data)
           (lsp--log-notification-performance
            server-id json-data received-time after-parsed-time before-notification (current-time))))
        ('request (lsp--on-request lsp--cur-workspace json-data))))))

(defun lsp--parser-read (p output)
  "Handle OUTPUT using parser P."
  (let* ((messages '())
         (output (with-no-warnings (string-as-unibyte output)))
         (chunk (concat (lsp--parser-leftovers p) output)))
    (while (not (string-empty-p chunk))
      (if (not (lsp--parser-reading-body p))
          ;; Read headers
          (let* ((body-sep-pos (string-match-p "\r\n\r\n" chunk)))
            (if body-sep-pos
                ;; We've got all the headers, handle them all at once:
                (let* ((header-raw (substring chunk 0 body-sep-pos))
                       (content (substring chunk (+ body-sep-pos 4)))
                       (headers
                        (mapcar 'lsp--parse-header
                                (split-string header-raw "\r\n")))
                       (body-length (lsp--get-body-length headers)))
                  (setf
                   (lsp--parser-headers p) headers
                   (lsp--parser-reading-body p) t
                   (lsp--parser-body-length p) body-length
                   (lsp--parser-body-received p) 0
                   (lsp--parser-body p) (make-string body-length ?\0)
                   (lsp--parser-leftovers p) nil)
                  (setq chunk content))

              ;; Haven't found the end of the headers yet. Save everything
              ;; for when the next chunk arrives and await further input.
              (setf (lsp--parser-leftovers p) chunk)
              (setq chunk "")))

        ;; Read body
        (let* ((total-body-length (lsp--parser-body-length p))
               (received-body-length (lsp--parser-body-received p))
               (chunk-length (string-bytes chunk))
               (left-to-receive (- total-body-length received-body-length))
               (this-body
                (substring chunk 0 (min left-to-receive chunk-length)))
               (leftovers (substring chunk (string-bytes this-body))))
          (store-substring (lsp--parser-body p) received-body-length this-body)
          (setf (lsp--parser-body-received p) (+ (lsp--parser-body-received p)
                                                 (string-bytes this-body)))
          (when (>= chunk-length left-to-receive)
            ;; TODO: keep track of the Content-Type header, if
            ;; present, and use its value instead of just defaulting
            ;; to utf-8
            (push (decode-coding-string (lsp--parser-body p) 'utf-8) messages)
            (lsp--parser-reset p))

          (setq chunk leftovers))))
    (nreverse messages)))

(defun lsp--json-pretty-print (msg)
  "Convert json MSG string to pretty printed json string."
  (let ((json-encoding-pretty-print t))
    (json-encode (json-read-from-string msg))))

(defun lsp--parser-make-filter (p ignore-regexps)
  "Make filter for the lsp parser P ignoring IGNORE-REGEXPS."
  #'(lambda (_proc output)
      (when (cl-loop for r in ignore-regexps
                     ;; check if the output is to be ignored or not
                     ;; TODO: Would this ever result in false positives?
                     when (string-match r output) return nil
                     finally return t)
        (-when-let (messages (condition-case err
                                 (lsp--parser-read p output)
                               (error
                                (let ((chunk (concat (lsp--parser-leftovers p) output)))
                                  (lsp--parser-reset p)
                                  (ignore (lsp-warn "Failed to parse the following chunk:\n'''\n%s\n'''\nwith message %s" chunk err))))))
          (dolist (m messages)
            (lsp--parser-on-message p m))))))

(defun lsp--symbol-to-imenu-elem (sym)
  "Convert SYM to imenu element.

SYM is a SymbolInformation message.

Return a cons cell (full-name . start-point)."
  (let* ((start-point (lsp--symbol-get-start-point sym))
         (name (gethash "name" sym))
         (container (gethash "containerName" sym)))
    (cons (if (and lsp-imenu-show-container-name container)
              (concat container lsp-imenu-container-name-separator name)
            name)
          start-point)))

(defun lsp--symbol-to-hierarchical-imenu-elem (sym)
  "Convert SYM to hierarchical imenu elements.

SYM is a DocumentSymbol message.

Return cons cell (\"symbol-name (symbol-kind)\" . start-point) if
SYM doesn't have any children. Otherwise return a cons cell with
an alist

  (\"symbol-name\" . ((\"(symbol-kind)\" . start-point)
                    cons-cells-from-children))"
  (let* ((start-point (lsp--symbol-get-start-point sym))
         (name (gethash "name" sym)))
    (if (seq-empty-p (gethash "children" sym))
        (cons (format "%s (%s)" name (lsp--get-symbol-type sym)) start-point)
      (cons name
            (cons (cons (format "(%s)" (lsp--get-symbol-type sym)) start-point)
                  (lsp--imenu-create-hierarchical-index (gethash "children" sym)))))))

(defun lsp--symbol-get-start-point (sym)
  "Get the start point of the name of SYM.

SYM can be either DocumentSymbol or SymbolInformation."
  (let* ((location (gethash "location" sym))
         (name-range (or (and location (gethash "range" location))
                         (gethash "selectionRange" sym)))
         (start-point (lsp--position-to-point
                       (gethash "start" name-range))))
    (if imenu-use-markers
        (save-excursion (goto-char start-point) (point-marker))
      start-point)))

(defun lsp--symbol-filter (sym)
  "Determine if SYM is for the current document."
  ;; It's a SymbolInformation or DocumentSymbol, which is always in the current
  ;; buffer file.
  (-if-let ((&hash "location") sym)
      (not (eq (->> location
                    (gethash "uri")
                    (lsp--uri-to-path)
                    (lsp--buffer-for-file))
               (current-buffer)))))

(defun lsp--get-symbol-type (sym)
  "The string name of the kind of SYM."
  (-> (gethash "kind" sym)
      (assoc lsp--symbol-kind)
      (cdr)
      (or "Other")))

(defun lsp--imenu-create-index ()
  "Create imenu index from document symbols."
  (let ((symbols (lsp--get-document-symbols)))
    (if (lsp--imenu-hierarchical-p symbols)
        (lsp--imenu-create-hierarchical-index symbols)
      (seq-map (lambda (nested-alist)
                 (cons (car nested-alist)
                       (seq-map #'lsp--symbol-to-imenu-elem (cdr nested-alist))))
               (seq-group-by #'lsp--get-symbol-type (lsp--imenu-filter-symbols symbols))))))

(defun lsp--imenu-filter-symbols (symbols)
  "Filter out unsupported symbols from SYMBOLS."
  (seq-remove #'lsp--symbol-filter symbols))

(defun lsp--imenu-hierarchical-p (symbols)
  "Determine whether any element in SYMBOLS has children."
  (seq-some (-partial 'gethash "children") symbols))

(defun lsp--imenu-create-hierarchical-index (symbols)
  "Create imenu index for hierarchical SYMBOLS.

SYMBOLS are a list of DocumentSymbol messages.

Return a nested alist keyed by symbol names. e.g.

   ((\"SomeClass\" (\"(Class)\" . 10)
                 (\"someField (Field)\" . 20)
                 (\"someFunction (Function)\" . 25)
                 (\"SomeSubClass\" (\"(Class)\" . 30)
                                  (\"someSubField (Field)\" . 35))
    (\"someFunction (Function)\" . 40))"
  (let ((symbols (lsp--imenu-filter-symbols symbols)))
    (seq-map #'lsp--symbol-to-hierarchical-imenu-elem
             (seq-sort #'lsp--imenu-symbol-lessp
                       (lsp--imenu-filter-symbols symbols)))))

(defun lsp--imenu-symbol-lessp (sym1 sym2)
  (let* ((compare-results (mapcar (lambda (method)
                                    (funcall (alist-get method lsp--imenu-compare-function-alist)
                                             sym1 sym2))
                                  lsp-imenu-sort-methods))
         (result (seq-find (lambda (result)
                             (not (= result 0)))
                           compare-results
                           0)))
    (and (numberp result) (< result 0))))

(defun lsp--imenu-compare-kind (sym1 sym2)
  "Compare SYM1 and SYM2 by kind."
  (let ((kind1 (gethash "kind" sym1))
        (kind2 (gethash "kind" sym2)))
    (- kind1 kind2)))

(defun lsp--imenu-compare-position (sym1 sym2)
  "Compare SYM1 and SYM2 by position."
  (let ((position1 (lsp--symbol-get-start-point sym1))
        (position2 (lsp--symbol-get-start-point sym2)))
    (- position1 position2)))

(defun lsp--imenu-compare-name (sym1 sym2)
  "Compare SYM1 and SYM2 by name."
  (let* ((name1 (gethash "name" sym1))
         (name2 (gethash "name" sym2))
         (result (compare-strings name1 0 (length name1) name2 0 (length name2))))
    (if (numberp result) result 0)))

(defun lsp--imenu-refresh ()
  "Force Imenu to refresh itself."
  (imenu--menubar-select imenu--rescan-item))

(defun lsp-enable-imenu ()
  "Use lsp-imenu for the current buffer."
  (imenu--cleanup)
  (setq-local imenu-create-index-function #'lsp--imenu-create-index)
  (setq-local imenu-menubar-modified-tick -1)
  (setq-local imenu--index-alist nil)
  (when menu-bar-mode
    (lsp--imenu-refresh)))

(defun lsp-resolve-final-function (command)
  "Resolve final function COMMAND."
  (-let [command (if (functionp command) (funcall command) command)]
    (cl-etypecase command
      (list
       (cl-assert (seq-every-p (apply-partially #'stringp) command) nil
                  "Invalid command list")
       command)
      (string (list command)))))

(defun lsp-server-present? (final-command)
  "Check whether FINAL-COMMAND is present."
  ;; executable-find only gained support for remote checks after 27 release
  (or (and (cond
            ((not (file-remote-p default-directory))
             (executable-find (cl-first final-command)))
            ((version<= "27.0" emacs-version)
             (with-no-warnings (executable-find (cl-first final-command) (file-remote-p default-directory))))
            (t))
           (prog1 t
             (lsp-log "Command \"%s\" is present on the path." (s-join " " final-command))))
      (ignore (lsp-log "Command \"%s\" is not present on the path." (s-join " " final-command)))))

(defun lsp-stdio-connection (command)
  "Returns a connection property list using COMMAND.
COMMAND can be:
A string, denoting the command to launch the language server.
A list of strings, denoting an executable with its command line arguments.
A function, that either returns a string or a list of strings.
In all cases, the launched language server should send and receive messages on
standard I/O."
  (cl-check-type command (or string
                             function
                             (and list
                                  (satisfies (lambda (l)
                                               (seq-every-p (lambda (el)
                                                              (stringp el))
                                                            l))))))
  (list :connect (lambda (filter sentinel name)
                   (let ((final-command (lsp-resolve-final-function command))
                         (process-name (generate-new-buffer-name name)))
                     (let ((proc (make-process
                                  :name process-name
                                  :connection-type 'pipe
                                  :buffer (format "*%s*" process-name)
                                  :coding 'no-conversion
                                  :command final-command
                                  :filter filter
                                  :sentinel sentinel
                                  :stderr (format "*%s::stderr*" process-name)
                                  :noquery t)))
                       (set-process-query-on-exit-flag proc nil)
                       (cons proc proc))))
        :test? (lambda () (-> command lsp-resolve-final-function lsp-server-present?))))

(defun lsp--open-network-stream (host port name )
  "Open network stream to HOST:PORT.
  NAME will be passed to `open-network-stream'.
  RETRY-COUNT is the number of the retries.
  SLEEP-INTERVAL is the sleep interval between each retry."
  (let* ((retries 0)
         (sleep-interval 0.01)
         (number-of-retries (/ lsp-tcp-connection-timeout sleep-interval))
         connection)
    (while (and (not connection) (< retries number-of-retries))
      (condition-case err
          (setq connection (open-network-stream name nil host port :type 'plain))
        (file-error
         (let ((inhibit-message t))
           (lsp--warn "Failed to connect to %s:%s with error message %s"
                      host
                      port
                      (error-message-string err))
           (sleep-for sleep-interval)
           (cl-incf retries)))))
    (or connection (error "Port %s was never taken. Consider increasing `lsp-tcp-connection-timeout'." port))))

(defun lsp--find-available-port (host starting-port)
  "Find available port on HOST starting from STARTING-PORT."
  (let ((success nil)
        (port starting-port))
    (while (and (not success))
      (condition-case _err
          (progn
            (delete-process (open-network-stream "*connection-test*" nil host port :type 'plain))
            (cl-incf port))
        (file-error (setq success t))))
    port))

(defun lsp-tcp-connection (command-fn)
  "Returns a connection property list similar to `lsp-stdio-connection'.
COMMAND-FN can only be a function that takes a single argument, a
port number. It should return a command for launches a language server
process listening for TCP connections on the provided port."
  (cl-check-type command-fn function)
  (list
   :connect (lambda (filter sentinel name)
              (let* ((host "localhost")
                     (port (lsp--find-available-port host (cl-incf lsp--tcp-port)))
                     (command (funcall command-fn port))
                     (final-command (if (consp command) command (list command)))
                     (_ (unless (executable-find (cl-first final-command))
                          (user-error (format "Couldn't find executable %s" (cl-first final-command)))))
                     (proc (make-process :name name :connection-type 'pipe :coding 'no-conversion
                                         :command final-command :sentinel sentinel :stderr name :noquery t))
                     (tcp-proc (lsp--open-network-stream host port (concat name "::tcp"))))

                ;; TODO: Same :noquery issue (see above)
                (set-process-query-on-exit-flag proc nil)
                (set-process-query-on-exit-flag tcp-proc nil)
                (set-process-filter tcp-proc filter)
                (cons tcp-proc proc)))
   :test? (lambda () (executable-find (cl-first (funcall command-fn 0))))))

(defalias 'lsp-tcp-server 'lsp-tcp-server-command)

(defun lsp-tcp-server-command (command-fn)
  "Create tcp server connection.
In this mode Emacs is TCP server and the language server connects
to it. COMMAND is function with one parameter(the port) and it
should return the command to start the LS server."
  (cl-check-type command-fn function)
  (list
   :connect (lambda (filter sentinel name)
              (let* (tcp-client-connection
                     (tcp-server (make-network-process :name (format "*tcp-server-%s*" name)
                                                       :buffer (format "*tcp-server-%s*" name)
                                                       :family 'ipv4
                                                       :service 0
                                                       :sentinel (lambda (proc _string)
                                                                   (lsp-log "Language server %s is connected." name)
                                                                   (setf tcp-client-connection proc))
                                                       :server 't))
                     (port (process-contact tcp-server :service))
                     (final-command (funcall command-fn port))

                     (cmd-proc (make-process :name name
                                             :connection-type 'pipe
                                             :coding 'no-conversion
                                             :command final-command
                                             :stderr (format "*tcp-server-%s*::stderr" name)
                                             :noquery t)))
                (let ((retries 0))
                  (while (and (not tcp-client-connection) (< retries 20))
                    (lsp--info "Waiting for connection for %s, retries: %s" name retries)
                    (sit-for 0.500)
                    (cl-incf retries)))

                (unless tcp-client-connection
                  (condition-case nil (delete-process tcp-server) (error))
                  (condition-case nil (delete-process cmd-proc) (error))
                  (error "Failed to create connection to %s on port %s" name port))
                (lsp--info "Successfully connected to %s" name )

                (set-process-query-on-exit-flag cmd-proc nil)
                (set-process-query-on-exit-flag tcp-client-connection  nil)
                (set-process-query-on-exit-flag tcp-server nil)

                (set-process-filter tcp-client-connection filter)
                (set-process-sentinel tcp-client-connection sentinel)
                (cons tcp-client-connection cmd-proc)))
   :test? (lambda () (executable-find (cl-first (funcall command-fn 0))))))

(defun lsp-tramp-connection (local-command &optional generate-error-file-fn)
  "Create LSP stdio connection named name.
LOCAL-COMMAND is either list of strings, string or function which
returns the command to execute."
  (list :connect (lambda (filter sentinel name)
                   (let* ((final-command (lsp-resolve-final-function local-command))
                          ;; wrap with stty to disable converting \r to \n
                          (process-name (generate-new-buffer-name name))
                          (wrapped-command (append '("stty" "raw" ";")
                                                   final-command
                                                   (list
                                                    (concat "2>"
                                                            (or (when generate-error-file-fn
                                                                  (funcall generate-error-file-fn name))
                                                                (format "/tmp/%s-%s-stderr" name
                                                                        (cl-incf lsp--stderr-index))))))))
                     (let ((proc (apply 'start-file-process-shell-command process-name
                                        (format "*%s*" process-name) wrapped-command)))
                       (set-process-sentinel proc sentinel)
                       (set-process-filter proc filter)
                       (set-process-query-on-exit-flag proc nil)
                       (set-process-coding-system proc 'binary 'binary)
                       (cons proc proc))))
        :test? (lambda () (-> local-command lsp-resolve-final-function lsp-server-present?))))

(defun lsp--auto-configure ()
  "Autoconfigure `lsp-ui', `company-lsp' if they are installed."

  (with-no-warnings
    (when (functionp 'lsp-ui-mode)
      (lsp-ui-mode))

    (cond
     ((eq :none lsp-prefer-flymake))
     ((and (not (version< emacs-version "26.1")) lsp-prefer-flymake)
      (lsp--flymake-setup))
     ((and (functionp 'lsp-ui-mode) (featurep 'flycheck))
      (require 'lsp-ui-flycheck)
      (lsp-ui-flycheck-enable t)
      (flycheck-mode 1)))

    (when (functionp 'company-lsp)
      (company-mode 1)
      (add-to-list 'company-backends 'company-lsp)

      ;; make sure that company-capf is disabled since it is not indented to be
      ;; used in combination with lsp-mode (see #884)
      (setq-local company-backends (remove 'company-capf company-backends))

      (when (functionp 'yas-minor-mode)
        (yas-minor-mode t)))))

(defun lsp--make-workspace (client root)
  "Make workspace for the CLIENT and ROOT."
  (let* ((parser (make-lsp--parser))
         (workspace (make-lsp--workspace
                     :parser parser
                     :root root
                     :client client
                     :status 'starting
                     :buffers (list (current-buffer))
                     :host-root (file-remote-p root))))
    (setf (lsp--parser-workspace parser) workspace)
    workspace))


(defvar-local lsp--buffer-deferred nil
  "Whether buffer was loaded via `lsp-deferred'.")

(defun lsp--restart-if-needed (workspace)
  "Handler restart for WORKSPACE."
  (when (or (eq lsp-restart 'auto-restart)
            (eq (lsp--workspace-shutdown-action workspace) 'restart)
            (and (eq lsp-restart 'interactive)
                 (let ((query (format "Server %s exited with status %s. Do you want to restart it?"
                                      (lsp--workspace-print workspace)
                                      (process-status (lsp--workspace-proc workspace)))))
                   (y-or-n-p query))))
    (--each (lsp--workspace-buffers workspace)
      (when (buffer-live-p it)
        (with-current-buffer it
          (if lsp--buffer-deferred
              (lsp-deferred)
            (lsp--info "Restarting LSP in buffer %s" (buffer-name))
            (lsp)))))))

(defun lsp--update-key (table key fn)
  "Apply FN on value corresponding to KEY in TABLE."
  (let ((existing-value (gethash key table)))
    (if-let (new-value (funcall fn existing-value))
        (puthash key new-value table)
      (remhash key table))))

(defun lsp--create-sentinel (workspace)
  "Create sentinel handler for WORKSPACE."
  (lambda (process exit-str)
    (let* ((status (process-status process))
           (folder->workspaces (lsp-session-folder->servers (lsp-session)))
           (stderr (-> workspace lsp--workspace-proc process-name get-buffer)))

      (when (memq status '(exit signal))
        (lsp--warn "%s has exited (%s)"
                   (process-name (lsp--workspace-proc workspace))
                   (string-trim-right exit-str)))

      (with-lsp-workspace workspace
        ;; clean workspace related data in each of the buffers
        ;; in the workspace.
        (--each (lsp--workspace-buffers workspace)
          (when (buffer-live-p it)
            (with-current-buffer it
              (setq lsp--buffer-workspaces (delete workspace lsp--buffer-workspaces))
              (lsp--uninitialize-workspace)
              (lsp--spinner-stop)
              (lsp--remove-cur-overlays))))

        ;; cleanup session from references to the closed workspace.
        (--each (hash-table-keys folder->workspaces)
          (lsp--update-key folder->workspaces it (apply-partially 'delete workspace)))

        ;; Kill standard error buffer only if the process exited normally.
        ;; Leave it intact otherwise for debugging purposes.
        (when (and (eq status 'exit) (zerop (process-exit-status process)) (buffer-live-p stderr))
          (kill-buffer stderr)))

      (run-hook-with-args 'lsp-after-uninitialized-hook workspace)

      (if (eq (lsp--workspace-shutdown-action workspace) 'shutdown)
          (lsp--info "Workspace %s shutdown." (lsp--workspace-print workspace))
        (lsp--restart-if-needed workspace))
      (lsp--cleanup-hanging-watches))))

(defun lsp--start-workspace (session client-template root &optional initialization-options)
  "Create new workspace for CLIENT-TEMPLATE with project root ROOT.
INITIALIZATION-OPTIONS are passed to initialize function.
SESSION is the active session."
  (lsp--spinner-start)
  (-let* ((default-directory root)
          (client (copy-lsp--client client-template))
          (workspace (lsp--make-workspace client root))
          (server-id (lsp--client-server-id client))
          ((proc . cmd-proc) (funcall
                              (or (plist-get (lsp--client-new-connection client) :connect)
                                  (user-error "Client %s is configured incorrectly" client))
                              (lsp--parser-make-filter (lsp--workspace-parser workspace)
                                                       (lsp--client-ignore-regexps client))
                              (lsp--create-sentinel workspace)
                              (format "%s" server-id)))
          (workspace-folders (gethash server-id (lsp-session-server-id->folders session))))
    (setf (lsp--workspace-proc workspace) proc
          (lsp--workspace-cmd-proc workspace) cmd-proc)

    ;; update (lsp-session-folder->servers) depending on whether we are starting
    ;; multi/single folder workspace
    (-map (lambda (project-root)
            (->> session
                 lsp-session-folder->servers
                 (gethash project-root)
                 (cl-pushnew workspace)))
          (or workspace-folders (list root)))

    (with-lsp-workspace workspace
      (run-hooks 'lsp-before-initialize-hook)
      (lsp-request-async "initialize"
                         (append
                          (list :processId (emacs-pid)
                                :rootPath (lsp-file-local-name (expand-file-name root))
                                :rootUri (lsp--path-to-uri root)
                                :capabilities (lsp--client-capabilities
                                               (lsp--client-custom-capabilities client))
                                :initializationOptions initialization-options)
                          (when lsp-server-trace
                            (list :trace lsp-server-trace))
                          (when (lsp--client-multi-root client)
                            (->> workspace-folders
                                 (-map (lambda (folder)
                                         (list :uri (lsp--path-to-uri folder)
                                               :name (f-filename folder))))
                                 (apply 'vector)
                                 (list :workspaceFolders))))
                         (lambda (response)
                           (unless response
                             (lsp--spinner-stop)
                             (signal 'lsp-empty-response-error (list "initialize")))

                           (setf (lsp--workspace-server-capabilities workspace) (gethash "capabilities" response)
                                 (lsp--workspace-status workspace) 'initialized)

                           (with-lsp-workspace workspace
                             (lsp-notify "initialized" (make-hash-table)))

                           (when-let (initialize-fn (lsp--client-initialized-fn client))
                             (funcall initialize-fn workspace))

                           (--each (lsp--workspace-buffers workspace)
                             (with-current-buffer it
                               (lsp--open-in-workspace workspace)))

                           (with-lsp-workspace workspace
                             (run-hooks 'lsp-after-initialize-hook)))
                         :mode 'detached))
    workspace))

(defun lsp--load-default-session ()
  "Load default session."
  (setq lsp--session (or (condition-case err
                             (lsp--read-from-file lsp-session-file)
                           (error (lsp--error "Failed to parse the session %s, starting with clean one."
                                              (error-message-string err))
                                  nil))
                         (make-lsp-session))))

(defun lsp-session ()
  "Get the session associated with the current buffer."
  (or lsp--session (setq lsp--session (lsp--load-default-session))))

(defun lsp--client-disabled-p (buffer-major-mode client)
  (seq-some
   (lambda (entry)
     (pcase entry
       ((pred symbolp) (eq entry client))
       (`(,mode . ,client-or-list)
        (and (eq mode buffer-major-mode)
             (if (listp client-or-list)
                 (memq client client-or-list)
               (eq client client-or-list))))))
   lsp-disabled-clients))

(defun lsp--matching-clients? (client)
  (and (and ;; both file and client remote or both local
        (eq (---truthy? (file-remote-p buffer-file-name))
            (---truthy? (lsp--client-remote? client)))
        (if-let (activation-fn (lsp--client-activation-fn client))
            (funcall activation-fn buffer-file-name major-mode)
          (-contains? (lsp--client-major-modes client) major-mode))
        (-some-> client lsp--client-new-connection (plist-get :test?) funcall))
       (or (null lsp-enabled-clients)
           (or (member (lsp--client-server-id client) lsp-enabled-clients)
               (ignore (lsp--info "Client %s is not in lsp-enabled-clients"
                                  (lsp--client-server-id client)))))
       (not (lsp--client-disabled-p major-mode (lsp--client-server-id client)))))

(defun lsp--find-clients ()
  "Find clients which can handle BUFFER-MAJOR-MODE.
SESSION is the currently active session. The function will also
pick only remote enabled clients in case the FILE-NAME is on
remote machine and vice versa."
  (-when-let (matching-clients (->> lsp-clients
                                    hash-table-values
                                    (-filter #'lsp--matching-clients?)))
    (lsp-log "Found the following clients for %s: %s"
             buffer-file-name
             (s-join ", "
                     (-map (lambda (client)
                             (format "(server-id %s, priority %s)"
                                     (lsp--client-server-id client)
                                     (lsp--client-priority client)))
                           matching-clients)))
    (-let* (((add-on-clients main-clients) (-separate 'lsp--client-add-on? matching-clients))
            (selected-clients (if-let (main-client (and main-clients
                                                        (--max-by (> (lsp--client-priority it)
                                                                     (lsp--client-priority other))
                                                                  main-clients)))
                                  (cons main-client add-on-clients)
                                add-on-clients)))
      (lsp-log "The following clients were selected based on priority: %s"
               (s-join ", "
                       (-map (lambda (client)
                               (format "(server-id %s, priority %s)"
                                       (lsp--client-server-id client)
                                       (lsp--client-priority client)))
                             selected-clients)))
      selected-clients)))

(defun lsp-register-client (client)
  "Registers LSP client CLIENT."
  (cl-assert (symbolp (lsp--client-server-id client)) t)
  (cl-assert (or
              (functionp (lsp--client-activation-fn client))
              (and (listp (lsp--client-major-modes client))
                   (seq-every-p (apply-partially #'symbolp)
                                (lsp--client-major-modes client))))
             nil "Invalid activation-fn and/or major-modes.")
  (puthash (lsp--client-server-id client) client lsp-clients))

(defun lsp--create-initialization-options (_session client)
  "Create initialization-options from SESSION and CLIENT.
Add workspace folders depending on server being multiroot and
session workspce folder configuration for the server."
  (let* ((initialization-options-or-fn (lsp--client-initialization-options client)))
    (if (functionp initialization-options-or-fn)
        (funcall initialization-options-or-fn)
      initialization-options-or-fn)))

(defun lsp--plist-delete (prop plist)
  "Delete by side effect the property PROP from PLIST.
If PROP is the first property in PLIST, there is no way
to remove it by side-effect; therefore, write
\(setq foo (evil-plist-delete :prop foo)) to be sure of
changing the value of `foo'."
  (let ((tail plist) elt head)
    (while tail
      (setq elt (car tail))
      (cond
       ((eq elt prop)
        (setq tail (cdr (cdr tail)))
        (if head
            (setcdr (cdr head) tail)
          (setq plist tail)))
       (t
        (setq head tail
              tail (cdr (cdr tail))))))
    plist))

(defvar lsp-client-settings nil)

(defun lsp-register-custom-settings (props)
  "Register PROPS.
The PROPS is list of triple (path symbol boolean?) Where: path is
the path to the property, symbol is the defcustom symbol which
will be used to retrieve the value and boolean determines whether
the type of the property is boolean?"
  (setq lsp-client-settings (-uniq (append lsp-client-settings props))))

(defun lsp-region-text (region)
  "Get the text for REGION in current buffer."
  (-let (((start . end) (lsp--range-to-region region)))
    (buffer-substring-no-properties start end)))

(defun lsp-ht-set (tbl paths value)
  "Set nested hashtable value.
TBL - a hashtable, PATHS is the path to the nested VALUE."
  (pcase paths
    (`(,path) (ht-set! tbl path value))
    (`(,path . ,rst) (let ((nested-tbl (or (gethash path tbl)
                                           (let ((temp-tbl (ht)))
                                             (ht-set! tbl path temp-tbl)
                                             temp-tbl)) ))
                       (lsp-ht-set nested-tbl rst value)))))

(defun lsp-configuration-section (section)
  "Get settings for SECTION."
  (let ((ret (ht-create)))
    (mapc (-lambda ((path variable boolean?))
            (when (s-matches? (concat section "\\..*") path)
              (let* ((symbol-value (symbol-value variable))
                     (value (if (and boolean? (not symbol-value))
                                :json-false
                              symbol-value)))
                (lsp-ht-set ret (s-split "\\." path) value))))
          lsp-client-settings)
    ret))

(defun lsp--start-connection (session client project-root)
  "Initiates connection created from CLIENT for PROJECT-ROOT.
SESSION is the active session."
  (when (lsp--client-multi-root client)
    (cl-pushnew project-root (gethash (lsp--client-server-id client)
                                      (lsp-session-server-id->folders session)) ))
  (run-hook-with-args 'lsp-workspace-folders-changed-hook (list project-root) nil)

  (unwind-protect
      (lsp--start-workspace session client project-root (lsp--create-initialization-options session client))
    (lsp--spinner-stop)))

(defun lsp-workspace-show-log (workspace)
  (interactive
   (list (if lsp-print-io
             (if (eq (length (lsp-workspaces)) 1)
                 (cl-first (lsp-workspaces))
               (lsp--completing-read "Workspace: " (lsp-workspaces)
                                     #'lsp--workspace-print nil t))
           (user-error "IO logging is disabled"))))
  (switch-to-buffer (lsp--generate-log-buffer-name workspace)))

(defalias 'lsp-switch-to-io-log-buffer 'lsp-workspace-show-log)

(defun lsp-log-io-next (arg)
  (interactive "P")
  (ewoc-goto-next lsp--log-io-ewoc (or arg 1)))

(defun lsp-log-io-prev (arg)
  (interactive "P")
  (ewoc-goto-prev lsp--log-io-ewoc (or arg 1)))

(define-derived-mode lsp-log-io-mode view-mode "LspLogIo"
  "Special mode for viewing IO logs.")

(define-key lsp-log-io-mode-map (kbd "M-n") #'lsp-log-io-next)
(define-key lsp-log-io-mode-map (kbd "M-p")  #'lsp-log-io-prev)

(define-derived-mode lsp-browser-mode special-mode "LspBrowser"
  "Define mode for displaying lsp sessions."
  (setq-local display-buffer-base-action '(nil . ((inhibit-same-window . t)))))

(defun lsp--workspace-print (workspace)
  "Visual representation WORKSPACE."
  (let* ((proc (lsp--workspace-cmd-proc workspace))
         (status (lsp--workspace-status workspace))
         (server-id (-> workspace lsp--workspace-client lsp--client-server-id symbol-name (propertize 'face 'bold-italic)))
         (pid (propertize (format "%s" (process-id proc)) 'face 'italic)))

    (if (eq 'initialized status)
        (format "%s:%s" server-id pid)
      (format "%s:%s status:%s" server-id pid status))))

(defun lsp--map-tree-widget (m)
  "Build `tree-widget' from a hash-table M."
  (when (hash-table-p m)
    (let (nodes)
      (maphash (lambda (k v)
                 (push `(tree-widget
                         :tag ,(if (hash-table-p v)
                                   (format "%s:" k)
                                 (format "%s: %s" k
                                         (propertize (format "%s" v)
                                                     'face
                                                     'font-lock-string-face)))
                         :open t
                         ,@(lsp--map-tree-widget v))
                       nodes))
               m)
      nodes)))

(defun lsp--render-workspace (workspace)
  "Tree node representation of WORKSPACE."
  `(tree-widget :tag ,(lsp--workspace-print workspace)
                :open t
                (tree-widget :tag ,(propertize "Buffers" 'face 'font-lock-function-name-face)
                             :open t
                             ,@(->> workspace
                                    (lsp--workspace-buffers)
                                    (--map `(tree-widget
                                             :tag ,(when (buffer-live-p it)
                                                     (if (with-current-buffer it buffer-read-only)
                                                         (propertize (buffer-name it)
                                                                     'face 'font-lock-constant-face)
                                                       (buffer-name it)))))))
                (tree-widget :tag ,(propertize "Capabilities" 'face 'font-lock-function-name-face)
                             ,@(-> workspace lsp--workspace-server-capabilities lsp--map-tree-widget))))

(defun lsp-describe-session ()
  "Describes current `lsp-session'."
  (interactive)
  (let ((session (lsp-session))
        (buf (get-buffer-create "*lsp session*")))
    (with-current-buffer buf
      (lsp-browser-mode)
      (cursor-sensor-mode 1)
      (let ((inhibit-read-only t))
        (erase-buffer)
        (--each (lsp-session-folders session)
          (widget-create
           `(tree-widget
             :tag ,(propertize it 'face 'font-lock-keyword-face)
             :open t
             ,@(->> session
                    (lsp-session-folder->servers)
                    (gethash it)
                    (-map 'lsp--render-workspace)))))))
    (pop-to-buffer buf)))

(defun lsp--session-workspaces (session)
  "Get all workspaces that are part of the SESSION."
  (-> session lsp-session-folder->servers hash-table-values -flatten -uniq))

(defun lsp--find-multiroot-workspace (session client project-root)
  "Look for a multiroot connection in SESSION created from CLIENT for PROJECT-ROOT and BUFFER-MAJOR-MODE."
  (when (lsp--client-multi-root client)
    (-when-let (multi-root-workspace (->> session
                                          (lsp--session-workspaces)
                                          (--first (eq (-> it lsp--workspace-client lsp--client-server-id)
                                                       (lsp--client-server-id client)))))
      (with-lsp-workspace multi-root-workspace
        (lsp-notify "workspace/didChangeWorkspaceFolders"
                    `(:event (:added ,(vector (list :uri (lsp--path-to-uri project-root)))))))

      (->> session (lsp-session-folder->servers) (gethash project-root) (cl-pushnew multi-root-workspace))
      (->> session (lsp-session-server-id->folders) (gethash (lsp--client-server-id client)) (cl-pushnew project-root))

      (lsp--persist-session session)

      (lsp--info "Opened folder %s in workspace %s" project-root (lsp--workspace-print multi-root-workspace))

      multi-root-workspace)))

(defun lsp--ensure-lsp-servers (session clients project-root ignore-multi-folder)
  "Ensure that SESSION contain server CLIENTS created for PROJECT-ROOT.
IGNORE-MULTI-FOLDER to ignore multi folder server."
  (-map (lambda (client)
          (or
           (lsp--find-workspace session client project-root)
           (unless ignore-multi-folder
             (lsp--find-multiroot-workspace session client project-root))
           (lsp--start-connection session client project-root)))
        clients))

(defun lsp--spinner-stop ()
  "Stop the spinner in case all of the workspaces are started."
  (when (--all? (eq (lsp--workspace-status it) 'initialized)
                lsp--buffer-workspaces)
    (spinner-stop)))

(defun lsp--open-in-workspace (workspace)
  "Open in existing WORKSPACE."
  (if (eq 'initialized (lsp--workspace-status workspace))
      ;; when workspace is initialized just call document did open.
      (progn
        (with-lsp-workspace workspace
          (when-let (before-document-open-fn (-> workspace
                                                 lsp--workspace-client
                                                 lsp--client-before-file-open-fn))
            (funcall before-document-open-fn workspace))
          (lsp--text-document-did-open))
        (lsp--spinner-stop))
    ;; when it is not initialized
    (lsp--spinner-start)
    (cl-pushnew (current-buffer) (lsp--workspace-buffers workspace))))

(defun lsp--find-workspace (session client project-root)
  "Find server connection created with CLIENT in SESSION for PROJECT-ROOT."
  (when-let ((workspace (->> session
                             (lsp-session-folder->servers)
                             (gethash project-root)
                             (--first (eql (-> it lsp--workspace-client lsp--client-server-id)
                                           (lsp--client-server-id client))))))
    (lsp--open-in-workspace workspace)
    workspace))

(defun lsp--find-root-interactively (session)
  "Find project interactively.
Returns nil if the project should not be added to the current SESSION."
  (condition-case nil
      (let* ((project-root-suggestion (or (lsp--suggest-project-root) default-directory))
             (choices (list
                       (format "Import project root %s" project-root-suggestion)
                       "Import project by selecting root directory interactively."
                       (format "Do not ask more for the current project(add \"%s\" to lsp-session-folder-blacklist)"
                               project-root-suggestion)
                       "Do not ask more for the current project(select ignore path interactively)."
                       "Do nothing and ask me again when opening other files from the folder."))
             (action-index (cl-position
                            (completing-read (format "%s is not part of any project. Select action: "
                                                     (buffer-name))
                                             choices
                                             nil
                                             t)
                            choices
                            :test 'equal)))
        (cl-case action-index
          (0 project-root-suggestion)
          (1 (read-directory-name "Select workspace folder to add: "
                                  (or project-root-suggestion default-directory)
                                  nil
                                  t))
          (2 (push project-root-suggestion (lsp-session-folders-blacklist session))
             (lsp--persist-session session)
             nil)
          (3 (push (read-directory-name "Select folder to blacklist: "
                                        (or project-root-suggestion default-directory)
                                        nil
                                        t)
                   (lsp-session-folders-blacklist session))
             (lsp--persist-session session)
             nil)
          (t nil)))
    ('quit)))

(declare-function tramp-file-name-host "tramp" (file))
(declare-function tramp-dissect-file-name "tramp" (file))

(defun lsp--files-same-host (f1 f2)
  "Predicate on whether or not two files are on the same host."
  (or (not (or (file-remote-p f1) (file-remote-p f2)))
      (and (file-remote-p f1)
           (file-remote-p f2)
           (progn (require 'tramp)
                  (string-equal (tramp-file-name-host (tramp-dissect-file-name f1))
                                (tramp-file-name-host (tramp-dissect-file-name f2)))))))

(defun lsp-find-session-folder (session file-name)
  "Look in the current SESSION for folder containing FILE-NAME."
  (let ((file-name-canonical (f-canonical file-name)))
    (->> session
         (lsp-session-folders)
         (--filter (and (lsp--files-same-host it file-name-canonical)
                        (or (f-same? it file-name-canonical)
                            (f-ancestor-of? it file-name-canonical))))
         (--max-by (> (length it)
                      (length other))))))

(defun lsp-find-workspace (server-id file-name)
  "Find workspace for SERVER-ID for FILE-NAME."
  (-when-let* ((session (lsp-session))
               (folder->servers (lsp-session-folder->servers session))
               (workspaces (if file-name
                               (gethash (lsp-find-session-folder session file-name) folder->servers)
                             (lsp--session-workspaces session))))

    (--first (eq (lsp--client-server-id (lsp--workspace-client it)) server-id) workspaces)))

(defun lsp--calculate-root (session file-name)
  "Calculate project root for FILE-NAME in SESSION."
  (and
   (->> session
        (lsp-session-folders-blacklist)
        (--first (and (f-ancestor-of? it file-name)
                      (prog1 t
                        (lsp--info "File %s is in blacklisted directory %s" file-name it))))
        not)
   (or
    (when lsp-auto-guess-root
      (lsp--suggest-project-root))
    (lsp-find-session-folder session file-name)
    (unless lsp-auto-guess-root
      (lsp--find-root-interactively session)))))

(defun lsp--try-open-in-library-workspace ()
  "Try opening current file as library file in any of the active workspace.
The library folders are defined by each client for each of the active workspace."
  (when-let (workspace (->> (lsp-session)
                            (lsp--session-workspaces)
                            (--first
                             (and (-contains? (-> it lsp--workspace-client lsp--client-major-modes)
                                              major-mode)
                                  (when-let (library-folders-fn
                                             (-> it lsp--workspace-client lsp--client-library-folders-fn))
                                    (-first (lambda (library-folder)
                                              (f-ancestor-of? library-folder (buffer-file-name)))
                                            (funcall library-folders-fn it)))))))
    (lsp--open-in-workspace workspace)
    (view-mode t)
    (list workspace)))

(defun lsp--persist-session (session)
  "Persist SESSION to `lsp-session-file'."
  (lsp--persist lsp-session-file (make-lsp-session
                                  :folders (lsp-session-folders session)
                                  :folders-blacklist (lsp-session-folders-blacklist session)
                                  :server-id->folders (lsp-session-server-id->folders session))))

(defun lsp--try-project-root-workspaces (ask-for-client ignore-multi-folder)
  "Try create opening file as a project file.
When IGNORE-MULTI-FOLDER is t the lsp mode will start new
language server even if there is language server which can handle
current language. When IGNORE-MULTI-FOLDER is nil current file
will be openned in multi folder language server if there is
such."
  (-let ((session (lsp-session)))
    (-if-let (clients (if ask-for-client
                          (list (lsp--completing-read "Select server to start: "
                                                      (ht-values lsp-clients)
                                                      (-compose 'symbol-name 'lsp--client-server-id) nil t))
                        (lsp--find-clients)))
        (-if-let (project-root (lsp--calculate-root session (buffer-file-name)))
            (progn
              ;; update project roots if needed and persit the lsp session
              (unless (-contains? (lsp-session-folders session) project-root)
                (push project-root (lsp-session-folders session))
                (lsp--persist-session session))
              (lsp--ensure-lsp-servers session clients project-root ignore-multi-folder))
          (lsp--warn "%s not in project or it is blacklisted." (buffer-name))
          nil)
      (lsp--warn "No LSP server for %s(check *lsp-log*)." major-mode)
      nil)))

(defun lsp-shutdown-workspace ()
  "Shutdown language server."
  (interactive)
  (--when-let (pcase (lsp-workspaces)
                (`nil (user-error "There are no active servers in the current buffer"))
                (`(,workspace) (when (y-or-n-p (format "Are you sure you want to stop the server %s?"
                                                       (lsp--workspace-print workspace)))
                                 workspace))
                (workspaces (lsp--completing-read "Select server: "
                                                  workspaces
                                                  'lsp--workspace-print nil t)))
    (lsp-workspace-shutdown it)))

(make-obsolete 'lsp-shutdown-workspace 'lsp-workspace-shutdown "lsp-mode 6.1")

(defun lsp-workspace-shutdown (workspace)
  "Shut the workspace WORKSPACE and the language server associated with it"
  (interactive (list (lsp--completing-read "Select server: "
                                           (lsp-workspaces)
                                           'lsp--workspace-print nil t)))
  (lsp--warn "Stopping %s" (lsp--workspace-print workspace))
  (setf (lsp--workspace-shutdown-action workspace) 'shutdown)
  (with-lsp-workspace workspace (lsp--shutdown-workspace)))

(defun lsp-disconnect ()
  "Disconnect the buffer from the language server."
  (interactive)
  (with-no-warnings (when (functionp 'lsp-ui-mode) (lsp-ui-mode -1)))
  (lsp--text-document-did-close t)
  (lsp--managed-mode -1)
  (lsp-mode -1)
  (setq-local lsp--buffer-workspaces nil)
  (lsp--info "Disconnected"))

(defun lsp-restart-workspace ()
  (interactive)
  (--when-let (pcase (lsp-workspaces)
                (`nil (user-error "There are no active servers in the current buffer"))
                (`(,workspace) workspace)
                (workspaces (lsp--completing-read "Select server: "
                                                  workspaces
                                                  'lsp--workspace-print nil t)))
    (lsp-workspace-restart it)))

(make-obsolete 'lsp-restart-workspace 'lsp-workspace-restart "lsp-mode 6.1")

(defun lsp-workspace-restart (workspace)
  "Restart the workspace WORKSPACE and the language server associated with it"
  (interactive (list (lsp--completing-read "Select workspace: "
                                           (lsp-workspaces)
                                           'lsp--workspace-print nil t)))
  (lsp--warn "Restarting %s" (lsp--workspace-print workspace))
  (setf (lsp--workspace-shutdown-action workspace) 'restart)
  (with-lsp-workspace workspace (lsp--shutdown-workspace)))

;;;###autoload
(defun lsp (&optional arg)
  "Entry point for the server startup.
When ARG is t the lsp mode will start new language server even if
there is language server which can handle current language. When
ARG is nil current file will be openned in multi folder language
server if there is such. When `lsp' is called with prefix
argument ask the user to select which language server to start. "
  (interactive "P")

  (when (and lsp-auto-configure lsp-auto-require-clients)
    (require 'lsp-clients))

  (when (and (buffer-file-name)
             (setq-local lsp--buffer-workspaces
                         (or (lsp--try-open-in-library-workspace)
                             (lsp--try-project-root-workspaces (equal arg '(4))
                                                               (and arg (not (equal arg 1)))))))
    (lsp-mode 1)
    (when lsp-auto-configure (lsp--auto-configure))

    (lsp--info "Connected to %s."
               (apply 'concat (--map (format "[%s]" (lsp--workspace-print it))
                                     lsp--buffer-workspaces)))))

(defun lsp--init-if-visible ()
  "Run `lsp' for the current buffer if the buffer is visible.
Returns `t' if `lsp' was run for the buffer."
  (when (or (buffer-modified-p) (get-buffer-window nil t))
    (remove-hook 'window-configuration-change-hook #'lsp--init-if-visible t)
    (lsp)
    t))

;;;###autoload
(defun lsp-deferred ()
  "Entry point that defers server startup until buffer is visible.
`lsp-deferred' will wait until the buffer is visible before invoking `lsp'.
This avoids overloading the server with many files when starting Emacs."
  ;; Workspace may not be initialized yet. Use a buffer local variable to
  ;; remember that we deferred loading of this buffer.
  (setq lsp--buffer-deferred t)
  (let ((buffer (current-buffer)))
    ;; Avoid false positives as desktop-mode restores buffers by deferring
    ;; visibility check until the stack clears.
    (run-with-timer 0 nil (lambda ()
                            (when (buffer-live-p buffer)
                              (with-current-buffer buffer
                                (unless (lsp--init-if-visible)
                                  (add-hook 'window-configuration-change-hook #'lsp--init-if-visible nil t))))))))

(provide 'lsp-mode)
;;; lsp-mode.el ends here

;; Local Variables:
;; flycheck-disabled-checkers: (emacs-lisp-checkdoc)
;; End:<|MERGE_RESOLUTION|>--- conflicted
+++ resolved
@@ -614,12 +614,9 @@
                                         (dart-mode . "dart")
                                         (erlang-mode . "erlang")
                                         (dockerfile-mode . "dockerfile")
-<<<<<<< HEAD
-                                        (csharp-mode . "csharp"))
-=======
+                                        (csharp-mode . "csharp")
                                         (plain-tex-mode . "plaintex")
                                         (latex-mode . "latex"))
->>>>>>> dcd87779
   "Language id configuration.")
 
 (defvar lsp-method-requirements
