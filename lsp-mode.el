;;; lsp-mode.el --- LSP mode                              -*- lexical-binding: t; -*-

;; Copyright (C) 2020 emacs-lsp maintainers

;; Author: Vibhav Pant, Fangrui Song, Ivan Yonchovski
;; Keywords: languages
;; Package-Requires: ((emacs "25.1") (dash "2.14.1") (dash-functional "2.14.1") (f "0.20.0") (ht "2.0") (spinner "1.7.3") (markdown-mode "2.3") (lv "0"))
;; Version: 6.3.1

;; URL: https://github.com/emacs-lsp/lsp-mode
;; This program is free software; you can redistribute it and/or modify
;; it under the terms of the GNU General Public License as published by
;; the Free Software Foundation, either version 3 of the License, or
;; (at your option) any later version.

;; This program is distributed in the hope that it will be useful,
;; but WITHOUT ANY WARRANTY; without even the implied warranty of
;; MERCHANTABILITY or FITNESS FOR A PARTICULAR PURPOSE.  See the
;; GNU General Public License for more details.

;; You should have received a copy of the GNU General Public License
;; along with this program.  If not, see <https://www.gnu.org/licenses/>.

;;; Commentary:

;; Emacs client/library for the Language Server Protocol

;;; Code:

(require 'bindat)
(require 'cl-generic)
(require 'cl-lib)
(require 'compile)
(require 'dash)
(require 'dash-functional)
(require 'em-glob)
(require 'ewoc)
(require 'f)
(require 'filenotify)
(require 'files)
(require 'ht)
(require 'imenu)
(require 'inline)
(require 'json)
(require 'lv)
(require 'markdown-mode)
(require 'network-stream)
(require 'pcase)
(require 'rx)
(require 's)
(require 'seq)
(require 'spinner)
(require 'subr-x)
(require 'tree-widget)
(require 'url-parse)
(require 'url-util)
(require 'widget)
(require 'xref)
(require 'minibuffer)
(require 'yasnippet nil t)
(require 'lsp-protocol)

(declare-function company-mode "ext:company")
(declare-function company-doc-buffer "ext:company")
(declare-function evil-set-command-property "ext:evil-common")
(declare-function projectile-project-root "ext:projectile")
(declare-function yas-expand-snippet "ext:yasnippet")

(defvar company-backends)
(defvar c-basic-offset)
(defvar yas-inhibit-overlay-modification-protection)
(defvar yas-indent-line)

(defconst lsp--message-type-face
  `((1 . ,compilation-error-face)
    (2 . ,compilation-warning-face)
    (3 . ,compilation-message-face)
    (4 . ,compilation-info-face)))

(defconst lsp--errors
  '((-32700 "Parse Error")
    (-32600 "Invalid Request")
    (-32601 "Method not Found")
    (-32602 "Invalid Parameters")
    (-32603 "Internal Error")
    (-32099 "Server Start Error")
    (-32000 "Server End Error")
    (-32002 "Server Not Initialized")
    (-32001 "Unknown Error Code")
    (-32800 "Request Cancelled"))
  "Alist of error codes to user friendly strings.")

(defconst lsp--completion-item-kind
  [nil
   "Text"
   "Method"
   "Function"
   "Constructor"
   "Field"
   "Variable"
   "Class"
   "Interface"
   "Module"
   "Property"
   "Unit"
   "Value"
   "Enum"
   "Keyword"
   "Snippet"
   "Color"
   "File"
   "Reference"
   "Folder"
   "EnumMember"
   "Constant"
   "Struct"
   "Event"
   "Operator"
   "TypeParameter"])

(defconst lsp--empty-ht (make-hash-table))

(define-obsolete-variable-alias 'lsp-print-io 'lsp-log-io "lsp-mode 6.1")

(defcustom lsp-log-io nil
  "If non-nil, log all messages to and from the language server to a *lsp-log* buffer."
  :group 'lsp-mode
  :type 'boolean)

(defcustom lsp-print-performance nil
  "If non-nil, print performance info in the logs."
  :group 'lsp-mode
  :type 'boolean
  :package-version '(lsp-mode . "6.1"))

(defcustom lsp-log-max message-log-max
  "Maximum number of lines to keep in the log buffer.
If nil, disable message logging.  If t, log messages but don’t truncate
the buffer when it becomes large."
  :group 'lsp-mode
  :type '(choice (const :tag "Disable" nil)
                 (integer :tag "lines")
                 (const :tag "Unlimited" t))
  :package-version '(lsp-mode . "6.1"))

(defcustom lsp-io-messages-max t
  "Maximum number of messages that can be locked in a `lsp-io' buffer."
  :group 'lsp-mode
  :type '(choice (const :tag "Unlimited" t)
                 (integer :tag "Messages"))
  :package-version '(lsp-mode . "6.1"))

(defcustom lsp-keep-workspace-alive t
  "If non nil keep workspace alive when the last workspace buffer is closed."
  :group 'lsp-mode
  :type 'boolean)

(defcustom lsp-enable-snippet t
  "Enable/disable snippet completion support."
  :group 'lsp-mode
  :type 'boolean)

(defcustom lsp-enable-folding t
  "Enable/disable code folding support."
  :group 'lsp-mode
  :type 'boolean
  :package-version '(lsp-mode . "6.1"))

(defcustom lsp-enable-semantic-highlighting nil
  "Enable/disable support for semantic highlighting as defined by
the Language Server Protocol 3.16."
  :group 'lsp-mode
  :type 'boolean)

(defcustom lsp-semantic-highlighting-warn-on-missing-face nil
  "When non-nil, this option will emit a warning any time a token
or modifier type returned by a language server has no face associated with it."
  :group 'lsp-mode
  :type 'boolean)

(defcustom lsp-semantic-tokens-apply-modifiers nil
  "Determines whether semantic highlighting should take token
modifiers into account."
  :group 'lsp-mode
  :type 'boolean)

(defface lsp-face-semhl-constant
  '((t :inherit font-lock-constant-face))
  "Face used for semantic highlighting scopes matching constant scopes."
  :group 'lsp-faces)

(defface lsp-face-semhl-variable
  '((t :inherit font-lock-variable-name-face))
  "Face used for semantic highlighting scopes matching variable.*,
unless overridden by a more specific face association."
  :group 'lsp-faces)

(defface lsp-face-semhl-function
  '((t :inherit font-lock-function-name-face))
  "Face used for semantic highlighting scopes matching entity.name.function.*,
unless overridden by a more specific face association."
  :group 'lsp-faces)

(defface lsp-face-semhl-method
  '((t :inherit lsp-face-semhl-function))
  "Face used for semantic highlighting scopes matching entity.name.function.method.*,
unless overridden by a more specific face association."
  :group 'lsp-faces)

(defface lsp-face-semhl-namespace
  '((t :inherit font-lock-type-face :weight bold))
  "Face used for semantic highlighting scopes matching entity.name.namespace.*,
unless overridden by a more specific face association."
  :group 'lsp-faces)

(defun lsp--semhl-scope-matchp (matchspec scopes)
  "Returns t if there is an element M in MATCHSPEC s.t. every N in M
 is a prefix of, or identical to, one of the scopes contained in SCOPES"
  (-any? (lambda (or-matchspec)
           (-all? (lambda (and-matchspec)
                    (let ((re (format "^%s\\(\\..*\\)?$" (regexp-quote and-matchspec))))
                      (seq-some (lambda (s) (s-matches-p re s)) scopes)))
                  or-matchspec))
         matchspec))

(defface lsp-face-semhl-comment
  '((t (:inherit font-lock-comment-face)))
  "Face used for comments."
  :group 'lsp-faces)

(defface lsp-face-semhl-keyword
  '((t (:inherit font-lock-keyword-face)))
  "Face used for keywords."
  :group 'lsp-faces)

(defface lsp-face-semhl-string
  '((t (:inherit font-lock-string-face)))
  "Face used for keywords."
  :group 'lsp-faces)

(defface lsp-face-semhl-number
  '((t (:inherit font-lock-constant-face)))
  "Face used for numbers."
  :group 'lsp-faces)

(defface lsp-face-semhl-regexp
  '((t (:inherit font-lock-string-face :slant italic)))
  "Face used for regexps."
  :group 'lsp-faces)

(defface lsp-face-semhl-operator
  '((t (:inherit font-lock-function-name-face)))
  "Face used for operators."
  :group 'lsp-faces)

(defface lsp-face-semhl-namespace
  '((t (:inherit font-lock-keyword-face)))
  "Face used for namespaces."
  :group 'lsp-faces)

(defface lsp-face-semhl-type
  '((t (:inherit font-lock-type-face)))
  "Face used for types."
  :group 'lsp-faces)

(defface lsp-face-semhl-struct
  '((t (:inherit font-lock-type-face)))
  "Face used for structs."
  :group 'lsp-faces)

(defface lsp-face-semhl-class
  '((t (:inherit font-lock-type-face)))
  "Face used for classes."
  :group 'lsp-faces)

(defface lsp-face-semhl-interface
  '((t (:inherit font-lock-type-face)))
  "Face used for interfaces."
  :group 'lsp-faces)

(defface lsp-face-semhl-enum
  '((t (:inherit font-lock-variable-name-face)))
  "Face used for enums."
  :group 'lsp-faces)

(defface lsp-face-semhl-type-parameter
  '((t (:inherit font-lock-type-face)))
  "Face used for type parameters."
  :group 'lsp-faces)

;; function face already defined, move here when support
;; for theia highlighting gets removed
(defface lsp-face-semhl-member
  '((t (:inherit font-lock-variable-name-face)))
  "Face used for members."
  :group 'lsp-faces)

(defface lsp-face-semhl-property
  '((t (:inherit font-lock-variable-name-face)))
  "Face used for properties."
  :group 'lsp-faces)

(defface lsp-face-semhl-macro
  '((t (:inherit font-lock-preprocessor-face)))
  "Face used for macros."
  :group 'lsp-faces)

(defface lsp-face-semhl-variable
  '((t (:inherit font-lock-variable-name-face)))
  "Face used for variables."
  :group 'lsp-faces)

(defface lsp-face-semhl-parameter
  '((t (:inherit font-lock-variable-name-face)))
  "Face used for parameters."
  :group 'lsp-faces)

(defface lsp-face-semhl-label
  '((t (:inherit font-lock-comment-face)))
  "Face used for labels."
  :group 'lsp-faces)

(defvar lsp-semantic-token-faces
  '(("comment" . lsp-face-semhl-comment)
    ("keyword" . lsp-face-semhl-keyword)
    ("string" . lsp-face-semhl-string)
    ("number" . lsp-face-semhl-number)
    ("regexp" . lsp-face-semhl-regexp)
    ("operator" . lsp-face-semhl-operator)
    ("namespace" . lsp-face-semhl-namespace)
    ("type" . lsp-face-semhl-type)
    ("struct" . lsp-face-semhl-struct)
    ("class" . lsp-face-semhl-class)
    ("interface" . lsp-face-semhl-interface)
    ("enum" . lsp-face-semhl-enum)
    ("typeParameter" . lsp-face-semhl-type-parameter)
    ("function" . lsp-face-semhl-function)
    ("member" . lsp-face-semhl-member)
    ("property" . lsp-face-semhl-property)
    ("macro" . lsp-face-semhl-macro)
    ("variable" . lsp-face-semhl-variable)
    ("parameter" . lsp-face-semhl-parameter)
    ("label" . lsp-face-semhl-label)
    ("enumConstant" . lsp-face-semhl-constant)
    ("dependent" . lsp-face-semhl-type)
    ("concept" . lsp-face-semhl-interface))
  "Faces to use for semantic highlighting.")

(defvar lsp-semantic-token-modifier-faces
  ;; TODO: add default definitions
  '(("declaration" . lsp-face-semhl-interface)
    ("readonly" . lsp-face-semhl-constant))
  "Faces to use for semantic token modifiers if
`lsp-semantic-tokens-apply-modifiers' is non-nil.")

(defvar lsp--semantic-tokens-idle-timer nil)

(defvar-local lsp--semantic-tokens-cache nil)

(defvar-local lsp--semantic-tokens-teardown nil)

(defvar-local lsp--semantic-tokens-use-ranged-requests nil)

(defcustom lsp-folding-range-limit nil
  "The maximum number of folding ranges to receive from the language server."
  :group 'lsp-mode
  :type '(choice (const :tag "No limit." nil)
                 (integer :tag "Number of lines."))
  :package-version '(lsp-mode . "6.1"))

(defcustom lsp-folding-line-folding-only nil
  "If non-nil, only fold complete lines."
  :group 'lsp-mode
  :type 'boolean
  :package-version '(lsp-mode . "6.1"))

(defcustom lsp-client-packages
  '(ccls lsp-clients lsp-clojure lsp-csharp lsp-css lsp-dart lsp-elm
         lsp-erlang lsp-eslint lsp-fsharp lsp-gdscript lsp-go lsp-haskell lsp-haxe
         lsp-intelephense lsp-java lsp-json lsp-metals lsp-perl lsp-pwsh lsp-pyls
         lsp-python-ms lsp-rust lsp-serenata lsp-solargraph lsp-terraform lsp-verilog lsp-vetur
         lsp-vhdl lsp-xml lsp-yaml)
  "List of the clients to be automatically required."
  :group 'lsp-mode
  :type '(repeat symbol))

(defcustom lsp-progress-via-spinner t
  "If non-nil, display LSP $/progress reports via a spinner in the modeline."
  :group 'lsp-mode
  :type 'boolean)

(defvar-local lsp--cur-workspace nil)

(defvar-local lsp--cur-version 0)
(defvar-local lsp--virtual-buffer-connections nil)
(defvar-local lsp--virtual-buffer nil)
(defvar lsp--virtual-buffer-mappings (ht))

(defvar lsp--uri-file-prefix (pcase system-type
                               (`windows-nt "file:///")
                               (_ "file://"))
  "Prefix for a file-uri.")

(defvar-local lsp-buffer-uri nil
  "If set, return it instead of calculating it using `buffer-file-name'.")

(define-error 'lsp-error "Unknown lsp-mode error")
(define-error 'lsp-empty-response-error
  "Empty response from the language server" 'lsp-error)
(define-error 'lsp-timed-out-error
  "Timed out while waiting for a response from the language server" 'lsp-error)
(define-error 'lsp-capability-not-supported
  "Capability not supported by the language server" 'lsp-error)
(define-error 'lsp-file-scheme-not-supported
  "Unsupported file scheme" 'lsp-error)
(define-error 'lsp-client-already-exists-error
  "A client with this server-id already exists" 'lsp-error)
(define-error 'lsp-no-code-actions
  "No code actions" 'lsp-error)

(defcustom lsp-auto-guess-root nil
  "Automatically guess the project root using projectile/project.
Do *not* use this setting unless you are familiar with `lsp-mode'
internals and you are sure that all of your projects are
following `projectile'/`project.el' conventions."
  :group 'lsp-mode
  :type 'boolean)

(defcustom lsp-restart 'interactive
  "Defines how server exited event must be handled."
  :group 'lsp-mode
  :type '(choice (const interactive)
                 (const auto-restart)
                 (const ignore)))

(defcustom lsp-session-file (expand-file-name (locate-user-emacs-file ".lsp-session-v1"))
  "File where session information is stored."
  :group 'lsp-mode
  :type 'file)

(defcustom lsp-auto-configure t
  "Auto configure `lsp-mode'.
When set to t `lsp-mode' will auto-configure `company',
`flycheck', `flymake', `imenu', symbol highlighting, lenses,
links, and so on. For finer granularity you may use `lsp-enable-*' properties."
  :group 'lsp-mode
  :type 'boolean
  :package-version '(lsp-mode . "6.1"))

(defcustom lsp-disabled-clients nil
  "A list of disabled/blacklisted clients.
Each entry in the list can be either:
a symbol, the server-id for the LSP client, or
a cons pair (MAJOR-MODE . CLIENTS), where MAJOR-MODE is the major-mode,
and CLIENTS is either a client or a list of clients.

This option can also be used as a file or directory local variable to
disable a language server for individual files or directories/projects
respectively."
  :group 'lsp-mode
  :type 'list
  :safe 'listp
  :package-version '(lsp-mode . "6.1"))

(defvar lsp-clients (make-hash-table :test 'eql)
  "Hash table server-id -> client.
It contains all of the clients that are currently registered.")

(defvar lsp-enabled-clients nil
  "List of clients allowed to be used for projects.
When nil, all registered clients are considered candidates.")

(defvar lsp-last-id 0
  "Last request id.")

(defcustom lsp-before-initialize-hook nil
  "List of functions to be called before a Language Server has been initialized for a new workspace."
  :type 'hook
  :group 'lsp-mode)

(defcustom lsp-after-initialize-hook nil
  "List of functions to be called after a Language Server has been initialized for a new workspace."
  :type 'hook
  :group 'lsp-mode)

(defcustom lsp-before-open-hook nil
  "List of functions to be called before a new file with LSP support is opened."
  :type 'hook
  :group 'lsp-mode)

(defcustom lsp-after-open-hook nil
  "List of functions to be called after a new file with LSP support is opened."
  :type 'hook
  :group 'lsp-mode)

(defcustom lsp-enable-file-watchers t
  "If non-nil lsp-mode will watch the files in the workspace if
the server has requested that."
  :type 'boolean
  :group 'lsp-mode
  :package-version '(lsp-mode . "6.1"))
;;;###autoload(put 'lsp-enable-file-watchers 'safe-local-variable #'booleanp)

(defcustom lsp-file-watch-ignored '(; SCM tools
                                    "[/\\\\]\\.git$"
                                    "[/\\\\]\\.hg$"
                                    "[/\\\\]\\.bzr$"
                                    "[/\\\\]_darcs$"
                                    "[/\\\\]\\.svn$"
                                    "[/\\\\]_FOSSIL_$"
                                    ;; IDE tools
                                    "[/\\\\]\\.idea$"
                                    "[/\\\\]\\.ensime_cache$"
                                    "[/\\\\]\\.eunit$"
                                    "[/\\\\]node_modules$"
                                    "[/\\\\]\\.fslckout$"
                                    "[/\\\\]\\.tox$"
                                    "[/\\\\]\\.stack-work$"
                                    "[/\\\\]\\.bloop$"
                                    "[/\\\\]\\.metals$"
                                    "[/\\\\]target$"
                                    "[/\\\\]\\.ccls-cache$"
                                    ;; Autotools output
                                    "[/\\\\]\\.deps$"
                                    "[/\\\\]build-aux$"
                                    "[/\\\\]autom4te.cache$"
                                    "[/\\\\]\\.reference$")
  "List of regexps matching directory paths which won't be monitored when creating file watches."
  :group 'lsp-mode
  :type '(repeat string)
  :package-version '(lsp-mode . "6.1"))

(defun lsp-file-watch-ignored ()
  lsp-file-watch-ignored)

;; Allow lsp-file-watch-ignored as a file or directory-local variable
(put 'lsp-file-watch-ignored 'safe-local-variable 'lsp--string-listp)

(defcustom lsp-after-uninitialized-functions nil
  "List of functions to be called after a Language Server has been uninitialized."
  :type 'hook
  :group 'lsp-mode
  :package-version '(lsp-mode . "6.3"))

(defconst lsp--sync-none 0)
(defconst lsp--sync-full 1)
(defconst lsp--sync-incremental 2)

(defcustom lsp-debounce-full-sync-notifications t
  "If non-nil debounce full sync events.
This flag affects only server which do not support incremental update."
  :type 'boolean
  :group 'lsp-mode
  :package-version '(lsp-mode . "6.1"))

(defcustom lsp-debounce-full-sync-notifications-interval 1.0
  "Time to wait before sending full sync synchronization after buffer modification."
  :type 'float
  :group 'lsp-mode
  :package-version '(lsp-mode . "6.1"))

(defvar lsp--stderr-index 0)

(defvar lsp--delayed-requests nil)
(defvar lsp--delay-timer nil)

(defgroup lsp-mode nil
  "Language Server Protocol client."
  :group 'tools
  :tag "Language Server")

(defgroup lsp-faces nil
  "Faces."
  :group 'lsp-mode
  :tag "Faces")

(defcustom lsp-document-sync-method nil
  "How to sync the document with the language server."
  :type '(choice (const :tag "Documents should not be synced at all." nil)
                 (const :tag "Documents are synced by always sending the full content of the document." lsp--sync-full)
                 (const :tag "Documents are synced by always sending incremental changes to the document." lsp--sync-incremental)
                 (const :tag "Use the method recommended by the language server." nil))
  :group 'lsp-mode)

(defcustom lsp-auto-execute-action t
  "Auto-execute single action."
  :type 'boolean
  :group 'lsp-mode)

(defcustom lsp-enable-links t
  "If non-nil, all references to links in a file will be made clickable, if supported by the language server."
  :type 'boolean
  :group 'lsp-mode
  :package-version '(lsp-mode . "6.1"))

(defcustom lsp-enable-imenu t
  "If non-nil, automatically enable `imenu' integration when server provides `textDocument/documentSymbol'."
  :type 'boolean
  :group 'lsp-mode
  :package-version '(lsp-mode . "6.2"))

(defcustom lsp-links-check-internal 0.1
  "The interval for updating document links."
  :group 'lsp-mode
  :type 'float)

(defcustom lsp-eldoc-enable-hover t
  "If non-nil, eldoc will display hover info when it is present."
  :type 'boolean
  :group 'lsp-mode)

(defcustom lsp-eldoc-render-all nil
  "Display all of the info returned by document/onHover.
If this is set to nil, `eldoc' will show only the symbol information."
  :type 'boolean
  :group 'lsp-mode)

(defcustom lsp-enable-completion-at-point t
  "Enable `completion-at-point' integration."
  :type 'boolean
  :group 'lsp-mode)

(defcustom lsp-enable-symbol-highlighting t
  "Highlight references of the symbol at point."
  :type 'boolean
  :group 'lsp-mode)

(defcustom lsp-enable-xref t
  "Enable xref integration."
  :type 'boolean
  :group 'lsp-mode)

(defcustom lsp-enable-indentation t
  "Indent regions using the file formatting functionality provided by the language server."
  :type 'boolean
  :group 'lsp-mode)

(defcustom lsp-enable-on-type-formatting t
  "Enable `textDocument/onTypeFormatting' integration."
  :type 'boolean
  :group 'lsp-mode)

(defcustom lsp-enable-text-document-color t
  "Enable `textDocument/documentColor' integration."
  :type 'boolean
  :group 'lsp-mode)

(defcustom lsp-before-save-edits t
  "If non-nil, `lsp-mode' will apply edits suggested by the language server before saving a document."
  :type 'boolean
  :group 'lsp-mode)

(defcustom lsp-modeline-code-actions-enable t
  "Wheter to show code actions on modeline."
  :type 'boolean
  :group 'lsp-mode)

(defcustom lsp-modeline-code-actions-kind-regex "quickfix.*\\|refactor.*"
  "Regex for the code actions kinds to show in the modeline."
  :type 'string
  :group 'lsp-mode)

(defcustom lsp-modeline-code-actions-face 'homoglyph
  "Face used to code action text on modeline."
  :type 'face
  :group 'lsp-faces)

(defcustom lsp-headerline-breadcrumb-enable nil
  "Wheter to enable breadcrumb on headerline."
  :type 'boolean
  :group 'lsp-mode)

(defcustom lsp-headerline-breadcrumb-face 'font-lock-doc-face
  "Face used on breadcrumb text on modeline."
  :type 'face
  :group 'lsp-faces)

(defface lsp-headerline-breadcrumb-deprecated-face '((t :inherit font-lock-doc-face
                                                        :strike-through t))
  "Face used on breadcrumb deprecated text on modeline."
  :group 'lsp-faces)

(defcustom lsp-after-diagnostics-hook nil
  "Hooks to run after diagnostics are received.
Note: it runs only if the receiving buffer is open. Use
`lsp-diagnostics-updated-hook'if you want to be notified when
diagnostics have changed."
  :type 'hook
  :group 'lsp-mode)

(define-obsolete-variable-alias 'lsp-after-diagnostics-hook
  'lsp-diagnostics-updated-hook  "lsp-mode 6.4")

(defcustom lsp-diagnostics-updated-hook nil
  "Hooks to run after diagnostics are received."
  :type 'hook
  :group 'lsp-mode)

(define-obsolete-variable-alias 'lsp-workspace-folders-changed-hook
  'lsp-workspace-folders-changed-functions "lsp-mode 6.3")

(defcustom lsp-workspace-folders-changed-functions nil
  "Hooks to run after the folders has changed.
The hook will receive two parameters list of added and removed folders."
  :type 'hook
  :group 'lsp-mode)

(defcustom lsp-eldoc-hook '(lsp-hover)
  "Hooks to run for eldoc."
  :type 'hook
  :group 'lsp-mode)

(defcustom lsp-before-apply-edits-hook nil
  "Hooks to run before applying edits."
  :type 'hook
  :group 'lsp-mode)

(defgroup lsp-imenu nil
  "Imenu."
  :group 'lsp-mode
  :tag "Imenu")

(defcustom lsp-imenu-show-container-name t
  "Display the symbol's container name in an imenu entry."
  :type 'boolean
  :group 'lsp-imenu)

(defcustom lsp-imenu-container-name-separator "/"
  "Separator string to use to separate the container name from the symbol while displaying imenu entries."
  :type 'string
  :group 'lsp-imenu)

(defcustom lsp-imenu-sort-methods '(kind name)
  "How to sort the imenu items.

The value is a list of `kind' `name' or `position'.  Priorities
are determined by the index of the element."
  :type '(repeat (choice (const name)
                         (const position)
                         (const kind)))
  :group 'lsp-imenu)

;; vibhavp: Should we use a lower value (5)?
(defcustom lsp-response-timeout 10
  "Number of seconds to wait for a response from the language server before timing out."
  :type 'number
  :group 'lsp-mode)

(defcustom lsp-tcp-connection-timeout 2
  "The timeout for tcp connection in seconds."
  :type 'number
  :group 'lsp-mode
  :package-version '(lsp-mode . "6.2"))

(defconst lsp--imenu-compare-function-alist
  (list (cons 'name #'lsp--imenu-compare-name)
        (cons 'kind #'lsp--imenu-compare-kind)
        (cons 'position #'lsp--imenu-compare-line-col))
  "An alist of (METHOD . FUNCTION).
METHOD is one of the symbols accepted by
`lsp-imenu-sort-methods'.

FUNCTION takes two hash tables representing DocumentSymbol.  It
returns a negative number, 0, or a positive number indicating
whether the first parameter is less than, equal to, or greater
than the second parameter.")

(defcustom lsp-diagnostic-package :auto
  "`lsp-mode' diagnostics auto-configuration."
  :type
  '(choice
    (const :tag "Pick flycheck if present and fallback to flymake" :auto)
    (const :tag "Pick flycheck" :flycheck)
    (const :tag "Pick flymake" :flymake)
    (const :tag "Use neither flymake nor lsp" :none)
    (const :tag "Prefer flymake" t)
    (const :tag "Prefer flycheck" nil))
  :group 'lsp-mode
  :package-version '(lsp-mode . "6.3"))

(make-obsolete-variable 'lsp-prefer-flymake 'lsp-diagnostic-package "lsp-mode 6.2")

(defcustom lsp-prefer-capf nil
  "Prefer capf."
  :type 'boolean
  :group 'lsp-mode
  :package-version '(lsp-mode . "6.3"))

(defcustom lsp-completion-enable-additional-text-edit t
  "Whether or not to apply additional text edit when performing completion.

If set to non-nil, `lsp-mode' will apply additional text edits
from the server.  Otherwise, the additional text edits are
ignored."
  :type 'boolean
  :group 'lsp-mode
  :package-version '(lsp-mode . "6.3.2"))

(defcustom lsp-completion-show-detail t
  "Whether or not to show detail of completion candidates."
  :type 'boolean
  :group 'lsp-mode)

(defcustom lsp-server-trace nil
  "Request tracing on the server side.
The actual trace output at each level depends on the language server in use.
Changes take effect only when a new session is started."
  :type '(choice (const :tag "Disabled" "off")
                 (const :tag "Messages only" "messages")
                 (const :tag "Verbose" "verbose")
                 (const :tag "Default (disabled)" nil))
  :group 'lsp-mode
  :package-version '(lsp-mode . "6.1"))

(defvar-local lsp--flymake-report-fn nil)

(defvar lsp-language-id-configuration '((".*\\.vue$" . "vue")
                                        (".*\\.tsx$" . "typescriptreact")
                                        (".*\\.ts$" . "typescript")
                                        (".*\\.jsx$" . "javascriptreact")
                                        (".*\\.xml$" . "xml")
                                        (".*\\.hx$" . "haxe")
                                        (".*\\.lua$" . "lua")
                                        (".*\\.sql$" . "sql")
                                        (".*\\.html$" . "html")
                                        (ada-mode . "ada")
                                        (sql-mode . "sql")
                                        (vimrc-mode . "vim")
                                        (sh-mode . "shellscript")
                                        (scala-mode . "scala")
                                        (julia-mode . "julia")
                                        (clojure-mode . "clojure")
                                        (clojurec-mode . "clojure")
                                        (clojurescript-mode . "clojurescript")
                                        (java-mode . "java")
                                        (groovy-mode . "groovy")
                                        (python-mode . "python")
                                        (lsp--render-markdown . "markdown")
                                        (rust-mode . "rust")
                                        (rustic-mode . "rust")
                                        (kotlin-mode . "kotlin")
                                        (css-mode . "css")
                                        (less-mode . "less")
                                        (less-css-mode . "less")
                                        (lua-mode . "lua")
                                        (sass-mode . "sass")
                                        (scss-mode . "scss")
                                        (xml-mode . "xml")
                                        (c-mode . "c")
                                        (c++-mode . "cpp")
                                        (objc-mode . "objective-c")
                                        (web-mode . "html")
                                        (html-mode . "html")
                                        (sgml-mode . "html")
                                        (mhtml-mode . "html")
                                        (go-dot-mod-mode . "go.mod")
                                        (go-mode . "go")
                                        (haskell-mode . "haskell")
                                        (hack-mode . "hack")
                                        (php-mode . "php")
                                        (powershell-mode . "powershell")
                                        (json-mode . "json")
                                        (jsonc-mode . "jsonc")
                                        (rjsx-mode . "javascript")
                                        (js2-mode . "javascript")
                                        (js-mode . "javascript")
                                        (typescript-mode . "typescript")
                                        (fsharp-mode . "fsharp")
                                        (reason-mode . "reason")
                                        (caml-mode . "ocaml")
                                        (tuareg-mode . "ocaml")
                                        (swift-mode . "swift")
                                        (elixir-mode . "elixir")
                                        (conf-javaprop-mode . "spring-boot-properties")
                                        (yaml-mode . "spring-boot-properties-yaml")
                                        (ruby-mode . "ruby")
                                        (enh-ruby-mode . "ruby")
                                        (fortran-mode . "fortran")
                                        (f90-mode . "fortran")
                                        (elm-mode . "elm")
                                        (dart-mode . "dart")
                                        (erlang-mode . "erlang")
                                        (dockerfile-mode . "dockerfile")
                                        (csharp-mode . "csharp")
                                        (plain-tex-mode . "plaintex")
                                        (latex-mode . "latex")
                                        (vhdl-mode . "vhdl")
                                        (verilog-mode . "verilog")
                                        (terraform-mode . "terraform")
                                        (ess-julia-mode . "julia")
                                        (ess-r-mode . "r")
                                        (crystal-mode . "crystal")
                                        (nim-mode . "nim")
                                        (dhall-mode . "dhall")
                                        (cmake-mode . "cmake")
                                        (purescript-mode . "purescript")
                                        (gdscript-mode . "gdscript")
                                        (perl-mode . "perl")
                                        (robot-mode . "robot"))
  "Language id configuration.")

(defvar lsp--last-active-workspaces nil
  "Keep track of last active workspace.
We want to try the last workspace first when jumping into a library
directory")

(defvar lsp-method-requirements
  '(("textDocument/callHierarchy" :capability :callHierarchyProvider)
    ("textDocument/codeAction" :capability :codeActionProvider)
    ("textDocument/codeLens" :capability :codeLensProvider)
    ("textDocument/completion" :capability :completionProvider)
    ("textDocument/declaration" :capability :declarationProvider)
    ("textDocument/definition" :capability :definitionProvider)
    ("textDocument/documentColor" :capability :colorProvider)
    ("textDocument/documentLink" :capability :documentLinkProvider)
    ("textDocument/documentHighlight" :capability :documentHighlightProvider)
    ("textDocument/documentSymbol" :capability :documentSymbolProvider)
    ("textDocument/foldingRange" :capability :foldingRangeProvider)
    ("textDocument/formatting" :capability :documentFormattingProvider)
    ("textDocument/hover" :capability :hoverProvider)
    ("textDocument/implementation" :capability :implementationProvider)
    ("textDocument/onTypeFormatting" :capability :documentOnTypeFormattingProvider)
    ("textDocument/prepareRename"
     :check-command (lambda (workspace)
                      (with-lsp-workspace workspace
                        (lsp:rename-options-prepare-provider?
                         (or (lsp--capability :renameProvider)
                             (lsp--registered-capability-options (lsp--registered-capability "textDocument/rename")))))))

    ("textDocument/rangeFormatting" :capability :documentRangeFormattingProvider)
    ("textDocument/references" :capability :referencesProvider)
    ("textDocument/rename" :capability :renameProvider)
    ("textDocument/selectionRange" :capability :selectionRangeProvider)
    ("textDocument/semanticTokens" :capability :semanticTokensProvider)
    ("textDocument/semanticTokensRangeProvider"
     :check-command (lambda (workspace)
                      (with-lsp-workspace workspace
                        (lsp-get (lsp--capability :semanticTokensProvider) :rangeProvider))))
    ("textDocument/signatureHelp" :capability :signatureHelpProvider)
    ("textDocument/typeDefinition" :capability :typeDefinitionProvider)
    ("workspace/executeCommand" :capability :executeCommandProvider)
    ("workspace/symbol" :capability :workspaceSymbolProvider))

  "Contain method to requirements mapping.
It is used by send request functions to determine which server
must be used for handling a particular message.")

(defconst lsp--file-change-type
  `((created . 1)
    (changed . 2)
    (deleted . 3)))

(defvar lsp-window-body-width 40
  "Window body width when rendering doc.")

(defface lsp-face-highlight-textual
  '((t :inherit highlight))
  "Face used for textual occurrences of symbols."
  :group 'lsp-faces)

(defface lsp-face-highlight-read
  '((t :inherit highlight :underline t))
  "Face used for highlighting symbols being read."
  :group 'lsp-faces)

(defface lsp-face-highlight-write
  '((t :inherit highlight :weight bold))
  "Face used for highlighting symbols being written to."
  :group 'lsp-faces)

(defcustom lsp-lens-auto-enable nil
  "Auto lenses if server there is server support."
  :group 'lsp-mode
  :type 'boolean
  :package-version '(lsp-mode . "6.3"))

(defcustom lsp-lens-debounce-interval 0.2
  "Debounce interval for loading lenses."
  :group 'lsp-mode
  :type 'number)

(defcustom lsp-symbol-highlighting-skip-current nil
  "If non-nil skip current symbol when setting symbol highlights."
  :group 'lsp-mode
  :type 'boolean)

(defcustom lsp-file-watch-threshold 1000
  "Show warning if the files to watch are more than.
Set to nil to disable the warning."
  :type 'number
  :group 'lsp-mode)
;;;###autoload(put 'lsp-file-watch-threshold 'safe-local-variable (lambda (i) (or (numberp i) (not i))))

(defvar lsp-custom-markup-modes
  '((rust-mode "no_run" "rust,no_run" "rust,ignore" "rust,should_panic"))
  "Mode to uses with markdown code blocks.
They are added to `markdown-code-lang-modes'")

(defface lsp-lens-mouse-face
  '((t :height 0.8 :inherit link))
  "The face used for code lens overlays."
  :group 'lsp-faces)

(defface lsp-lens-face
  '((t :height 0.8 :inherit shadow))
  "The face used for code lens overlays."
  :group 'lsp-faces)

(defcustom lsp-signature-render-documentation t
  "Display signature documentation in `eldoc'."
  :type 'boolean
  :group 'lsp-mode
  :package-version '(lsp-mode . "6.2"))

(defcustom lsp-signature-auto-activate t
  "Auto activate signature when trigger char is pressed."
  :type 'boolean
  :group 'lsp-mode
  :package-version '(lsp-mode . "6.2"))

(defcustom lsp-signature-doc-lines 20
  "If number, limit the number of lines to show in the docs."
  :type 'number
  :group 'lsp-mode
  :package-version '(lsp-mode . "6.3"))

(defcustom lsp-signature-function 'lsp-lv-message
  "The function used for displaying signature info.
It will be called with one param - the signature info. When
called with nil the signature info must be cleared."
  :type 'function
  :group 'lsp-mode
  :package-version '(lsp-mode . "6.3"))

(defcustom lsp-keymap-prefix "s-l"
  "lsp-mode keymap prefix."
  :group 'lsp-mode
  :type 'string
  :package-version '(lsp-mode . "6.3"))

(defvar-local lsp--lens-overlays nil
  "Current lenses.")

(defvar-local lsp--lens-page nil
  "Pair of points which holds the last window location the lenses were loaded.")

(defvar-local lsp--lens-last-count nil
  "The number of lenses the last time they were rendered.")

(defvar lsp-lens-backends '(lsp-lens-backend)
  "Backends providing lenses.")

(defvar-local lsp--lens-refresh-timer nil
  "Refresh timer for the lenses.")

(defvar-local lsp--lens-data nil
  "Pair of points which holds the last window location the lenses were loaded.")

(defvar-local lsp--lens-backend-cache nil)

(defvar-local lsp--buffer-workspaces ()
  "List of the buffer workspaces.")

(defvar lsp--session nil
  "Contain the `lsp-session' for the current Emacs instance.")

(defvar lsp--tcp-port 10000)

(defvar-local lsp--document-symbols nil
  "The latest document symbols.")

(defvar-local lsp--document-selection-range-cache nil
  "The document selection cache.")

(defvar-local lsp--document-symbols-request-async nil
  "If non-nil, request document symbols asynchronously.")

(defvar-local lsp--document-symbols-tick -1
  "The value of `buffer-chars-modified-tick' when document
  symbols were last retrieved.")

(defvar-local lsp--have-document-highlights nil
  "Set to `t' on symbol highlighting, cleared on
`lsp--cleanup-highlights-if-needed'. Checking a separately
defined flag is substantially faster than unconditionally
calling `remove-overlays'.")

;; Buffer local variable for storing number of lines.
(defvar lsp--log-lines)

(defvar-local lsp--eldoc-saved-message nil)

(defvar lsp--on-change-timer nil)
(defvar lsp--on-idle-timer nil)

(defvar-local lsp--signature-last nil)
(defvar-local lsp--signature-last-index nil)
(defvar lsp--signature-last-buffer nil)

(defvar-local lsp--virtual-buffer-point-max nil)

(cl-defgeneric lsp-execute-command (server command arguments)
  "Ask SERVER to execute COMMAND with ARGUMENTS.")

(defun lsp-elt (sequence n)
  "Return Nth element of SEQUENCE or nil if N is out of range."
  (cond
   ((listp sequence) (elt sequence n))
   ((arrayp sequence)
    (and (> (length sequence) n) (aref sequence n)))
   (t (and (> (length sequence) n) (elt sequence n)))))

;; define seq-first and seq-rest for older emacs
(defun lsp-seq-first (sequence)
  "Return the first element of SEQUENCE."
  (lsp-elt sequence 0))

(defun lsp-seq-rest (sequence)
  "Return a sequence of the elements of SEQUENCE except the first one."
  (seq-drop sequence 1))

(defun lsp--string-listp (sequence)
  "Return t if all elements of SEQUENCE are strings, else nil."
  (not (seq-find (lambda (x) (not (stringp x))) sequence)))

(defun lsp--string-vector-p (candidate)
  "Returns true if CANDIDATE is a vector data structure and
every element of it is of type string, else nil."
  (and
   (vectorp candidate)
   (seq-every-p #'stringp candidate)))

(define-widget 'lsp-string-vector 'lazy
  "A vector of zero or more elements, every element of which is a string.
Appropriate for any language-specific `defcustom' that needs to
serialize as a JSON array of strings."
  :offset 4
  :tag "Vector"
  :type '(restricted-sexp
          :match-alternatives (lsp--string-vector-p)))

(defun lsp--info (format &rest args)
  "Display lsp info message with FORMAT with ARGS."
  (message "%s :: %s" (propertize "LSP" 'face 'success) (apply #'format format args)))

(defun lsp--warn (format &rest args)
  "Display lsp warn message with FORMAT with ARGS."
  (message "%s :: %s" (propertize "LSP" 'face 'warning) (apply #'format format args)))

(defun lsp--error (format &rest args)
  "Display lsp error message with FORMAT with ARGS."
  (message "%s :: %s" (propertize "LSP" 'face 'error) (apply #'format format args)))

(defun lsp--eldoc-message (&optional msg)
  "Show MSG in eldoc."
  (setq lsp--eldoc-saved-message msg)
  (run-with-idle-timer 0 nil (lambda () (eldoc-message msg))))

(defun lsp-log (format &rest args)
  "Log message to the ’*lsp-log*’ buffer.

FORMAT and ARGS i the same as for `message'."
  (when lsp-log-max
    (let ((log-buffer (get-buffer "*lsp-log*"))
          (inhibit-read-only t))
      (unless log-buffer
        (setq log-buffer (get-buffer-create "*lsp-log*"))
        (with-current-buffer log-buffer
          (view-mode 1)
          (set (make-local-variable 'lsp--log-lines) 0)))
      (with-current-buffer log-buffer
        (save-excursion
          (let* ((message (apply 'format format args))
                 ;; Count newlines in message.
                 (newlines (1+ (cl-loop with start = 0
                                        for count from 0
                                        while (string-match "\n" message start)
                                        do (setq start (match-end 0))
                                        finally return count))))
            (goto-char (point-max))

            ;; in case the buffer is not empty insert before last \n to preserve
            ;; the point position(in case it is in the end)
            (if (eq (point) (point-min))
                (progn
                  (insert "\n")
                  (backward-char))
              (backward-char)
              (insert "\n"))
            (insert message)

            (setq lsp--log-lines (+ lsp--log-lines newlines))

            (when (and (integerp lsp-log-max) (> lsp--log-lines lsp-log-max))
              (let ((to-delete (- lsp--log-lines lsp-log-max)))
                (goto-char (point-min))
                (forward-line to-delete)
                (delete-region (point-min) (point))
                (setq lsp--log-lines lsp-log-max)))))))))

(defalias 'lsp-message 'lsp-log)

(defalias 'lsp-ht 'ht)

;; `file-local-name' was added in Emacs 26.1.
(defalias 'lsp-file-local-name
  (if (fboundp 'file-local-name)
      'file-local-name
    (lambda (file)
      "Return the local name component of FILE."
      (or (file-remote-p file 'localname) file))))

(defun lsp-f-canonical (file-name)
  "Return the canonical, without trailing slash FILE-NAME."
  (directory-file-name (expand-file-name file-name)))

(defalias 'lsp-canonical-file-name 'lsp-f-canonical)

(defun lsp-f-same? (path-a path-b)
  "Return t if PATH-A and PATH-B are references to same file.
Symlinks are not followed."
  (when (and (f-exists? path-a)
             (f-exists? path-b))
    (equal
     (lsp-f-canonical (directory-file-name (f-expand path-a)))
     (lsp-f-canonical (directory-file-name (f-expand path-b))))))

(defun lsp-f-ancestor-of? (path-a path-b)
  "Return t if PATH-A is ancestor of PATH-B.
Symlinks are not followed."
  (unless (lsp-f-same? path-a path-b)
    (s-prefix? (concat (lsp-f-canonical path-a) (f-path-separator))
               (lsp-f-canonical path-b))))

(defun lsp--merge-results (results method)
  "Merge RESULTS by filtering the empty hash-tables and merging the lists.
METHOD is the executed method so the results could be merged
depending on it."
  (pcase (--map (if (vectorp it)
                    (append it nil) it)
                (-filter #'identity results))
    (`() ())
    ;; only one result - simply return it
    (`(,fst) fst)
    ;; multiple results merge it based on strategy
    (results
     (pcase method
       ("textDocument/hover" (pcase (seq-filter
                                     (-compose #'not #'lsp-empty?)
                                     results)
                               (`(,hover) hover)
                               (hovers (-reduce-from
                                        (-lambda ((&Hover :contents) result)
                                          (lsp:set-hover-contents
                                           result (append
                                                   (if (and (sequencep contents)
                                                            (not (stringp contents)))
                                                       contents
                                                     (list contents))
                                                   (lsp:hover-contents result))))
                                        (lsp-make-hover)
                                        hovers))))
       ("textDocument/completion"
        (lsp-make-completion-list
         :isIncomplete (seq-some
                        #'lsp:completion-list-is-incomplete
                        results)
         :items (apply 'append (--map (append (if (lsp-completion-list? it)
                                                  (lsp:completion-list-items it)
                                                it)
                                              nil)
                                      results))))
       (_ (apply 'append (seq-map (lambda (it) (if (seqp it) it (list it)))
                                  results)))))))
(defun lsp--spinner-start ()
  "Start spinner indication."
  (condition-case _err (spinner-start 'progress-bar-filled) (error)))

(defun lsp--propertize (str type)
  "Propertize STR as per TYPE."
  (propertize str 'face (alist-get type lsp--message-type-face)))

(defun lsp-workspaces ()
  "Return the lsp workspaces associated with the current project."
  (if lsp--cur-workspace (list lsp--cur-workspace) lsp--buffer-workspaces))

(defun lsp--completing-read (prompt collection transform-fn &optional predicate
                                    require-match initial-input
                                    hist def inherit-input-method)
  "Wrap `completing-read' to provide transformation function.

TRANSFORM-FN will be used to transform each of the items before displaying.

PROMPT COLLECTION PREDICATE REQUIRE-MATCH INITIAL-INPUT HIST DEF
INHERIT-INPUT-METHOD will be proxied to `completing-read' without changes."
  (let* ((col (--map (cons (funcall transform-fn it) it) collection))
         (completion (completing-read prompt col
                                      predicate require-match initial-input hist
                                      def inherit-input-method)))
    (cdr (assoc completion col))))

(defmacro lsp--while-no-input (&rest body)
  "Run BODY and return value while there's no input.
If it's interrupt by input, return nil.
BODY should never return `t' value."
  `(let ((re (while-no-input ,@body)))
     (unless (booleanp re) re)))

;; A ‘lsp--client’ object describes the client-side behavior of a language
;; server.  It is used to start individual server processes, each of which is
;; represented by a ‘lsp--workspace’ object.  Client objects are normally
;; created using ‘lsp-define-stdio-client’ or ‘lsp-define-tcp-client’.  Each
;; workspace refers to exactly one client, but there can be multiple workspaces
;; for a single client.
(cl-defstruct lsp--client
  ;; ‘language-id’ is a function that receives a buffer as a single argument
  ;; and should return the language identifier for that buffer.  See
  ;; https://microsoft.github.io/language-server-protocol/specification#textdocumentitem
  ;; for a list of language identifiers.  Also consult the documentation for
  ;; the language server represented by this client to find out what language
  ;; identifiers it supports or expects.
  (language-id nil)

  ;; ‘add-on?’ when set to t the server will be started no matter whether there
  ;; is another server handling the same mode.
  (add-on? nil)
  ;; ‘new-connection’ is a function that should start a language server process
  ;; and return a cons (COMMAND-PROCESS . COMMUNICATION-PROCESS).
  ;; COMMAND-PROCESS must be a process object representing the server process
  ;; just started.  COMMUNICATION-PROCESS must be a process (including pipe and
  ;; network processes) that ‘lsp-mode’ uses to communicate with the language
  ;; server using the language server protocol.  COMMAND-PROCESS and
  ;; COMMUNICATION-PROCESS may be the same process; in that case
  ;; ‘new-connection’ may also return that process as a single
  ;; object. ‘new-connection’ is called with two arguments, FILTER and
  ;; SENTINEL.  FILTER should be used as process filter for
  ;; COMMUNICATION-PROCESS, and SENTINEL should be used as process sentinel for
  ;; COMMAND-PROCESS.
  (new-connection nil)

  ;; ‘ignore-regexps’ is a list of regexps.  When a data packet from the
  ;; language server matches any of these regexps, it will be ignored.  This is
  ;; intended for dealing with language servers that output non-protocol data.
  (ignore-regexps nil)

  ;; ‘ignore-messages’ is a list of regexps.  When a message from the language
  ;; server matches any of these regexps, it will be ignored.  This is useful
  ;; for filtering out unwanted messages; such as servers that send nonstandard
  ;; message types, or extraneous log messages.
  (ignore-messages nil)

  ;; ‘notification-handlers’ is a hash table mapping notification method names
  ;; (strings) to functions handling the respective notifications.  Upon
  ;; receiving a notification, ‘lsp-mode’ will call the associated handler
  ;; function passing two arguments, the ‘lsp--workspace’ object and the
  ;; deserialized notification parameters.
  (notification-handlers (make-hash-table :test 'equal))

  ;; ‘request-handlers’ is a hash table mapping request method names
  ;; (strings) to functions handling the respective notifications.  Upon
  ;; receiving a request, ‘lsp-mode’ will call the associated handler function
  ;; passing two arguments, the ‘lsp--workspace’ object and the deserialized
  ;; request parameters.
  (request-handlers (make-hash-table :test 'equal))

  ;; ‘response-handlers’ is a hash table mapping integral JSON-RPC request
  ;; identifiers for pending asynchronous requests to functions handling the
  ;; respective responses.  Upon receiving a response from the language server,
  ;; ‘lsp-mode’ will call the associated response handler function with a
  ;; single argument, the deserialized response parameters.
  (response-handlers (make-hash-table :test 'eql))

  ;; ‘prefix-function’ is called for getting the prefix for completion.
  ;; The function takes no parameter and returns a cons (start . end) representing
  ;; the start and end bounds of the prefix. If it's not set, the client uses a
  ;; default prefix function."
  (prefix-function nil)

  ;; Contains mapping of scheme to the function that is going to be used to load
  ;; the file.
  (uri-handlers (make-hash-table :test #'equal))

  ;; ‘action-handlers’ is a hash table mapping action to a handler function. It
  ;; can be used in `lsp-execute-code-action' to determine whether the action
  ;; current client is interested in executing the action instead of sending it
  ;; to the server.
  (action-handlers (make-hash-table :test 'equal))

  ;; major modes supported by the client.
  major-modes
  ;; Function that will be called to decide if this language client
  ;; should manage a particular buffer. The function will be passed
  ;; the file name and major mode to inform the decision. Setting
  ;; `activation-fn' will override `major-modes' and `remote?', if
  ;; present.
  activation-fn
  ;; Break the tie when major-mode is supported by multiple clients.
  (priority 0)
  ;; Unique identifier for representing the client object.
  server-id
  ;; defines whether the client supports multi root workspaces.
  multi-root
  ;; Initialization options or a function that returns initialization options.
  initialization-options
  ;; Provides support for registering LSP Server specific capabilities.
  custom-capabilities
  ;; Function which returns the folders that are considered to be not projects but library files.
  ;; The function accepts one parameter currently active workspace.
  ;; See: https://github.com/emacs-lsp/lsp-mode/issues/225.
  library-folders-fn
  ;; function which will be called when opening file in the workspace to perform
  ;; client specific initialization. The function accepts one parameter
  ;; currently active workspace.
  before-file-open-fn
  ;; Function which will be called right after a workspace has been initialized.
  initialized-fn
  ;; ‘remote?’ indicate whether the client can be used for LSP server over TRAMP.
  (remote? nil)

  ;; ‘completion-in-comments?’ t if the client supports completion in comments.
  (completion-in-comments? nil)

  ;; ‘path->uri-fn’ the function to use for path->uri conversion for the client.
  (path->uri-fn nil)

  ;; ‘uri->path-fn’ the function to use for uri->path conversion for the client.
  (uri->path-fn nil)
  ;; Function that returns an environment structure that will be used
  ;; to set some environment variables when starting the language
  ;; server process. These environment variables enable some
  ;; additional features in the language server. The environment
  ;; structure is an alist of the form (KEY . VALUE), where KEY is a
  ;; string (regularly in all caps), and VALUE may be a string, a
  ;; boolean, or a sequence of strings.
  environment-fn

  ;; ‘after-open-fn’ workspace after open specific hooks.
  (after-open-fn nil)

  ;; ‘async-request-handlers’ is a hash table mapping request method names
  ;; (strings) to functions handling the respective requests that may take
  ;; time to finish.  Upon receiving a request, ‘lsp-mode’ will call the
  ;; associated handler function passing three arguments, the ‘lsp--workspace’
  ;; object, the deserialized request parameters and the callback which accept
  ;; result as its parameter.
  (async-request-handlers (make-hash-table :test 'equal))
  download-server-fn
  download-in-progress?
  buffers)

(defvar lsp--already-widened nil)

(defmacro lsp-save-restriction-and-excursion (&rest form)
  (declare (indent 0) (debug t))
  `(if lsp--already-widened
       (save-excursion ,@form)
     (-let [lsp--already-widened t]
       (save-restriction
         (widen)
         (save-excursion ,@form)))))

;; from http://emacs.stackexchange.com/questions/8082/how-to-get-buffer-position-given-line-number-and-column-number
(defun lsp--line-character-to-point (line character)
  "Return the point for character CHARACTER on line LINE."
  (or (lsp-virtual-buffer-call :line/character->point line character)
      (let ((inhibit-field-text-motion t))
        (lsp-save-restriction-and-excursion
          (goto-char (point-min))
          (forward-line line)
          ;; server may send character position beyond the current line and we
          ;; should fallback to line end.
          (-let [line-end (line-end-position)]
            (if (> character (- line-end (point)))
                line-end
              (forward-char character)
              (point)))))))

(lsp-defun lsp--position-to-point ((&Position :line :character))
  "Convert `Position' object in PARAMS to a point."
  (lsp--line-character-to-point line character))

(lsp-defun lsp--range-to-region ((&RangeToPoint :start :end))
  (cons start end))

(lsp-defun lsp--find-wrapping-range ((&SelectionRange :parent? :range (&RangeToPoint :start :end)))
  (cond
   ((and
     (region-active-p)
     (<= start (region-beginning) end)
     (<= start (region-end) end)
     (or (not (= start (region-beginning)))
         (not (= end (region-end)))))
    (cons start end))
   ((and (<= start (point) end)
         (not (region-active-p)))
    (cons start end))
   (parent? (lsp--find-wrapping-range parent?))))

(defun lsp--get-selection-range ()
  (or
   (-when-let ((cache . cache-tick) lsp--document-selection-range-cache)
     (when (= cache-tick (buffer-modified-tick)) cache))
   (let ((response (cl-first
                    (lsp-request
                     "textDocument/selectionRange"
                     (list :textDocument (lsp--text-document-identifier)
                           :positions (vector (lsp--cur-position)))))))
     (setq lsp--document-selection-range-cache
           (cons response (buffer-modified-tick)))
     response)))

(defun lsp-extend-selection ()
  "Extend selection."
  (interactive)
  (unless (lsp--capability :selectionRangeProvider)
    (signal 'lsp-capability-not-supported (list "selectionRangeProvider")))
  (-when-let ((start . end) (lsp--find-wrapping-range (lsp--get-selection-range)))
    (goto-char start)
    (set-mark (point))
    (goto-char end)
    (exchange-point-and-mark)))

(defun lsp-warn (message &rest args)
  "Display a warning message made from (`format-message' MESSAGE ARGS...).
This is equivalent to `display-warning', using `lsp-mode' as the type and
`:warning' as the level."
  (display-warning 'lsp-mode (apply #'format-message message args)))

(defun lsp--get-uri-handler (scheme)
  "Get uri handler for SCHEME in the current workspace."
  (--some (gethash scheme (lsp--client-uri-handlers (lsp--workspace-client it)))
          (or (lsp-workspaces) (lsp--session-workspaces (lsp-session)))))

(defun lsp--fix-path-casing (path)
  "On windows, downcases path because the windows file system is
case-insensitive.

On other systems, returns path without change."
  (if (eq system-type 'windows-nt) (downcase path) path))

(defun lsp--uri-to-path (uri)
  "Convert URI to a file path."
  (if-let (fn (->> (lsp-workspaces)
                   (-keep (-compose #'lsp--client-uri->path-fn #'lsp--workspace-client))
                   (cl-first)))
      (funcall fn uri)
    (lsp--uri-to-path-1 uri)))

(defun lsp-remap-path-if-needed (file-name)
  (-if-let ((virtual-buffer &as &plist :buffer) (gethash file-name lsp--virtual-buffer-mappings))
      (propertize (buffer-local-value 'buffer-file-name buffer)
                  'lsp-virtual-buffer virtual-buffer)
    file-name))

(defun lsp--uri-to-path-1 (uri)
  "Convert URI to a file path."
  (let* ((url (url-generic-parse-url (url-unhex-string uri)))
         (type (url-type url))
         (file (decode-coding-string (url-filename url)
                                     (or locale-coding-system 'utf-8)))
         (file-name (if (and type (not (string= type "file")))
                        (if-let ((handler (lsp--get-uri-handler type)))
                            (funcall handler uri)
                          uri)
                      ;; `url-generic-parse-url' is buggy on windows:
                      ;; https://github.com/emacs-lsp/lsp-mode/pull/265
                      (or (and (eq system-type 'windows-nt)
                               (eq (elt file 0) ?\/)
                               (substring file 1))
                          file))))
    (->> file-name
         (concat (-some #'lsp--workspace-host-root (lsp-workspaces)))
         (lsp-remap-path-if-needed))))

(defun lsp--buffer-uri ()
  "Return URI of the current buffer."
  (or lsp-buffer-uri
      (plist-get lsp--virtual-buffer :buffer-uri)
      (lsp--path-to-uri
       (or buffer-file-name (buffer-file-name (buffer-base-buffer))))))

(defun lsp-register-client-capabilities (&rest _args)
  "Implemented only to make `company-lsp' happy.
DELETE when `lsp-mode.el' is deleted.")

(defconst lsp--url-path-allowed-chars
  (url--allowed-chars (append '(?/) url-unreserved-chars))
  "`url-unreserved-chars' with additional delim ?/.
This set of allowed chars is enough for hexifying local file paths.")

(defun lsp--path-to-uri-1 (path)
  (concat lsp--uri-file-prefix
          (--> path
               (expand-file-name it)
               (or (file-remote-p it 'localname t) it)
               (url-hexify-string it lsp--url-path-allowed-chars))))

(defun lsp--path-to-uri (path)
  "Convert PATH to a uri."
  (if-let (uri-fn (->> (lsp-workspaces)
                       (-keep (-compose #'lsp--client-path->uri-fn #'lsp--workspace-client))
                       (cl-first)))
      (funcall uri-fn path)
    (lsp--path-to-uri-1 path)))

(defun lsp--string-match-any (regex-list str)
  "Given a list of REGEX-LIST and STR return the first matching regex if any."
  (--first (string-match it str) regex-list))

(cl-defstruct lsp-watch
  (descriptors (make-hash-table :test 'equal))
  root-directory)

(defun lsp--folder-watch-callback (event callback watch)
  (let ((file-name (cl-caddr event))
        (event-type (cadr event)))
    (cond
     ((and (file-directory-p file-name)
           (equal 'created event-type)
           (not (lsp--string-match-any (lsp-file-watch-ignored) file-name)))

      (lsp-watch-root-folder (file-truename file-name) callback watch)

      ;; process the files that are already present in
      ;; the directory.
      (->> (directory-files-recursively file-name ".*" t)
           (seq-do (lambda (f)
                     (unless (file-directory-p f)
                       (funcall callback (list nil 'created f)))))))
     ((and (not (file-directory-p file-name))
           (memq event-type '(created deleted changed)))
      (funcall callback event)))))

(defun lsp--directory-files-recursively (dir regexp &optional include-directories)
  "Copy of `directory-files-recursively' but it skips `lsp-file-watch-ignored'."
  (let* ((result nil)
         (files nil)
         (dir (directory-file-name dir))
         ;; When DIR is "/", remote file names like "/method:" could
         ;; also be offered.  We shall suppress them.
         (tramp-mode (and tramp-mode (file-remote-p (expand-file-name dir)))))
    (dolist (file (sort (file-name-all-completions "" dir)
                        'string<))
      (unless (member file '("./" "../"))
        (if (and (directory-name-p file)
                 (not (lsp--string-match-any (lsp-file-watch-ignored) (f-join dir (f-filename file)))))
            (let* ((leaf (substring file 0 (1- (length file))))
                   (full-file (f-join dir leaf)))
              ;; Don't follow symlinks to other directories.
              (unless (file-symlink-p full-file)
                (setq result
                      (nconc result (lsp--directory-files-recursively
                                     full-file regexp include-directories))))
              (when (and include-directories
                         (string-match regexp leaf))
                (setq result (nconc result (list full-file)))))
          (when (string-match regexp file)
            (push (f-join dir file) files)))))
    (nconc result (nreverse files))))

(defun lsp--ask-about-watching-big-repo (number-of-files dir)
  "Ask the user if they want to watch NUMBER-OF-FILES from a repository DIR.
This is useful when there is a lot of files in a repository, as
that may slow Emacs down. Returns t if the user wants to watch
the entire repository, nil otherwise."
  (prog1
      (yes-or-no-p
       (format
        "There are %s files in folder %s so watching the repo may slow Emacs down.
Do you want to watch all files in %s? "
        number-of-files
        dir
        dir))
    (lsp--info
     (concat "You can configure this warning with the `lsp-enable-file-watchers' "
             "and `lsp-file-watch-threshold' variables"))))

(defun lsp-watch-root-folder (dir callback &optional watch warn-big-repo?)
  "Create recursive file notification watch in DIR.
CALLBACK will be called when there are changes in any of
the monitored files. WATCHES is a hash table directory->file
notification handle which contains all of the watch that
already have been created."
  (let* ((dir (if (f-symlink? dir)
                  (file-truename dir)
                dir))
         (watch (or watch (make-lsp-watch :root-directory dir))))
    (lsp-log "Creating watch for %s" dir)
    (when (or
           (not warn-big-repo?)
           (not lsp-file-watch-threshold)
           (let ((number-of-files (length (lsp--directory-files-recursively  dir ".*" t))))
             (or
              (< number-of-files lsp-file-watch-threshold)
              (condition-case _err
                  (lsp--ask-about-watching-big-repo number-of-files dir)
                ('quit)))))
      (condition-case err
          (progn
            (puthash
             dir
             (file-notify-add-watch dir
                                    '(change)
                                    (lambda (event)
                                      (lsp--folder-watch-callback event callback watch)))
             (lsp-watch-descriptors watch))
            (seq-do
             (-rpartial #'lsp-watch-root-folder callback watch)
             (seq-filter (lambda (f)
                           (and (file-directory-p f)
                                (not (gethash (if (f-symlink? f)
                                                  (file-truename f)
                                                f)
                                              (lsp-watch-descriptors watch)))
                                (not (lsp--string-match-any (lsp-file-watch-ignored) f))
                                (not (-contains? '("." "..") (f-filename f)))))
                         (directory-files dir t))))
        (error (lsp-log "Failed to create a watch for %s: message" (error-message-string err)))
        (file-missing (lsp-log "Failed to create a watch for %s: message" (error-message-string err)))))
    watch))

(defun lsp-kill-watch (watch)
  "Delete WATCH."
  (-> watch lsp-watch-descriptors hash-table-values (-each #'file-notify-rm-watch))
  (ht-clear! (lsp-watch-descriptors watch)))

(defun lsp-json-bool (val)
  "Convert VAL to JSON boolean."
  (if val t :json-false))

(defmacro with-lsp-workspace (workspace &rest body)
  "Helper macro for invoking BODY in WORKSPACE context."
  (declare (debug (form body))
           (indent 1))
  `(let ((lsp--cur-workspace ,workspace)) ,@body))

(defmacro with-lsp-workspaces (workspaces &rest body)
  "Helper macro for invoking BODY against multiple WORKSPACES."
  (declare (debug (form body))
           (indent 1))
  `(let ((lsp--buffer-workspaces ,workspaces)) ,@body))

(defmacro lsp-foreach-workspace (&rest body)
  "Execute BODY for each of the current workspaces."
  (declare (debug (form body)))
  `(--map (with-lsp-workspace it ,@body) (lsp-workspaces)))

(defmacro when-lsp-workspace (workspace &rest body)
  "Helper macro for invoking BODY in WORKSPACE context if present."
  (declare (debug (form body))
           (indent 1))
  `(when-let (lsp--cur-workspace ,workspace) ,@body))

(lsp-defun lsp--window-show-message (_workspace (&ShowMessageRequestParams :message :type))
  "Send the server's messages to log.
PARAMS - the data sent from _WORKSPACE."
  (funcall (cl-case type
             (1 'lsp--error)
             (2 'lsp--warn)
             (t 'lsp--info))
           "%s"
           message))

(lsp-defun lsp--window-log-message (workspace (&ShowMessageRequestParams :message :type))
  "Send the server's messages to log.
PARAMS - the data sent from WORKSPACE."
  (ignore
   (let ((client (lsp--workspace-client workspace)))
     (when (or (not client)
               (cl-notany (-rpartial #'string-match-p message)
                          (lsp--client-ignore-messages client)))
       (lsp-log "%s" (lsp--propertize message type))))))

(lsp-defun lsp--window-log-message-request ((&ShowMessageRequestParams :message :type :actions?))
  "Display a message request to the user and send the user's selection back to the server."
  (let* ((message (lsp--propertize message type))
         (choices (seq-map #'lsp:message-action-item-title actions?)))
    (if choices
        (completing-read (concat message " ") (seq-into choices 'list) nil t)
      (lsp-log message))))

(lsp-defun lsp--on-progress (workspace (&ProgressParams :token :value
                                                        (value &as &WorkDoneProgress :kind)))
  "PARAMS contains the progress data.
WORKSPACE is the workspace that contains the progress token."
  (pcase kind
    ("begin"
     (-let* (((&WorkDoneProgressBegin :title :percentage?) value)
             (reporter
              (if lsp-progress-via-spinner
                  (let* ((spinner-strings (alist-get 'progress-bar spinner-types))
                         ;; Set message as a tooltip for the spinner strings
                         (propertized-strings
                          (seq-map (lambda (string) (propertize string 'help-echo title))
                                   spinner-strings))
                         (spinner-type (vconcat propertized-strings)))
                    ;; The progress relates to the server as a whole,
                    ;; display it on all buffers.
                    (mapcar (lambda (buffer)
                              (with-current-buffer buffer
                                (spinner-start spinner-type))
                              buffer)
                            (lsp--workspace-buffers workspace)))
                (if percentage?
                    (make-progress-reporter title 0 100 percentage?)
                  ;; No percentage, just progress
                  (make-progress-reporter title nil nil)))))
       (lsp-workspace-set-work-done-token token reporter workspace)))
    ("report"
     (when-let ((reporter (lsp-workspace-get-work-done-token token workspace)))
       (unless lsp-progress-via-spinner
         (progress-reporter-update reporter (lsp:work-done-progress-report-percentage? value)))))

    ("end"
     (when-let ((reporter (lsp-workspace-get-work-done-token token workspace)))
       (if lsp-progress-via-spinner
           (mapc (lambda (buffer)
                   (when (lsp-buffer-live-p buffer)
                     (with-current-buffer buffer
                       (spinner-stop))))
                 reporter)
         (progress-reporter-done reporter))
       (lsp-workspace-rem-work-done-token token workspace)))))

(defun lsp-diagnostics (&optional current-workspace?)
  "Return the diagnostics from all workspaces."
  (or (pcase (if current-workspace?
                 (lsp-workspaces)
               (lsp--session-workspaces (lsp-session)))
        (`() ())
        (`(,workspace) (lsp--workspace-diagnostics workspace))
        (`,workspaces (let ((result (make-hash-table :test 'equal)))
                        (mapc (lambda (workspace)
                                (->> workspace
                                     (lsp--workspace-diagnostics)
                                     (maphash (lambda (file-name diagnostics)
                                                (if-let ((cur (gethash file-name result)))
                                                    (nconc cur diagnostics)
                                                  (puthash file-name diagnostics result))))))
                              workspaces)
                        result)))
      (ht)))


;; diagnostic modeline
(defcustom lsp-diagnostics-modeline-scope :workspace
  "The scope "
  :group 'lsp-mode
  :type '(choice (const :tag "File" :file)
                 (const :tag "Project" :workspace)
                 (const :tag "All Projects" :global))
  :package-version '(lsp-mode . "6.3"))

(defvar-local lsp--diagnostics-modeline-string nil
  "Value of current buffer diagnostics statistics.")
(defvar lsp--diagnostics-modeline-wks->strings nil
  "Plist of workspaces to their modeline strings.
The `:global' workspace is global one.")

(defun lsp--diagnostics-modeline-statistics ()
  "Calculate diagnostics statistics based on `lsp-diagnostics-modeline-scope'"
  (let ((diagnostics (cond
                       ((equal :file lsp-diagnostics-modeline-scope)
                        (list (lsp--get-buffer-diagnostics)))
                       (t (->> (eq :workspace lsp-diagnostics-modeline-scope)
                               (lsp-diagnostics)
                               (ht-values))))))
    (->> (let ((stats (make-vector lsp/diagnostic-severity-max 0))
               strs
               (i 0))
           (mapc (lambda (buf-diags)
                   (mapc (lambda (diag)
                           (-let [(&Diagnostic? :severity?) diag]
                             (when severity?
                               (cl-incf (aref stats severity?)))))
                         buf-diags))
                 diagnostics)
           (while (< i lsp/diagnostic-severity-max)
             (when (> (aref stats i) 0)
               (setq strs
                     (nconc strs
                            `(,(propertize
                                (format "%s" (aref stats i))
                                'face
                                (cond
                                  ((equal i lsp/diagnostic-severity-error) 'error)
                                  ((equal i lsp/diagnostic-severity-warning) 'warning)
                                  ((equal i lsp/diagnostic-severity-information) 'success)
                                  ((equal i lsp/diagnostic-severity-hint) 'success)))))))
             (cl-incf i))
           strs)
         (s-join "/"))))

(defun lsp--diagnostics-reset-modeline-cache ()
  ""
  (plist-put lsp--diagnostics-modeline-wks->strings (car (lsp-workspaces)) nil)
  (plist-put lsp--diagnostics-modeline-wks->strings :global nil)
  (setq lsp--diagnostics-modeline-string nil))

(defun lsp--diagnostics-update-modeline ()
  "Update diagnostics modeline string."
  (cl-labels ((calc-modeline ()
<<<<<<< HEAD
                (let ((str (lsp--diagnostics-modeline-statistics)))
                  (if (string-empty-p str) ""
                    (concat " " str)))))
=======
                             (let ((str (lsp--diagnostics-modeline-statistics)))
                               (if (string-empty-p str) ""
                                 (concat " " str)))))
>>>>>>> 92b3b752
    (setq lsp--diagnostics-modeline-string
          (cl-case lsp-diagnostics-modeline-scope
            (:file (or lsp--diagnostics-modeline-string
                       (calc-modeline)))
            (:workspace
             (let ((wk (car (lsp-workspaces))))
               (or (plist-get lsp--diagnostics-modeline-wks->strings wk)
                   (let ((ml (calc-modeline)))
                     (setq lsp--diagnostics-modeline-wks->strings
                           (plist-put lsp--diagnostics-modeline-wks->strings wk ml))
                     ml))))
            (:global
             (or (plist-get lsp--diagnostics-modeline-wks->strings :global)
                 (let ((ml (calc-modeline)))
                   (setq lsp--diagnostics-modeline-wks->strings
                         (plist-put lsp--diagnostics-modeline-wks->strings :global ml))
                   ml)))))))

(define-minor-mode lsp-diagnostics-modeline-mode
  "Toggle diagnostics modeline."
  :group 'lsp-mode
  :global nil
  :lighter ""
  (cond
    (lsp-diagnostics-modeline-mode
     (add-to-list 'global-mode-string '(t (:eval (lsp--diagnostics-update-modeline))))
     (add-hook 'lsp-diagnostics-updated-hook 'lsp--diagnostics-reset-modeline-cache))
    (t
     (remove-hook 'lsp-diagnostics-updated-hook 'lsp--diagnostics-reset-modeline-cache)
     (setq global-mode-string (remove '(t (:eval (lsp--diagnostics-update-modeline))) global-mode-string)))))


;; code actions modeline

(defvar-local lsp--modeline-code-actions-string nil
  "Holds the current code action string on modeline.")

(declare-function all-the-icons-octicon "ext:all-the-icons" t t)

(defun lsp--modeline-code-actions-icon ()
  "Build the icon for modeline code actions."
  (if (require 'all-the-icons nil t)
      (all-the-icons-octicon "light-bulb"
                             :face lsp-modeline-code-actions-face
                             :v-adjust -0.0575)
    (propertize "💡" 'face lsp-modeline-code-actions-face)))

(defun lsp--modeline-code-action->string (action)
  "Convert code ACTION to friendly string."
  (->> action
       lsp:code-action-title
       (replace-regexp-in-string "[\n\t ]+" " ")))

(defun lsp--modeline-build-code-actions-string (actions)
  "Build the string to be presented on modeline for code ACTIONS."
  (-let* ((icon (lsp--modeline-code-actions-icon))
          (first-action-string (propertize (or (-some->> actions
                                                 (-first #'lsp:code-action-is-preferred?)
                                                 lsp--modeline-code-action->string)
                                               (->> actions
                                                    lsp-seq-first
                                                    lsp--modeline-code-action->string))
                                           'face lsp-modeline-code-actions-face))
          (single-action? (= (length actions) 1))
          (keybinding (-some->> #'lsp-execute-code-action
                        where-is-internal
                        (-find (lambda (o)
                                 (not (member (aref o 0) '(menu-bar normal-state)))))
                        key-description
                        (format "(%s)")))
          (string (if single-action?
                      (format " %s %s " icon first-action-string)
                    (format " %s %s %s " icon first-action-string
                            (propertize (format "(%d more)" (1- (seq-length actions)))
                                        'display `((height 0.9))
                                        'face lsp-modeline-code-actions-face)))))
    (propertize string
                'help-echo (concat (format "Apply code actions %s\nmouse-1: " keybinding)
                                   (if single-action?
                                       first-action-string
                                     "select from multiple code actions"))
                'mouse-face 'mode-line-highlight
                'local-map (make-mode-line-mouse-map
                            'mouse-1 (lambda ()
                                       (interactive)
                                       (if single-action?
                                           (lsp-execute-code-action (lsp-seq-first actions))
                                         (lsp-execute-code-action (lsp--select-action actions))))))))

(defun lsp-modeline--update-code-actions (actions)
  "Update modeline with new code ACTIONS."
  (when lsp-modeline-code-actions-kind-regex
    (setq actions (seq-filter (-lambda ((&CodeAction :kind?))
                                (or (not kind?)
                                    (s-match lsp-modeline-code-actions-kind-regex kind?)))
                              actions)))
  (setq lsp--modeline-code-actions-string
        (if (seq-empty-p actions) ""
          (lsp--modeline-build-code-actions-string actions)))
  (force-mode-line-update))

(defun lsp--modeline-check-code-actions (&rest _)
  "Request code actions to update modeline for given BUFFER."
  (lsp-request-async
   "textDocument/codeAction"
   (lsp--text-document-code-action-params)
   #'lsp-modeline--update-code-actions
   :mode 'tick
   :cancel-token :lsp-modeline-code-actions))

(define-minor-mode lsp-modeline-code-actions-mode
  "Toggle code actions on modeline."
  :group 'lsp-mode
  :global nil
  :lighter ""
  (cond
   (lsp-modeline-code-actions-mode
    (add-to-list 'global-mode-string '(t (:eval lsp--modeline-code-actions-string)))
    (add-hook 'lsp-on-idle-hook 'lsp--modeline-check-code-actions nil t))
   (t
    (remove-hook 'lsp-on-idle-hook 'lsp--modeline-check-code-actions t)
    (setq global-mode-string (remove '(t (:eval lsp--modeline-code-actions-string)) global-mode-string)))))


;; headerline breadcrumb

(defvar-local lsp--headerline-breadcrumb-string nil
  "Holds the current breadcrumb string on headerline.")

(declare-function all-the-icons-material "ext:all-the-icons" t t)
(declare-function treemacs-get-icon-value "ext:treemacs-icons" t t)
(declare-function lsp-treemacs-symbol-kind->icon "ext:lsp-treemacs" t)

(defun lsp--headerline-breadcrumb-arrow-icon ()
  "Build the arrow icon for headerline breadcrumb."
  (if (require 'all-the-icons nil t)
      (all-the-icons-material "chevron_right"
                             :face lsp-headerline-breadcrumb-face)
    (propertize "›" 'face lsp-headerline-breadcrumb-face)))

(lsp-defun lsp--headerline-breadcrumb-symbol-icon ((&DocumentSymbol :kind))
  "Build the SYMBOL icon for headerline breadcrumb."
  (when (require 'lsp-treemacs nil t)
    (treemacs-get-icon-value (lsp-treemacs-symbol-kind->icon kind))))

(defun lsp--headerline-build-string (symbols-hierarchy)
  "Build the header-line from SYMBOLS-HIERARCHY."
  (seq-reduce (lambda (last-symbol-name symbol-to-append)
                (let ((symbol2-name (if (lsp:document-symbol-deprecated? symbol-to-append)
                                        (propertize (lsp:document-symbol-name symbol-to-append)
                                                    'font-lock-face 'lsp-headerline-breadcrumb-deprecated-face)
                                      (propertize (lsp:document-symbol-name symbol-to-append)
                                                  'font-lock-face lsp-headerline-breadcrumb-face)))
                      (symbol2-icon (lsp--headerline-breadcrumb-symbol-icon symbol-to-append))
                      (arrow-icon (lsp--headerline-breadcrumb-arrow-icon)))
                  (format "%s %s %s"
                          last-symbol-name
                          arrow-icon
                          (if symbol2-icon
                              (concat symbol2-icon symbol2-name)
                            symbol2-name))))
              symbols-hierarchy ""))

(defun lsp--document-symbols->symbols-hierarchy (document-symbols)
  "Convert DOCUMENT-SYMBOLS to symbols hierarchy."
  (-let (((symbol &as &DocumentSymbol? :children?)
          (seq-some (-lambda ((symbol &as &DocumentSymbol :range (&RangeToPoint :start :end)))
                      (when (<= start (point) end)
                        symbol))
                    document-symbols)))
    (if children?
        (cons symbol (lsp--document-symbols->symbols-hierarchy children?))
      (when symbol
        (list symbol)))))

(defun lsp--symbols-informations->symbols-hierarchy (symbols-informations)
  "Convert SYMBOL-INFORMATIONS to symbols hierarchy."
  (seq-filter (-lambda ((symbol &as &SymbolInformation :location (&Location :range (&RangeToPoint :start :end))))
                (when (<= start (point) end)
                  symbol))
              symbols-informations))

(defun lsp-symbols->symbols-hierarchy (symbols)
  "Convert SYMBOLS to symbols-hierarchy."
  (when-let (first-symbol (lsp-seq-first symbols))
    (if (lsp-symbol-information? first-symbol)
        (lsp--symbols-informations->symbols-hierarchy symbols)
      (lsp--document-symbols->symbols-hierarchy symbols))))

(defun lsp--headerline-check-breadcrumb (&rest _)
  "Request for document symbols to build the breadcrumb."
  (when (lsp-feature? "textDocument/documentSymbol")
    (-if-let* ((lsp--document-symbols-request-async t)
               (symbols (lsp--get-document-symbols))
               (symbols-hierarchy (lsp-symbols->symbols-hierarchy symbols)))
        (setq lsp--headerline-breadcrumb-string (lsp--headerline-build-string symbols-hierarchy))
      (setq lsp--headerline-breadcrumb-string ""))
    (force-mode-line-update)))

(define-minor-mode lsp-headerline-breadcrumb-mode
  "Toggle breadcrumb on headerline."
  :group 'lsp-mode
  :global nil
  (cond
   (lsp-headerline-breadcrumb-mode
    (add-to-list 'header-line-format '(t (:eval lsp--headerline-breadcrumb-string)))
    (add-hook 'lsp-on-idle-hook 'lsp--headerline-check-breadcrumb nil t))
   (t
    (remove-hook 'lsp-on-idle-hook 'lsp--headerline-check-breadcrumb t)
    (setq header-line-format (remove '(t (:eval lsp--headerline-breadcrumb-string)) header-line-format)))))



(defalias 'lsp--buffer-for-file (if (eq system-type 'windows-nt)
                                    #'find-buffer-visiting
                                  #'get-file-buffer))

(lsp-defun lsp--on-diagnostics (workspace (&PublishDiagnosticsParams :uri :diagnostics))
  "Callback for textDocument/publishDiagnostics.
interface PublishDiagnosticsParams {
    uri: string;
    diagnostics: Diagnostic[];
}
PARAMS contains the diagnostics data.
WORKSPACE is the workspace that contains the diagnostics."
  (let* ((lsp--virtual-buffer-mappings (ht))
         (file (lsp--fix-path-casing (lsp--uri-to-path uri)))
         (workspace-diagnostics (lsp--workspace-diagnostics workspace)))

    (if (seq-empty-p diagnostics)
        (remhash file workspace-diagnostics)
      (puthash file (append diagnostics nil) workspace-diagnostics))

    (run-hooks 'lsp-diagnostics-updated-hook)
    (lsp--idle-reschedule (current-buffer))))

(with-no-warnings
  (unless (version< emacs-version "26")
    (defun lsp--flymake-setup()
      "Setup flymake."
      (setq lsp--flymake-report-fn nil)
      (flymake-mode 1)
      (add-hook 'flymake-diagnostic-functions 'lsp--flymake-backend nil t)
      (add-hook 'lsp-after-diagnostics-hook 'lsp--flymake-after-diagnostics nil t))

    (defun lsp--flymake-after-diagnostics ()
      "Handler for `lsp-after-diagnostics-hook'"
      (cond
       ((and lsp--flymake-report-fn flymake-mode)
        (lsp--flymake-update-diagnostics))
       ((not flymake-mode)
        (setq lsp--flymake-report-fn nil))))

    (defun lsp--flymake-backend (report-fn &rest _args)
      "Flymake backend."
      (let ((first-run (null lsp--flymake-report-fn)))
        (setq lsp--flymake-report-fn report-fn)
        (when first-run
          (lsp--flymake-update-diagnostics))))

    (defun lsp--flymake-update-diagnostics ()
      "Report new diagnostics to flymake."
      (funcall lsp--flymake-report-fn
               (-some->> (lsp-diagnostics t)
                 (gethash (lsp--fix-path-casing buffer-file-name))
                 (--map (-let* (((&Diagnostic :message :severity?
                                              :range (range &as &Range
                                                            :start (&Position :line start-line :character)
                                                            :end (&Position :line end-line))) it)
                                ((start . end) (lsp--range-to-region range)))
                          (when (= start end)
                            (if-let ((region (and (fboundp 'flymake-diag-region)
                                                  (flymake-diag-region (current-buffer)
                                                                       (1+ start-line)
                                                                       character))))
                                (setq start (car region)
                                      end (cdr region))
                              (lsp-save-restriction-and-excursion
                                (goto-char (point-min))
                                (setq start (point-at-bol (1+ start-line))
                                      end (point-at-eol (1+ end-line))))))
                          (and (fboundp 'flymake-make-diagnostic)
                               (flymake-make-diagnostic (current-buffer)
                                                        start
                                                        end
                                                        (cl-case severity?
                                                          (1 :error)
                                                          (2 :warning)
                                                          (t :note))
                                                        message)))))
               ;; This :region keyword forces flymake to delete old diagnostics in
               ;; case the buffer hasn't changed since the last call to the report
               ;; function. See https://github.com/joaotavora/eglot/issues/159
               :region (cons (point-min) (point-max))))))

(defun lsp--ht-get (tbl &rest keys)
  "Get nested KEYS in TBL."
  (let ((val tbl))
    (while (and keys val)
      (setq val (ht-get val (cl-first keys)))
      (setq keys (cl-rest keys)))
    val))



;; textDocument/foldingRange support

(cl-defstruct lsp--folding-range beg end kind children orig-folding-range)

(defvar-local lsp--cached-folding-ranges nil)
(defvar-local lsp--cached-nested-folding-ranges nil)

(defun lsp--folding-range-width (range)
  (- (lsp--folding-range-end range)
     (lsp--folding-range-beg range)))

(defun lsp--get-folding-ranges ()
  "Get the folding ranges for the current buffer."
  (unless (eq (buffer-chars-modified-tick) (car lsp--cached-folding-ranges))
    (let* ((ranges (lsp-request "textDocument/foldingRange"
                                `(:textDocument ,(lsp--text-document-identifier))))
           (sorted-line-col-pairs (->> ranges
                                       (cl-mapcan (-lambda ((&FoldingRange :start-line
                                                                           :start-character?
                                                                           :end-line
                                                                           :end-character?))
                                                    (list (cons start-line start-character?)
                                                          (cons end-line end-character?))))
                                       (-sort #'lsp--line-col-comparator)))
           (line-col-to-point-map (lsp--convert-line-col-to-points-batch
                                   sorted-line-col-pairs)))
      (setq lsp--cached-folding-ranges
            (cons (buffer-chars-modified-tick)
                  (--> ranges
                       (seq-map (-lambda ((range &as
                                                 &FoldingRange :start-line
                                                 :start-character?
                                                 :end-line
                                                 :end-character?
                                                 :kind?))
                                  (make-lsp--folding-range
                                   :beg (ht-get line-col-to-point-map
                                                (cons start-line start-character?))
                                   :end (ht-get line-col-to-point-map
                                                (cons end-line end-character?))
                                   :kind kind?
                                   :orig-folding-range range))
                                it)
                       (seq-filter (lambda (folding-range)
                                     (< (lsp--folding-range-beg folding-range)
                                        (lsp--folding-range-end folding-range)))
                                   it)
                       (seq-into it 'list)
                       (delete-dups it))))))
  (cdr lsp--cached-folding-ranges))

(defun lsp--get-nested-folding-ranges ()
  "Get a list of nested folding ranges for the current buffer."
  (-let [(tick . _) lsp--cached-folding-ranges]
    (if (and (eq tick (buffer-chars-modified-tick))
             lsp--cached-nested-folding-ranges)
        lsp--cached-nested-folding-ranges
      (setq lsp--cached-nested-folding-ranges
            (lsp--folding-range-build-trees (lsp--get-folding-ranges))))))

(defun lsp--folding-range-build-trees (ranges)
  (setq ranges (seq-sort #'lsp--range-before-p ranges))
  (let* ((dummy-node (make-lsp--folding-range
                      :beg most-negative-fixnum
                      :end most-positive-fixnum))
         (stack (list dummy-node)))
    (dolist (range ranges)
      (while (not (lsp--range-inside-p range (car stack)))
        (pop stack))
      (push range (lsp--folding-range-children (car stack)))
      (push range stack))
    (lsp--folding-range-children dummy-node)))

(defun lsp--range-inside-p (r1 r2)
  "Return non-nil if folding range R1 lies inside R2"
  (and (>= (lsp--folding-range-beg r1) (lsp--folding-range-beg r2))
       (<= (lsp--folding-range-end r1) (lsp--folding-range-end r2))))

(defun lsp--range-before-p (r1 r2)
  "Return non-nil if folding range R1 ends before R2"
  ;; Ensure r1 comes before r2
  (or (< (lsp--folding-range-beg r1)
         (lsp--folding-range-beg r2))
      ;; If beg(r1) == beg(r2) make sure r2 ends first
      (and (= (lsp--folding-range-beg r1)
              (lsp--folding-range-beg r2))
           (< (lsp--folding-range-end r2)
              (lsp--folding-range-end r1)))))

(defun lsp--point-inside-range-p (point range)
  "Return non-nil if POINT lies inside folding range RANGE."
  (and (>= point (lsp--folding-range-beg range))
       (<= point (lsp--folding-range-end range))))

(cl-defun lsp--get-current-innermost-folding-range (&optional (point (point)))
  "Return the innermost folding range POINT lies in."
  (let (inner)
    (seq-doseq (range (lsp--get-folding-ranges))
      (when (lsp--point-inside-range-p point range)
        (if inner
            (when (lsp--range-inside-p inner range)
              (setq inner range))
          (setq inner range))))
    inner))

(cl-defun lsp--get-current-outermost-folding-range (&optional (point (point)))
  "Return the outermost folding range POINT lies in."
  (let (outer width)
    (seq-doseq (range (lsp--get-folding-ranges))
      (when (lsp--point-inside-range-p point range)
        (setq width (lsp--folding-range-width range))
        (if outer
            (when (> width (car outer))
              (setq outer (cons width range)))
          (setq outer (cons width range)))))
    (cdr outer)))

(defun lsp--folding-range-at-point-bounds ()
  (if (and (or (lsp--capability :foldingRangeProvider)
               (lsp--registered-capability "textDocument/foldingRange"))
           lsp-enable-folding)
      (if-let ((range (lsp--get-current-innermost-folding-range)))
          (cons (lsp--folding-range-beg range)
                (lsp--folding-range-end range)))
    nil))
(put 'lsp--folding-range 'bounds-of-thing-at-point
     #'lsp--folding-range-at-point-bounds)

(defun lsp--get-nearest-folding-range (&optional backward)
  (let ((point (point))
        (found nil))
    (while (not
            (or found
                (if backward
                    (<= point (point-min))
                  (>= point (point-max)))))
      (if backward (cl-decf point) (cl-incf point))
      (setq found (lsp--get-current-innermost-folding-range point)))
    found))

(defun lsp--folding-range-at-point-forward-op (n)
  (when (and (or (lsp--capability :foldingRangeProvider)
                 (lsp--registered-capability "textDocument/foldingRange"))
             lsp-enable-folding
             (not (zerop n)))
    (cl-block break
      (dotimes (_ (abs n))
        (if-let (range (lsp--get-nearest-folding-range (< n 0)))
            (goto-char (if (< n 0)
                           (lsp--folding-range-beg range)
                         (lsp--folding-range-end range)))
          (cl-return-from break))))))
(put 'lsp--folding-range 'forward-op
     #'lsp--folding-range-at-point-forward-op)

(defun lsp--folding-range-at-point-beginning-op ()
  (goto-char (car (lsp--folding-range-at-point-bounds))))
(put 'lsp--folding-range 'beginning-op
     #'lsp--folding-range-at-point-beginning-op)

(defun lsp--folding-range-at-point-end-op ()
  (goto-char (cdr (lsp--folding-range-at-point-bounds))))
(put 'lsp--folding-range 'end-op
     #'lsp--folding-range-at-point-end-op)

(defun lsp--range-at-point-bounds ()
  (or (lsp--folding-range-at-point-bounds)
      (when-let (range (and
                        (lsp--capability :hoverProvider)
                        (->> (lsp--text-document-position-params)
                             (lsp-request "textDocument/hover")
                             (lsp:hover-range?))))
        (lsp--range-to-region range))))

;; A more general purpose "thing", useful for applications like focus.el
(put 'lsp--range 'bounds-of-thing-at-point
     #'lsp--range-at-point-bounds)


;; lenses support

(defvar-local lsp--lens-modified? nil)

(defun lsp--lens-text-width (from to)
  "Measure the width of the text between FROM and TO.
Results are meaningful only if FROM and TO are on the same line."
  ;; `current-column' takes prettification into account
  (- (save-excursion (goto-char to) (current-column))
     (save-excursion (goto-char from) (current-column))))

(defun lsp--lens-update (ov)
  "Redraw quick-peek overlay OV."
  (let* ((offset (lsp--lens-text-width (save-excursion
                                         (beginning-of-visual-line)
                                         (point))
                                       (save-excursion
                                         (beginning-of-line-text)
                                         (point))))
         (str (concat (make-string offset ?\s)
                      (overlay-get ov 'lsp--lens-contents)
                      "\n")))
    (save-excursion
      (goto-char (overlay-start ov))
      (overlay-put ov 'before-string str)
      (overlay-put ov 'lsp-original str))))

(defun lsp--lens-overlay-ensure-at (pos)
  "Find or create a lens for the line at POS."
  (or (when-let ((ov (-first (lambda (ov) (lsp--lens-overlay-matches-pos ov pos)) lsp--lens-overlays)))
        (save-excursion
          (goto-char pos)
          (move-overlay ov (point-at-bol) (1+ (point-at-eol))))
        ov)
      (let* ((ov (save-excursion
                   (goto-char pos)
                   (make-overlay (point-at-bol) (1+ (point-at-eol))))))
        (overlay-put ov 'lsp-lens t)
        ov)))

(defun lsp--lens-show (str pos metadata)
  "Show STR in an inline window at POS."
  (let ((ov (lsp--lens-overlay-ensure-at pos)))
    (save-excursion
      (goto-char pos)
      (setf (overlay-get ov 'lsp--lens-contents) str)
      (setf (overlay-get ov 'lsp--metadata) metadata)
      (lsp--lens-update ov)
      ov)))

(defun lsp--lens-idle-function (&optional buffer)
  "Create idle function for buffer BUFFER."
  (when (and (or (not buffer) (eq (current-buffer) buffer))
             (not (equal (cons (window-start) (window-end)) lsp--lens-page)))
    (lsp--lens-schedule-refresh nil)))

(defun lsp--lens-overlay-matches-pos (ov pos)
  "Check if OV is a lens covering POS."
  (and (overlay-get ov 'lsp-lens)
       (<= (overlay-start ov) pos)
       (< pos (overlay-end ov))))

(defun lsp--lens-after-save ()
  "Handler for `after-save-hook' for lens mode."
  (lsp--lens-schedule-refresh t))

(defun lsp--lens-schedule-refresh (buffer-modified?)
  "Call each of the backend.
BUFFER-MODIFIED? determines whether the buffer is modified or not."
  (-some-> lsp--lens-refresh-timer cancel-timer)

  (setq lsp--lens-page (cons (window-start) (window-end)))
  (setq lsp--lens-refresh-timer
        (run-with-timer lsp-lens-debounce-interval
                        nil
                        #'lsp-lens-refresh
                        (or lsp--lens-modified? buffer-modified?)
                        (current-buffer))))

(defun lsp--lens-keymap (command)
  (-doto (make-sparse-keymap)
    (define-key [mouse-1] (lsp--lens-create-interactive-command command))))

(lsp-defun lsp--lens-create-interactive-command ((&CodeLens :command?))
  (let ((server-id (->> (lsp-workspaces)
                        (cl-first)
                        (or lsp--cur-workspace)
                        (lsp--workspace-client)
                        (lsp--client-server-id))))
    (if (functionp command?)
        command?
      (lambda ()
        (interactive)
        (lsp-execute-command server-id
                             (intern (lsp:command-command command?))
                             (lsp:command-arguments? command?))))))

(defun lsp--lens-display (lenses)
  "Show LENSES."
  ;; rerender only if there are lenses which are not processed or if their count
  ;; has changed(e. g. delete lens should trigger redisplay).
  (setq lsp--lens-modified? nil)
  (when (or (-any? (-lambda ((&CodeLens :_processed processed))
                     (not processed))
                   lenses)
            (eq (length lenses) lsp--lens-last-count)
            (not lenses))
    (setq lsp--lens-last-count (length lenses))
    (let ((overlays
           (->> lenses
                (-filter #'lsp:code-lens-command?)
                (--map (prog1 it (lsp-put it :_processed t)))
                (-group-by (-compose #'lsp:position-line #'lsp:range-start #'lsp:code-lens-range))
                (-map
                 (-lambda ((_ . lenses))
                   (let* ((sorted (-sort (-on #'< (-compose #'lsp:position-character
                                                            #'lsp:range-start
                                                            #'lsp:code-lens-range))
                                         lenses))
                          (data (-map
                                 (-lambda ((lens &as &CodeLens
                                                 :command? (command &as
                                                                    &Command :title :_face face)))
                                   (propertize
                                    title
                                    'face (or face 'lsp-lens-face)
                                    'action (lsp--lens-create-interactive-command command)
                                    'mouse-face 'lsp-lens-mouse-face
                                    'local-map (lsp--lens-keymap command)))
                                 sorted)))
                     (lsp--lens-show
                      (s-join (propertize "|" 'face 'lsp-lens-face) data)
                      (-> sorted cl-first lsp:code-lens-range lsp:range-start lsp--position-to-point)
                      data)))))))
      (--each lsp--lens-overlays
        (unless (-contains? overlays it)
          (delete-overlay it)))
      (setq lsp--lens-overlays overlays))))

(defun lsp-lens-refresh (buffer-modified? &optional buffer)
  "Refresh lenses using lenses backend.
BUFFER-MODIFIED? determines whether the buffer is modified or not."
  (let ((buffer (or buffer (current-buffer))))
    (when (buffer-live-p buffer)
      (with-current-buffer buffer
        (dolist (backend lsp-lens-backends)
          (funcall backend buffer-modified?
                   (lambda (lenses version)
                     (when (buffer-live-p buffer)
                       (with-current-buffer buffer
                         (lsp--process-lenses backend lenses version))))))))))

(defun lsp--process-lenses (backend lenses version)
  "Process LENSES originated from BACKEND.
VERSION is the version of the file. The lenses has to be
refreshed only when all backends have reported for the same
version."
  (setq lsp--lens-data (or lsp--lens-data (make-hash-table)))
  (puthash backend (cons version (append lenses nil)) lsp--lens-data)

  (-let [backend-data (->> lsp--lens-data ht-values (-filter #'cl-rest))]
    (when (and
           (= (length lsp-lens-backends) (ht-size lsp--lens-data))
           (seq-every-p (-lambda ((version))
                          (or (not version) (eq version lsp--cur-version)))
                        backend-data))
      ;; display the data only when the backends have reported data for the
      ;; current version of the file
      (lsp--lens-display (-flatten (-map 'cl-rest backend-data)))))
  version)

(defun lsp-lens-show ()
  "Display lenses in the buffer."
  (interactive)
  (->> (lsp-request "textDocument/codeLens"
                    `(:textDocument (:uri
                                     ,(lsp--path-to-uri buffer-file-name))))
       (seq-map (-lambda ((lens &as &CodeAction :command?))
                  (if command?
                      lens
                    (lsp-request "codeLens/resolve" lens))))
       lsp--lens-display))

(defun lsp-lens-hide ()
  "Delete all lenses."
  (interactive)
  (let ((scroll-preserve-screen-position t))
    (seq-do #'delete-overlay lsp--lens-overlays)
    (setq lsp--lens-overlays nil)))

(lsp-defun lsp--lens-backend-not-loaded? ((&CodeLens :range
                                                     (&Range :start)
                                                     :command?
                                                     :_pending pending))
  "Return t if LENS has to be loaded."
  (and (< (window-start) (lsp--position-to-point start) (window-end))
       (not command?)
       (not pending)))

(lsp-defun lsp--lens-backend-present? ((&CodeLens :range (&Range :start) :command?))
  "Return t if LENS has to be loaded."
  (or command?
      (not (< (window-start) (lsp--position-to-point start) (window-end)))))

(defun lsp--lens-backend-fetch-missing (lenses callback file-version)
  "Fetch LENSES without command in for the current window.

TICK is the buffer modified tick. If it does not match
`buffer-modified-tick' at the time of receiving the updates the
updates must be discarded..
CALLBACK - the callback for the lenses.
FILE-VERSION - the version of the file."
  (seq-each
   (lambda (it)
     (with-lsp-workspace (lsp-get it :_workspace)
       (lsp-put it :_pending t)
       (lsp-put it :_workspace nil)
       (lsp-request-async "codeLens/resolve" it
                          (-lambda ((&CodeLens :command?))
                            (lsp-put it :_pending nil)
                            (lsp-put it :command command?)
                            (when (seq-every-p #'lsp--lens-backend-present? lenses)
                              (funcall callback lenses file-version)))
                          :mode 'tick)))
   (seq-filter #'lsp--lens-backend-not-loaded? lenses)))

(defun lsp-lens-backend (modified? callback)
  "Lenses backend using `textDocument/codeLens'.
MODIFIED? - t when buffer is modified since the last invocation.
CALLBACK - callback for the lenses."
  (when (lsp--find-workspaces-for "textDocument/codeLens")
    (if modified?
        (progn
          (setq lsp--lens-backend-cache nil)
          (lsp-request-async "textDocument/codeLens"
                             `(:textDocument (:uri ,(lsp--buffer-uri)))
                             (lambda (lenses)
                               (setq lsp--lens-backend-cache
                                     (seq-mapcat
                                      (-lambda ((workspace . workspace-lenses))
                                        ;; preserve the original workspace so we can later use it to resolve the lens
                                        (seq-do (-rpartial #'lsp-put :_workspace workspace) workspace-lenses)
                                        workspace-lenses)
                                      lenses))
                               (if (-every? #'lsp:code-lens-command? lsp--lens-backend-cache)
                                   (funcall callback lsp--lens-backend-cache lsp--cur-version)
                                 (lsp--lens-backend-fetch-missing lsp--lens-backend-cache callback lsp--cur-version)))
                             :error-handler #'ignore
                             :mode 'tick
                             :no-merge t
                             :cancel-token (concat (buffer-name (current-buffer)) "-lenses")))
      (if (-all? #'lsp--lens-backend-present? lsp--lens-backend-cache)
          (funcall callback lsp--lens-backend-cache lsp--cur-version)
        (lsp--lens-backend-fetch-missing lsp--lens-backend-cache callback lsp--cur-version)))))

(define-minor-mode lsp-lens-mode
  "Toggle code-lens overlays."
  :group 'lsp-mode
  :global nil
  :init-value nil
  :lighter "Lens"
  (cond
   (lsp-lens-mode
    (add-hook 'lsp-on-idle-hook #'lsp--lens-idle-function nil t)
    (add-hook 'lsp-on-change-hook (lambda () (lsp--lens-schedule-refresh t)) nil t)
    (add-hook 'after-save-hook (lambda () (lsp--lens-schedule-refresh t)) nil t)
    (add-hook 'before-revert-hook #'lsp-lens-hide nil t)
    (lsp-lens-refresh t))
   (t
    (lsp-lens-hide)
    (remove-hook 'lsp-on-idle-hook #'lsp--lens-idle-function t)
    (remove-hook 'lsp-on-change-hook (lambda () (lsp--lens-schedule-refresh nil)) t)
    (remove-hook 'after-save-hook (lambda () (lsp--lens-schedule-refresh t)) t)
    (remove-hook 'before-revert-hook #'lsp-lens-hide t)
    (setq lsp--lens-last-count nil)
    (setq lsp--lens-backend-cache nil))))


;; toggles

(defun lsp-toggle-trace-io ()
  "Toggle client-server protocol logging."
  (interactive)
  (setq lsp-print-io (not lsp-print-io))
  (lsp--info "Server logging %s." (if lsp-print-io "enabled" "disabled")))

(defun lsp-toggle-signature-auto-activate ()
  "Toggle signature auto activate."
  (interactive)
  (setq lsp-signature-auto-activate (not lsp-signature-auto-activate))
  (lsp--info "Signature autoactivate %s." (if lsp-signature-auto-activate "enabled" "disabled"))
  (lsp--update-signature-help-hook))

(defun lsp-toggle-on-type-formatting ()
  "Toggle on type formatting."
  (interactive)
  (setq lsp-enable-on-type-formatting (not lsp-enable-on-type-formatting))
  (lsp--info "On type formatting is %s." (if lsp-enable-on-type-formatting "enabled" "disabled"))
  (lsp--update-on-type-formatting-hook))

(defun lsp-toggle-symbol-highlight ()
  "Toggle symbol highlighting."
  (interactive)
  (setq lsp-enable-symbol-highlighting (not lsp-enable-symbol-highlighting))

  (cond
   ((and lsp-enable-symbol-highlighting
         (lsp-feature? "textDocument/documentHighlight"))
    (add-hook 'lsp-on-idle-hook #'lsp--document-highlight nil t)
    (lsp--info "Symbol highlighting enabled in current buffer."))
   ((not lsp-enable-symbol-highlighting)
    (remove-hook 'lsp-on-idle-hook #'lsp--document-highlight t)
    (lsp--remove-overlays 'lsp-highlight)
    (lsp--info "Symbol highlighting disabled in current buffer."))))


;; keybindings

(defmacro lsp-define-conditional-key (keymap key def cond &rest bindings)
  "In KEYMAP, define key sequence KEY as DEF conditionally.
This is like `define-key', except the definition disappears
whenever COND evaluates to nil.
BINDINGS is a list of (key def cond)."
  (declare (indent defun)
           (debug (form form form form &rest sexp)))
  (->> (cl-list* key def cond bindings)
       (-partition 3)
       (-map (-lambda ((key def cond))
               `(define-key ,keymap ,key
                  '(menu-item
                    ,(format "maybe-%s" def)
                    ,def
                    :filter (lambda (item)
                              (when (with-current-buffer (or (when (buffer-live-p lsp--describe-buffer)
                                                               lsp--describe-buffer)
                                                             (current-buffer))
                                      ,cond)
                                item))))))
       macroexp-progn))

(defvar lsp--describe-buffer nil)

(defun lsp-describe-buffer-bindings-advice (buffer &optional _prefix _menus)
  (setq lsp--describe-buffer buffer))

(advice-add 'describe-buffer-bindings
            :before
            #'lsp-describe-buffer-bindings-advice)

(defun lsp--prepend-prefix (mappings)
  (->> mappings
       (-partition 2)
       (-mapcat (-lambda ((key description))
                  (list (concat lsp-keymap-prefix " " key)
                        description)))))

(defvar lsp-command-map
  (-doto (make-sparse-keymap)
    (lsp-define-conditional-key
      ;; sessions
      "sr" lsp-workspace-restart (lsp-workspaces)
      "ss" lsp t
      "sq" lsp-workspace-shutdown (lsp-workspaces)
      "sd" lsp-describe-session t
      "sD" lsp-disconnect (lsp-workspaces)

      ;; formatting
      "==" lsp-format-buffer (or (lsp-feature? "textDocument/rangeFormatting")
                                 (lsp-feature? "textDocument/formatting"))
      "=r" lsp-format-region (lsp-feature? "textDocument/rangeFormatting")

      ;; folders
      "Fa" lsp-workspace-folders-add t
      "Fr" lsp-workspace-folders-remove t
      "Fb" lsp-workspace-blacklist-remove t

      ;; toggles
      "Tl" lsp-lens-mode (lsp-feature? "textDocument/codeLens")
      "TL" lsp-toggle-trace-io t
      "Th" lsp-toggle-symbol-highlight (lsp-feature? "textDocument/documentHighlight")
      "Tb" lsp-headerline-breadcrumb-mode (lsp-feature? "textDocument/documentSymbol")
      "Ta" lsp-modeline-code-actions-mode (lsp-feature? "textDocument/codeAction")
      "TS" lsp-ui-sideline-mode (featurep 'lsp-ui-sideline)
      "Td" lsp-ui-doc-mode (featurep 'lsp-ui-doc)
      "Ts" lsp-toggle-signature-auto-activate (lsp-feature? "textDocument/signatureHelp")
      "Tf" lsp-toggle-on-type-formatting (lsp-feature? "textDocument/onTypeFormatting")
      "TT" lsp-treemacs-sync-mode (featurep 'lsp-treemacs)

      ;; goto
      "gg" lsp-find-definition (lsp-feature? "textDocument/definition")
      "gr" lsp-find-references (lsp-feature? "textDocument/references")
      "gi" lsp-find-implementation (lsp-feature? "textDocument/implementation")
      "gt" lsp-find-type-definition (lsp-feature? "textDocument/typeDefinition")
      "gd" lsp-find-declaration (lsp-feature? "textDocument/declaration")
      "gh" lsp-treemacs-call-hierarchy (and (lsp-feature? "callHierarchy/incomingCalls")
                                            (fboundp 'lsp-treemacs-call-hierarchy))
      "ga" xref-find-apropos (lsp-feature? "workspace/symbol")
      "ge" lsp-treemacs-errors-list (fboundp 'lsp-treemacs-errors-list)

      ;; help
      "hh" lsp-describe-thing-at-point (lsp-feature? "textDocument/hover")
      "hs" lsp-signature-activate (lsp-feature? "textDocument/signatureHelp")
      "hg" lsp-ui-doc-glance (and (featurep 'lsp-ui-doc)
                                  (lsp-feature? "textDocument/hover"))

      ;; refactoring
      "rr" lsp-rename (lsp-feature? "textDocument/rename")
      "ro" lsp-organize-imports (lsp-feature? "textDocument/codeAction")

      ;; actions
      "aa" lsp-execute-code-action (lsp-feature? "textDocument/codeAction")
      "al" lsp-avy-lens (and lsp-lens-mode (featurep 'avy))
      "ah" lsp-document-highlight (lsp-feature? "textDocument/documentHighlight")

      ;; peeks
      "Gg" lsp-ui-peek-find-definitions (and (lsp-feature? "textDocument/definition")
                                             (fboundp 'lsp-ui-peek-find-definitions))
      "Gr" lsp-ui-peek-find-references (and (fboundp 'lsp-ui-peek-find-references)
                                            (lsp-feature? "textDocument/references"))
      "Gi" lsp-ui-peek-find-implementation (and (fboundp 'lsp-ui-peek-find-implementation)
                                                (lsp-feature? "textDocument/implementation"))
      "Gs" lsp-ui-peek-find-workspace-symbol (and (fboundp 'lsp-ui-peek-find-workspace-symbol)
                                                  (lsp-feature? "workspace/symbol")))))


;; which-key integration

(declare-function which-key-add-major-mode-key-based-replacements "ext:which-key")
(declare-function which-key-add-key-based-replacements "ext:which-key")

(defun lsp-enable-which-key-integration (&optional all-modes)
  "Adds descriptions for `lsp-mode-map' to `which-key-mode' for the current
active `major-mode', or for all major modes when ALL-MODES is t."
  (cl-flet ((which-key-fn (if all-modes
                              'which-key-add-key-based-replacements
                            (apply-partially 'which-key-add-major-mode-key-based-replacements major-mode))))
    (apply
     #'which-key-fn
     (lsp--prepend-prefix
      (list
       ""    "lsp"
       "s"   "sessions"
       "s s" "start server"
       "s r" "restart server"
       "s q" "shutdown server"
       "s d" "describe session"
       "s D" "disconnect"

       "F"   "folders"
       "F a" "add folder"
       "F r" "remove folder"
       "F b" "un-blacklist folder"

       "="   "formatting"
       "= r" "format region"
       "= =" "format buffer"

       "T"   "toggle"
       "T l" "toggle lenses"
       "T h" "toggle highlighting"
       "T L" "toggle log io"
       "T s" "toggle signature"
       "T a" "toggle modeline code actions"
       "T S" "toggle sideline"
       "T d" "toggle documentation popup"
       "T p" "toggle signature help"
       "T f" "toggle on type formatting"
       "T T" "toggle treemacs integration"

       "g"   "goto"
       "g g" "find definitions"
       "g r" "find references"
       "g i" "find implementations"
       "g d" "find declarations"
       "g t" "find type definition"
       "g h" "call hierarchy"
       "g a" "find symbol in workspace"
       "g A" "find symbol in all workspaces"
       "g e" "show errors"

       "h"   "help"
       "h h" "describe symbol at point"
       "h s" "signature help"

       "r"   "refactor"
       "r r" "rename"
       "r o" "organize imports"

       "a"   "code actions"
       "a a" "code actions"
       "a l" "lens"
       "a h" "highlight symbol"

       "G"   "peek"
       "G g" "peek definitions"
       "G r" "peek references"
       "G i" "peek implementations"
       "G s" "peek workspace symbol")))))



(defvar lsp-mode-menu)

(defun lsp-mouse-click (event)
  (interactive "e")
  (let* ((ec (event-start event))
         (choice (x-popup-menu event lsp-mode-menu))
         (action (lookup-key lsp-mode-menu (apply 'vector choice))))

    (select-window (posn-window ec))

    (unless (and (region-active-p) (eq action 'lsp-execute-code-action))
      (goto-char (posn-point ec)))
    (run-with-idle-timer
     0.001 nil
     (lambda ()
       (cl-labels ((check (value) (not (null value))))
         (when choice
           (call-interactively action)))))))

(defvar lsp-mode-map
  (let ((map (make-sparse-keymap)))
    (define-key map (kbd "C-<down-mouse-1>") #'lsp-find-definition-mouse)
    (define-key map (kbd "C-<mouse-1>") #'ignore)
    (define-key map (kbd "<mouse-3>") #'lsp-mouse-click)
    (define-key map (kbd "C-S-SPC") #'lsp-signature-activate)
    (when lsp-keymap-prefix
      (define-key map (kbd lsp-keymap-prefix) lsp-command-map))
    map)
  "Keymap for `lsp-mode'.")

(define-minor-mode lsp-mode ""
  nil nil nil
  :keymap lsp-mode-map
  :lighter (:eval (lsp-mode-line))
  :group 'lsp-mode)

(defvar lsp-mode-menu
  (easy-menu-create-menu
   nil
   '(["Go to definition" lsp-find-definition
      :active (lsp--find-workspaces-for "textDocument/definition")]
     ["Find references" lsp-find-references
      :active (lsp--find-workspaces-for "textDocument/references")]
     ["Find implementations" lsp-find-implementation
      :active (lsp--find-workspaces-for "textDocument/implementation")]
     ["Find declarations" lsp-find-declaration
      :active (lsp--find-workspaces-for "textDocument/declaration")]
     ["Go to type declaration" lsp-find-type-definition
      :active (lsp--find-workspaces-for "textDocument/typeDefinition")]
     "--"
     ["Describe" lsp-describe-thing-at-point]
     ["Code action" lsp-execute-code-action]
     ["Format" lsp-format-buffer]
     ["Highlight references" lsp-document-highlight]
     ["Rename" lsp-rename
      :active (or (lsp--capability :renameProvider)
                  (lsp--registered-capability "textDocument/rename"))]
     "--"
     ("Session"
      ["View logs" lsp-workspace-show-log]
      ["Describe" lsp-describe-session]
      ["Shutdown" lsp-shutdown-workspace]
      ["Restart" lsp-restart-workspace])
     ("Workspace Folders"
      ["Add" lsp-workspace-folders-add]
      ["Remove" lsp-workspace-folders-remove]
      ["Open" lsp-workspace-folders-open])
     ["Toggle Lenses" lsp-lens-mode]
     ["Toggle headerline breadcrumb" lsp-headerline-breadcrumb-mode]
     ["Toggle modeline code actions" lsp-modeline-code-actions-mode]))
  "Menu for lsp-mode.")

(defun lsp-mode-line ()
  "Construct the mode line text."
  (if-let (workspaces (lsp-workspaces))
      (concat " LSP" (string-join (--map (format "[%s]" (lsp--workspace-print it))
                                         workspaces)))
    (concat " LSP" (propertize "[Disconnected]" 'face 'warning))))

(defalias 'make-lsp-client 'make-lsp--client)

(cl-defstruct lsp--registered-capability
  (id "")
  (method " ")
  (options nil))

;; A ‘lsp--workspace’ object represents exactly one language server process.
(cl-defstruct lsp--workspace
  ;; the `ewoc' object for displaying I/O to and from the server
  (ewoc nil)

  ;; ‘server-capabilities’ is a hash table of the language server capabilities.
  ;; It is the hash table representation of a LSP ServerCapabilities structure;
  ;; cf. https://microsoft.github.io/language-server-protocol/specification#initialize.
  (server-capabilities nil)

  ;; ‘registered-server-capabilities’ is a list of hash tables that represent
  ;; dynamically-registered Registration objects.  See
  ;; https://microsoft.github.io/language-server-protocol/specification#client_registerCapability.
  (registered-server-capabilities nil)

  ;; ‘root’ is a directory name or a directory file name for the workspace
  ;; root.  ‘lsp-mode’ passes this directory to the ‘initialize’ method of the
  ;; language server; see
  ;; https://microsoft.github.io/language-server-protocol/specification#initialize.
  (root nil)

  ;; ‘client’ is the ‘lsp--client’ object associated with this workspace.
  (client nil)

  ;; ‘host-root’ contains the host root info as derived from `file-remote-p'. It
  ;; used to derive the file path in `lsp--uri-to-path' when using tramp
  ;; connection.
  (host-root nil)

  ;; ‘proc’ is a process object; it may represent a regular process, a pipe, or
  ;; a network connection.  ‘lsp-mode’ communicates with ‘proc’ using the
  ;; language server protocol.  ‘proc’ corresponds to the COMMUNICATION-PROCESS
  ;; element of the return value of the client’s ‘get-root’ field, which see.
  (proc nil)

  ;; ‘proc’ is a process object; it must represent a regular process, not a
  ;; pipe or network process.  It represents the actual server process that
  ;; corresponds to this workspace.  ‘cmd-proc’ corresponds to the
  ;; COMMAND-PROCESS element of the return value of the client’s ‘get-root’
  ;; field, which see.
  (cmd-proc nil)

  ;; ‘buffers’ is a list of buffers associated with this workspace.
  (buffers nil)

  ;; if semantic highlighting is enabled, `semantic-highlighting-faces' contains
  ;; one face (or nil) for each token type supported by the language server.
  (semantic-highlighting-faces nil)

  ;; If semantic highlighting is enabled, `semantic-highlighting-modifier-faces'
  ;; contains one face (or nil) for each modifier type supported by the language
  ;; server
  (semantic-highlighting-modifier-faces nil)

  ;; Extra client capabilities provided by third-party packages using
  ;; `lsp-register-client-capabilities'. It's value is an alist of (PACKAGE-NAME
  ;; . CAPS), where PACKAGE-NAME is a symbol of the third-party package name,
  ;; and CAPS is either a plist of the client capabilities, or a function that
  ;; takes no argument and returns a plist of the client capabilities or nil.")
  (extra-client-capabilities nil)

  ;; Workspace status
  (status nil)

  ;; ‘metadata’ is a generic storage for workspace specific data. It is
  ;; accessed via `lsp-workspace-set-metadata' and `lsp-workspace-set-metadata'
  (metadata (make-hash-table :test 'equal))

  ;; contains all the file notification watches that have been created for the
  ;; current workspace in format filePath->file notification handle.
  (watches (make-hash-table :test 'equal))

  ;; list of workspace folders
  (workspace-folders nil)

  ;; ‘last-id’ the last request id for the current workspace.
  (last-id 0)

  ;; ‘status-string’ allows extensions to specify custom status string based on
  ;; the Language Server specific messages.
  (status-string nil)

  ;; ‘shutdown-action’ flag used to mark that workspace should not be restarted (e.g. it
  ;; was stopped).
  shutdown-action

  ;; ‘diagnostics’ a hashmap with workspace diagnostics.
  (diagnostics (make-hash-table :test 'equal))

  ;; contains all the workDone progress tokens that have been created
  ;; for the current workspace.
  (work-done-tokens (make-hash-table :test 'equal)))


(cl-defstruct lsp-session
  ;; contains the folders that are part of the current session
  folders
  ;; contains the folders that must not be imported in the current workspace.
  folders-blacklist
  ;; contains the list of folders that must be imported in a project in case of
  ;; multi root LSP server.
  (server-id->folders (make-hash-table :test 'equal))
  ;; folder to list of the servers that are associated with the folder.
  (folder->servers (make-hash-table :test 'equal))
  ;; ‘metadata’ is a generic storage for workspace specific data. It is
  ;; accessed via `lsp-workspace-set-metadata' and `lsp-workspace-set-metadata'
  (metadata (make-hash-table :test 'equal)))

(defun lsp-workspace-status (status-string &optional workspace)
  "Set current workspace status to STATUS-STRING.
If WORKSPACE is not specified defaults to lsp--cur-workspace."
  (let ((status-string (when status-string (replace-regexp-in-string "%" "%%" status-string))))
    (setf (lsp--workspace-status-string (or workspace lsp--cur-workspace)) status-string)))

(defun lsp-session-set-metadata (key value &optional _workspace)
  "Associate KEY with VALUE in the WORKSPACE metadata.
If WORKSPACE is not provided current workspace will be used."
  (puthash key value (lsp-session-metadata (lsp-session))))

(defalias 'lsp-workspace-set-metadata 'lsp-session-set-metadata)

(defun lsp-session-get-metadata (key &optional _workspace)
  "Lookup KEY in WORKSPACE metadata.
If WORKSPACE is not provided current workspace will be used."
  (gethash key (lsp-session-metadata (lsp-session))))

(defalias 'lsp-workspace-get-metadata 'lsp-session-get-metadata)

(defun lsp-workspace-set-work-done-token (token value &optional workspace)
  "Associate TOKEN with VALUE in the WORKSPACE work-done-tokens.
If WORKSPACE is not provided current workspace will be used."
  (puthash token value
           (lsp--workspace-work-done-tokens (or workspace lsp--cur-workspace))))

(defun lsp-workspace-get-work-done-token (token &optional workspace)
  "Lookup TOKEN in the WORKSPACE work-done-tokens.
If WORKSPACE is not provided current workspace will be used."
  (gethash token
           (lsp--workspace-work-done-tokens (or workspace lsp--cur-workspace))))

(defun lsp-workspace-rem-work-done-token (token &optional workspace)
  "Remove TOKEN from the WORKSPACE work-done-tokens.
If WORKSPACE is not provided current workspace will be used."
  (remhash token
           (lsp--workspace-work-done-tokens (or workspace lsp--cur-workspace))))


(defun lsp--make-notification (method &optional params)
  "Create notification body for method METHOD and parameters PARAMS."
  (list :jsonrpc "2.0" :method method :params params))

(defalias 'lsp--make-request 'lsp--make-notification)
(defalias 'lsp-make-request 'lsp--make-notification)

(defun lsp--make-response (id result)
  "Create response for REQUEST with RESULT."
  `(:jsonrpc "2.0" :id ,id :result ,result))

(defun lsp-make-notification (method &optional params)
  "Create notification body for method METHOD and parameters PARAMS."
  (lsp--make-notification method params))

(defmacro lsp--json-serialize (params)
  (if (progn
        (require 'json)
        (fboundp 'json-serialize))
      `(json-serialize ,params
                       :null-object nil
                       :false-object :json-false)
    `(let ((json-false :json-false))
       (json-encode ,params))))

(defun lsp--make-message (params)
  "Create a LSP message from PARAMS, after encoding it to a JSON string."
  (let ((body (lsp--json-serialize params) ))
    (concat "Content-Length: "
            (number-to-string (1+ (string-bytes body)))
            "\r\n\r\n"
            body
            "\n")))

(cl-defstruct lsp--log-entry timestamp process-time type method id body)

(defun lsp--make-log-entry (method id body type &optional process-time)
  "Create an outgoing log object from BODY with method METHOD and id ID.
If ID is non-nil, then the body is assumed to be a notification.
TYPE can either be 'incoming or 'outgoing"
  (cl-assert (memq type '(incoming-req outgoing-req incoming-notif
                                       outgoing-notif incoming-resp
                                       outgoing-resp)))
  (make-lsp--log-entry
   :timestamp (format-time-string "%I:%M:%S %p")
   :process-time process-time
   :method method
   :id id
   :type type
   :body body))

(defun lsp--log-entry-pp (entry)
  (cl-assert (lsp--log-entry-p entry))
  (pcase-let (((cl-struct lsp--log-entry timestamp method id type process-time
                          body)
               entry)
              (json-false :json-false)
              (json-encoding-pretty-print t)
              (str nil))
    (setq str
          (concat (format "[Trace - %s] " timestamp)
                  (pcase type
                    ('incoming-req (format "Received request '%s - (%s)." method id))
                    ('outgoing-req (format "Sending request '%s - (%s)'." method id))

                    ('incoming-notif (format "Received notification '%s'." method))
                    ('outgoing-notif (format "Sending notification '%s'." method))

                    ('incoming-resp (format "Received response '%s - (%s)' in %dms."
                                            method id process-time))
                    ('outgoing-resp
                     (format
                      "Sending response '%s - (%s)'. Processing request took %dms"
                      method id process-time)))
                  "\n"
                  (if (memq type '(incoming-resp ougoing-resp))
                      "Result: "
                    "Params: ")
                  (json-encode body)
                  "\n\n\n"))
    (setq str (propertize str 'mouse-face 'highlight 'read-only t))
    (insert str)))

(defvar-local lsp--log-io-ewoc nil)

(defun lsp--get-create-io-ewoc (workspace)
  (if (and (lsp--workspace-ewoc workspace)
           (buffer-live-p (ewoc-buffer (lsp--workspace-ewoc workspace))))
      (lsp--workspace-ewoc workspace)
    (with-current-buffer (lsp--get-log-buffer-create workspace)
      (unless (eq 'lsp-log-io-mode major-mode) (lsp-log-io-mode))
      (setq-local window-point-insertion-type t)
      (setq lsp--log-io-ewoc (ewoc-create #'lsp--log-entry-pp nil nil t))
      (setf (lsp--workspace-ewoc workspace) lsp--log-io-ewoc))
    (lsp--workspace-ewoc workspace)))

(defun lsp--ewoc-count (ewoc)
  (let* ((count 0)
         (count-fn (lambda (_) (setq count (1+ count)))))
    (ewoc-map count-fn ewoc)
    count))

(defun lsp--log-entry-new (entry workspace)
  (let* ((ewoc (lsp--get-create-io-ewoc workspace))
         (count (and (not (eq lsp-io-messages-max t)) (lsp--ewoc-count ewoc)))
         (node (if (or (eq lsp-io-messages-max t)
                       (>= lsp-io-messages-max count))
                   nil
                 (ewoc-nth ewoc (1- lsp-io-messages-max))))
         (prev nil)
         (inhibit-read-only t))
    (while node
      (setq prev (ewoc-prev ewoc node))
      (ewoc-delete ewoc node)
      (setq node prev))
    (ewoc-enter-last ewoc entry)))

(defun lsp--send-notification (body)
  "Send BODY as a notification to the language server."
  (lsp-foreach-workspace
   (when lsp-print-io
     (lsp--log-entry-new (lsp--make-log-entry
                          (plist-get body :method)
                          nil (plist-get body :params) 'outgoing-notif)
                         lsp--cur-workspace))
   (lsp--send-no-wait (lsp--make-message body)
                      (lsp--workspace-proc lsp--cur-workspace))))

(defalias 'lsp-send-notification 'lsp--send-notification)

(defun lsp-notify (method params)
  "Send notification METHOD with PARAMS."
  (lsp--send-notification (lsp--make-notification method params)))

(defun lsp--cur-workspace-check ()
  "Check whether buffer lsp workspace(s) are set."
  (cl-assert (lsp-workspaces) nil
             "No language server(s) is associated with this buffer."))

(defun lsp--send-request (body &optional no-wait no-merge)
  "Send BODY as a request to the language server, get the response.
If NO-WAIT is non-nil, don't synchronously wait for a response.
If NO-MERGE is non-nil, don't merge the results but return alist workspace->result."
  (lsp-request (plist-get body :method)
               (plist-get body :params)
               :no-wait no-wait
               :no-merge no-merge))

(defalias 'lsp-send-request 'lsp--send-request
  "Send BODY as a request to the language server and return the response synchronously.
\n(fn BODY)")

(cl-defun lsp-request (method params &key no-wait no-merge)
  "Send request METHOD with PARAMS.
If NO-MERGE is non-nil, don't merge the results but return alist workspace->result.
If NO-WAIT is non-nil send the request as notification."
  (if no-wait
      (lsp-notify method params)
    (let* ((send-time (time-to-seconds (current-time)))
           ;; max time by which we must get a response
           (expected-time (+ send-time lsp-response-timeout))
           resp-result resp-error done?)
      (unwind-protect
          (progn
            (lsp-request-async method params (lambda (res) (setf resp-result (or res :finished)))
                               :error-handler (lambda (err) (setf resp-error err))
                               :no-merge no-merge
                               :mode 'detached
                               :cancel-token :sync-request)
            (while (not (or resp-error resp-result))
              (accept-process-output nil 0.001)
              (when (< expected-time (time-to-seconds (current-time)))
                (error "Timeout while waiting for response. Method: %s." method)))
            (setq done? t)
            (cond
             ((eq resp-result :finished) nil)
             (resp-result resp-result)
             ((ht? resp-error) (error (lsp:json-error-message resp-error)))
             (t (error (lsp:json-error-message (cl-first resp-error))))))
        (unless done?
          (lsp-cancel-request-by-token :sync-request))))))

(cl-defun lsp-request-while-no-input (method params)
  "Send request METHOD with PARAMS and waits until there is no input."
  (let* (resp-result resp-error done?)
    (unwind-protect
        (progn
          (lsp-request-async
           method
           params
           (lambda (res) (setf resp-result (or res :finished)))
           :error-handler (lambda (err) (setf resp-error err))
           :mode 'detached
           :cancel-token :sync-request)

          (while (and (not (or resp-error resp-result))
                      (not (input-pending-p)))
            (accept-process-output nil 0.001))
          (setq done? t)
          (cond
           ((eq resp-result :finished) nil)
           (resp-result resp-result)
           ((ht? resp-error) (error (lsp:json-error-message resp-error)))
           ((input-pending-p) nil)
           (t (error (lsp:json-error-message (cl-first resp-error))))))
      (unless done?
        (lsp-cancel-request-by-token :sync-request)))))

(defvar lsp--cancelable-requests (ht))

(cl-defun lsp-request-async (method params callback
                                    &key mode error-handler no-merge cancel-token)
  "Send request METHOD with PARAMS."
  (lsp--send-request-async `(:jsonrpc "2.0" :method ,method :params ,params)
                           callback mode error-handler no-merge cancel-token))

(defun lsp--create-request-cancel (id workspaces hook buf method)
  (lambda (&rest _)
    (unless (and (equal 'post-command-hook hook)
                 (equal (current-buffer) buf))
      (lsp--request-cleanup-hooks id)
      (with-lsp-workspaces workspaces
        (lsp--cancel-request id))
      (lsp-log "Cancelling %s(%s) in hook %s" method id hook))))

(defun lsp--create-async-callback
    (callback method no-merge workspaces)
  "Create async handler expecting COUNT results, merge them and call CALLBACK.
MODE determines when the callback will be called depending on the
condition of the original buffer. METHOD is the invoked method.
If NO-MERGE is non-nil, don't merge the results but return alist workspace->result.
ID is the request id. "
  (let (results errors)
    (lambda (result)
      (push (cons lsp--cur-workspace result)
            (if (eq result :error) errors results))
      (when (and (not (eq (length errors) (length workspaces)))
                 (eq (+ (length errors) (length results)) (length workspaces)))
        (funcall callback
                 (if no-merge
                     results
                   (lsp--merge-results (-map #'cl-rest results) method)))))))

(defun lsp--create-default-error-handler (method)
  "Default error handler.
METHOD is the executed method."
  (lambda (error)
    (lsp--warn "%s" (or (lsp--error-string error)
                        (format "%s Request has failed" method)))))

(defvar lsp--request-cleanup-hooks (ht))

(defun lsp--request-cleanup-hooks (request-id)
  (when-let (cleanup-function (gethash request-id lsp--request-cleanup-hooks))
    (funcall cleanup-function)
    (remhash request-id lsp--request-cleanup-hooks)))

(defun lsp-cancel-request-by-token (cancel-token)
  "Cancel request using CANCEL-TOKEN."
  (-when-let ((request-id . workspaces) (gethash cancel-token lsp--cancelable-requests))
    (with-lsp-workspaces workspaces
      (lsp--cancel-request request-id))
    (remhash cancel-token lsp--cancelable-requests)
    (lsp--request-cleanup-hooks request-id)))

(defun lsp--send-request-async (body callback &optional mode error-callback no-merge cancel-token)
  "Send BODY as a request to the language server.
Call CALLBACK with the response received from the server
asynchronously. MODE determines when the callback will be called
depending on the condition of the original buffer. It could be:
`detached' which means that the callback will be executed no
matter what has happened to the buffer. `alive' - the callback
will be executed only if the buffer from which the call was
executed is still alive. `current' the callback will be executed
only if the original buffer is still selected. `tick' - the
callback will be executed only if the buffer was not modified.
`unchanged' - the callback will be executed only if the buffer
hasn't changed and if the buffer is not modified.

ERROR-CALLBACK will be called in case the request has failed.
If NO-MERGE is non-nil, don't merge the results but return alist workspace->result.
"
  (when cancel-token
    (lsp-cancel-request-by-token cancel-token))

  (if-let ((target-workspaces (lsp--find-workspaces-for body)))
      (let* ((start-time (current-time))
             (method (plist-get body :method))
             (id (cl-incf lsp-last-id))
             ;; calculate what are the (hook . local) pairs which will cancel
             ;; the request
             (hooks (pcase mode
                      ('alive     '((kill-buffer-hook . t)))
                      ('tick      '((kill-buffer-hook . t) (after-change-functions . t)))
                      ('unchanged '((after-change-functions . t) (post-command-hook . nil)))
                      ('current   '((post-command-hook . nil)))))
             (buf (current-buffer))
             ;; note: lambdas in emacs can be compared but we should make sure
             ;; that all of the captured arguments are the same - in our case
             ;; `lsp--create-request-cancel' will return the same lambda when
             ;; called with the same params.
             (cleanup-hooks (lambda ()
                              (when (buffer-live-p buf)
                                (with-current-buffer buf
                                  (mapc (-lambda ((hook . local))
                                          (remove-hook
                                           hook
                                           (lsp--create-request-cancel
                                            id target-workspaces hook buf method)
                                           local))
                                        hooks)))
                              (remhash cancel-token lsp--cancelable-requests)))
             (callback (pcase mode
                         ((or 'alive 'tick) (lambda (&rest args)
                                              (with-current-buffer buf
                                                (apply callback args))))
                         (_ callback)))
             (callback (lsp--create-async-callback callback
                                                   method
                                                   no-merge
                                                   target-workspaces))
             (callback (lambda (result)
                         (lsp--request-cleanup-hooks id)
                         (funcall callback result)))
             (error-callback (lsp--create-async-callback
                              (or error-callback
                                  (lsp--create-default-error-handler method))
                              method
                              nil
                              target-workspaces))
             (error-callback (lambda (error)
                               (funcall callback :error)
                               (lsp--request-cleanup-hooks id)
                               (funcall error-callback error)))
             (body (plist-put body :id id)))

        ;; cancel request in any of the hooks
        (when hooks
          (mapc (-lambda ((hook . local))
                  (add-hook hook
                            (lsp--create-request-cancel
                             id target-workspaces hook buf method)
                            nil local))
                hooks)
          (puthash id cleanup-hooks lsp--request-cleanup-hooks))

        (setq lsp--last-active-workspaces target-workspaces)

        (when cancel-token
          (puthash cancel-token (cons id target-workspaces) lsp--cancelable-requests))

        (seq-doseq (workspace target-workspaces)
          (when lsp-log-io
            (lsp--log-entry-new (lsp--make-log-entry method id
                                                     (plist-get body :params)
                                                     'outgoing-req)
                                workspace))
          (let ((message (lsp--make-message body)))
            (puthash id
                     (list callback error-callback method start-time (current-time))
                     (-> workspace
                         (lsp--workspace-client)
                         (lsp--client-response-handlers)))
            (lsp--send-no-wait message (lsp--workspace-proc workspace))))
        body)
    (error "The connected server(s) does not support method %s
To find out what capabilities support your server use `M-x lsp-describe-session' and expand the capabilities section."
           (plist-get body :method))))

;; deprecated, use lsp-request-async.
(defalias 'lsp-send-request-async 'lsp--send-request-async)

;; Clean up the entire state of lsp mode when Emacs is killed, to get rid of any
;; pending language servers.
(add-hook 'kill-emacs-hook #'lsp--global-teardown)

(defun lsp--global-teardown ()
  "Unload working workspaces."
  (lsp-foreach-workspace (lsp--shutdown-workspace)))

(defun lsp--shutdown-workspace (&optional restart)
  "Shut down the language server process for ‘lsp--cur-workspace’."
  (with-demoted-errors "LSP error: %S"
    (let ((lsp-response-timeout 0.5))
      (condition-case _err
          (lsp-request "shutdown" lsp--empty-ht)
        (error (lsp--error "Timeout while sending shutdown request"))))
    (lsp-notify "exit" nil))
  (setf (lsp--workspace-shutdown-action lsp--cur-workspace) (or (and restart 'restart) 'shutdown))
  (lsp--uninitialize-workspace))

(defun lsp--uninitialize-workspace ()
  "Cleanup buffer state.
When a workspace is shut down, by request or from just
disappearing, unset all the variables related to it."
  (let ((proc (lsp--workspace-cmd-proc lsp--cur-workspace)))
    (when (process-live-p proc)
      (kill-process proc))
    (unless lsp--buffer-workspaces
      (lsp-managed-mode -1))))

(defun lsp--client-capabilities (&optional custom-capabilities)
  "Return the client capabilities."
  (append
   `((workspace . ((workspaceEdit . ((documentChanges . t)
                                     (resourceOperations . ["create" "rename" "delete"])))
                   (applyEdit . t)
                   (symbol . ((symbolKind . ((valueSet . ,(apply 'vector (number-sequence 1 26)))))))
                   (executeCommand . ((dynamicRegistration . :json-false)))
                   ,@(when lsp-enable-file-watchers '((didChangeWatchedFiles . ((dynamicRegistration . t)))))
                   (workspaceFolders . t)
                   (configuration . t)))
     (textDocument . ((declaration . ((linkSupport . t)))
                      (definition . ((linkSupport . t)))
                      (implementation . ((linkSupport . t)))
                      (typeDefinition . ((linkSupport . t)))
                      (synchronization . ((willSave . t) (didSave . t) (willSaveWaitUntil . t)))
                      (documentSymbol . ((symbolKind . ((valueSet . ,(apply 'vector (number-sequence 1 26)))))
                                         (hierarchicalDocumentSymbolSupport . t)))
                      (formatting . ((dynamicRegistration . t)))
                      (rangeFormatting . ((dynamicRegistration . t)))
                      ,@(when lsp-enable-semantic-highlighting
                            `((semanticTokens
                               . ((tokenModifiers . ,(if lsp-semantic-tokens-apply-modifiers
                                                         (apply 'vector (mapcar #'car lsp-semantic-token-modifier-faces)) []))
                                  (tokenTypes . ,(apply 'vector (mapcar #'car lsp-semantic-token-faces)))))))
                      (rename . ((dynamicRegistration . t) (prepareSupport . t)))
                      (codeAction . ((dynamicRegistration . t)
                                     (isPreferredSupport . t)
                                     (codeActionLiteralSupport . ((codeActionKind . ((valueSet . [""
                                                                                                  "quickfix"
                                                                                                  "refactor"
                                                                                                  "refactor.extract"
                                                                                                  "refactor.inline"
                                                                                                  "refactor.rewrite"
                                                                                                  "source"
                                                                                                  "source.organizeImports"])))))))
                      (completion . ((completionItem . ((snippetSupport . ,(cond
                                                                            ((and lsp-enable-snippet (not (featurep 'yasnippet)) t)
                                                                             (lsp--warn (concat
                                                                                         "Yasnippet is not installed, but `lsp-enable-snippet' is set to `t'. "
                                                                                         "You must either install yasnippet, or disable snippet support."))
                                                                             :json-false)
                                                                            (lsp-enable-snippet t)
                                                                            (t :json-false)))
                                                        (documentationFormat . ["markdown"])))
                                     (contextSupport . t)))
                      (signatureHelp . ((signatureInformation . ((parameterInformation . ((labelOffsetSupport . t)))))))
                      (documentLink . ((dynamicRegistration . t)
                                       (tooltipSupport . t)))
                      (hover . ((contentFormat . ["markdown" "plaintext"])))
                      (foldingRange . ,(when lsp-enable-folding
                                         `((dynamicRegistration . t)
                                           ,@(when lsp-folding-range-limit
                                               `((rangeLimit . ,lsp-folding-range-limit)))
                                           ,@(when lsp-folding-line-folding-only
                                               `((lineFoldingOnly . t))))))
                      (callHierarchy . ((dynamicRegistration . :json-false)))
                      (publishDiagnostics . ((relatedInformation . t)
                                             (tagSupport . ((valueSet . [1 2])))
                                             (versionSupport . t)))))
     (window . ((workDoneProgress . t))))
   custom-capabilities))

(defun lsp-find-roots-for-workspace (workspace session)
  "Get all roots for the WORKSPACE."
  (-filter #'identity (ht-map (lambda (folder workspaces)
                                (when (-contains? workspaces workspace)
                                  folder))
                              (lsp-session-folder->servers session))))

(defun lsp-session-watches (&optional session)
  "Get watches created for SESSION."
  (or (gethash "__watches" (lsp-session-metadata (or session (lsp-session))))
      (-let [res (make-hash-table :test 'equal)]
        (puthash "__watches" res (lsp-session-metadata (or session (lsp-session))))
        res)))

(defun lsp--file-process-event (session root-folder event)
  "Process file event."
  (let ((changed-file (cl-caddr event)))
    (->>
     session
     lsp-session-folder->servers
     (gethash root-folder)
     (seq-do (lambda (workspace)
               (when (->>
                      workspace
                      lsp--workspace-registered-server-capabilities
                      (-any?
                       (lambda (capability)
                         (and
                          (equal (lsp--registered-capability-method capability)
                                 "workspace/didChangeWatchedFiles")
                          (->>
                           capability
                           lsp--registered-capability-options
                           (lsp:did-change-watched-files-registration-options-watchers)
                           (seq-find
                            (-lambda ((&FileSystemWatcher :glob-pattern))
                              (-let [glob-regex (eshell-glob-regexp glob-pattern)]
                                (or (string-match glob-regex changed-file)
                                    (string-match glob-regex (f-relative changed-file root-folder)))))))))))
                 (with-lsp-workspace workspace
                   (lsp-notify
                    "workspace/didChangeWatchedFiles"
                    `((changes . [((type . ,(alist-get (cadr event) lsp--file-change-type))
                                   (uri . ,(lsp--path-to-uri changed-file)))]))))))))))

(lsp-defun lsp--server-register-capability ((&Registration :method :id :register-options?))
  "Register capability REG."
  (when (and lsp-enable-file-watchers
             (equal method "workspace/didChangeWatchedFiles"))
    (-let* ((created-watches (lsp-session-watches (lsp-session)))
            (root-folders (cl-set-difference
                           (lsp-find-roots-for-workspace lsp--cur-workspace (lsp-session))
                           (ht-keys created-watches))))
      ;; create watch for each root folder without such
      (dolist (folder root-folders)
        (let ((watch (make-lsp-watch :root-directory folder)))
          (puthash folder watch created-watches)
          (lsp-watch-root-folder (file-truename folder)
                                 (-partial #'lsp--file-process-event (lsp-session) folder)
                                 watch
                                 t)))))

  (push
   (make-lsp--registered-capability :id id :method method :options register-options?)
   (lsp--workspace-registered-server-capabilities lsp--cur-workspace)))

(defun lsp--cleanup-hanging-watches ()
  "Cleanup watches in case there are no more workspaces that are interested
in that particular folder."
  (let* ((session (lsp-session))
         (watches (lsp-session-watches session)))
    (dolist (watched-folder (ht-keys watches))
      (when (-none? (lambda (workspace)
                      (with-lsp-workspace workspace
                        (lsp--registered-capability "workspace/didChangeWatchedFiles")))
                    (gethash watched-folder (lsp-session-folder->servers (lsp-session))))
        (lsp-log "Cleaning up watches for folder %s. There is no workspace watching this folder..." watched-folder)
        (lsp-kill-watch (gethash watched-folder watches))
        (remhash watched-folder watches)))))

(lsp-defun lsp--server-unregister-capability ((&Unregistration :id :method))
  "Unregister capability UNREG."
  (setf (lsp--workspace-registered-server-capabilities lsp--cur-workspace)
        (seq-remove (lambda (e) (equal (lsp--registered-capability-id e) id))
                    (lsp--workspace-registered-server-capabilities lsp--cur-workspace)))
  (when (equal method "workspace/didChangeWatchedFiles")
    (lsp--cleanup-hanging-watches)))

(defun lsp--server-capabilities ()
  "Return the capabilities of the language server associated with the buffer."
  (->> (lsp-workspaces)
       (-keep #'lsp--workspace-server-capabilities)
       (apply #'lsp-merge)))

(defun lsp--send-open-close-p ()
  "Return whether open and close notifications should be sent to the server."
  (let ((sync (lsp:server-capabilities-text-document-sync? (lsp--server-capabilities))))
    (or (memq sync '(1 2))
        (lsp:text-document-sync-options-open-close? sync))))

(defun lsp--send-will-save-p ()
  "Return whether will save notifications should be sent to the server."
  (-> (lsp--server-capabilities)
      (lsp:server-capabilities-text-document-sync?)
      (lsp:text-document-sync-options-will-save?)))

(defun lsp--send-will-save-wait-until-p ()
  "Return whether will save wait until notifications should be sent to the server."
  (-> (lsp--server-capabilities)
      (lsp:server-capabilities-text-document-sync?)
      (lsp:text-document-sync-options-will-save-wait-until?)))

(defun lsp--send-did-save-p ()
  "Return whether did save notifications should be sent to the server."
  (let ((sync (lsp:server-capabilities-text-document-sync? (lsp--server-capabilities))))
    (or (memq sync '(1 2))
        (lsp:text-document-sync-options-save? sync))))

(defun lsp--save-include-text-p ()
  "Return whether save notifications should include the text document's contents."
  (->> (lsp--server-capabilities)
       (lsp:server-capabilities-text-document-sync?)
       (lsp:text-document-sync-options-save?)
       (lsp:text-document-save-registration-options-include-text?)))

(defun lsp--suggest-project-root ()
  "Get project root."
  (or
   (when (featurep 'projectile) (condition-case nil
                                    (projectile-project-root)
                                  (error nil)))
   (when (featurep 'project)
     (when-let ((project (project-current)))
       (car (project-roots project))))))

(defun lsp--read-from-file (file)
  "Read FILE content."
  (when (file-exists-p file)
    (cl-first (read-from-string (f-read-text file 'utf-8)))))

(defun lsp--persist (file-name to-persist)
  "Persist TO-PERSIST in FILE-NAME."
  (f-write-text (prin1-to-string to-persist) 'utf-8 file-name))

(defun lsp-workspace-folders-add (project-root)
  "Add PROJECT-ROOT to the list of workspace folders."
  (interactive
   (list (read-directory-name "Select folder to add: "
                              (or (lsp--suggest-project-root) default-directory) nil t)))
  (cl-pushnew (lsp-f-canonical project-root)
              (lsp-session-folders (lsp-session)) :test 'equal)
  (lsp--persist-session (lsp-session))

  (run-hook-with-args 'lsp-workspace-folders-changed-functions (list project-root) nil))

(defun lsp-workspace-folders-remove (project-root)
  "Remove PROJECT-ROOT from the list of workspace folders."
  (interactive (list (completing-read "Select folder to remove: "
                                      (lsp-session-folders (lsp-session)) nil t
                                      (lsp-find-session-folder (lsp-session) default-directory))))

  (setq project-root (lsp-f-canonical project-root))

  ;; send remove folder to each multiroot workspace associated with the folder
  (dolist (wks (->> (lsp-session)
                    (lsp-session-folder->servers)
                    (gethash project-root)
                    (--filter (lsp--client-multi-root (lsp--workspace-client it)))))
    (with-lsp-workspace wks
      (lsp-notify "workspace/didChangeWorkspaceFolders"
                  `(:event (:removed ,(vector (list :uri (lsp--path-to-uri project-root))))))))

  ;; turn off servers in the removed directory
  (let* ((session (lsp-session))
         (folder->servers (lsp-session-folder->servers session))
         (server-id->folders (lsp-session-server-id->folders session))
         (workspaces (gethash project-root folder->servers)))

    (remhash project-root folder->servers)

    ;; turn off the servers without root folders
    (dolist (workspace workspaces)
      (when (--none? (-contains? it workspace) (ht-values folder->servers))
        (lsp--info "Shutdown %s since folder %s is removed..."
                   (lsp--workspace-print workspace) project-root)
        (with-lsp-workspace workspace (lsp--shutdown-workspace))))

    (setf (lsp-session-folders session)
          (-remove-item project-root (lsp-session-folders session)))

    (ht-aeach (puthash key
                       (-remove-item project-root value)
                       server-id->folders)
              server-id->folders)
    (lsp--persist-session (lsp-session)))

  (run-hook-with-args 'lsp-workspace-folders-changed-functions nil (list project-root)))

(defun lsp-workspace-blacklist-remove (project-root)
  "Remove PROJECT-ROOT from the workspace blacklist."
  (interactive (list (completing-read "Select folder to remove:"
                                      (lsp-session-folders-blacklist (lsp-session))
                                      nil t)))
  (setf (lsp-session-folders-blacklist (lsp-session))
        (delete project-root
                (lsp-session-folders-blacklist (lsp-session))))
  (lsp--persist-session (lsp-session)))

(define-obsolete-function-alias 'lsp-workspace-folders-switch
  'lsp-workspace-folders-open "lsp-mode 6.1")

(defun lsp-workspace-folders-open (project-root)
  "Open the directory located at PROJECT-ROOT"
  (interactive (list (completing-read "Open folder: "
                                      (lsp-session-folders (lsp-session))
                                      nil t)))
  (find-file project-root))

(defun lsp--maybe-enable-signature-help (trigger-characters)
  (let ((ch last-command-event))
    (when (cl-find ch trigger-characters :key #'string-to-char)
      (lsp-signature-activate))))

(defun lsp--update-on-type-formatting-hook (&optional cleanup?)
  (let ((on-type-formatting-handler
         (when-let (provider (lsp--capability :documentOnTypeFormattingProvider))
           (-let [(&DocumentOnTypeFormattingOptions :more-trigger-character?
                                                    :first-trigger-character) provider]
             (lambda ()
               (lsp--on-type-formatting first-trigger-character
                                        more-trigger-character?))))))
    (cond
     ((and lsp-enable-on-type-formatting on-type-formatting-handler)
      (add-hook 'post-self-insert-hook on-type-formatting-handler nil t))

     ((or cleanup?
          (not lsp-enable-on-type-formatting))
      (remove-hook 'post-self-insert-hook on-type-formatting-handler t)))))

(defun lsp--update-signature-help-hook (&optional cleanup?)
  (let ((signature-help-handler
         (-when-let ((&SignatureHelpOptions? :trigger-characters?)
                     (lsp--capability :signatureHelpProvider))
           (lambda ()
             (lsp--maybe-enable-signature-help trigger-characters?)))))
    (cond
     ((and lsp-signature-auto-activate signature-help-handler)
      (add-hook 'post-self-insert-hook signature-help-handler nil t))

     ((or cleanup?
          (not lsp-signature-auto-activate))
      (remove-hook 'post-self-insert-hook signature-help-handler t)))))

(defun lsp--semantic-highlighting-warn-about-deprecated-setting ()
  (when (boundp 'lsp-semantic-highlighting)
    (pcase lsp-semantic-highlighting
      (:semantic-tokens
       (lsp-warn "It seems you wish to use semanticTokens-based
 highlighting. To do so, please remove any references to the
 deprecated variable `lsp-semantic-highlighting' from your
 configuration and set `lsp-enable-semantic-highlighting' to `t'
 instead.")
       (setq lsp-enable-semantic-highlighting t))
      ((or :immediate :deferred)
       (lsp-warn "It seems you wish to use Theia-based semantic
 highlighting. This protocol has been superseded by the
 semanticTokens protocol specified by LSP v3.16 and is no longer
 supported by lsp-mode. If your language server provides
 semanticToken support, please set
 `lsp-enable-semantic-highlighting' to `t' to use it.")))))

(define-minor-mode lsp-managed-mode
  "Mode for source buffers managed by lsp-mode."
  nil nil nil
  (let ((status '(t (:eval (-keep #'lsp--workspace-status-string (lsp-workspaces))))))
    (cond
     (lsp-managed-mode
      (when (lsp-feature? "textDocument/hover")
        (add-function :before-until (local 'eldoc-documentation-function) #'lsp-eldoc-function)
        (eldoc-mode 1))

      (add-hook 'after-change-functions #'lsp-on-change nil t)
      (add-hook 'after-revert-hook #'lsp-on-revert nil t)
      (add-hook 'after-save-hook #'lsp-on-save nil t)
      (add-hook 'auto-save-hook #'lsp--on-auto-save nil t)
      (add-hook 'before-change-functions #'lsp-before-change nil t)
      (add-hook 'before-save-hook #'lsp--before-save nil t)
      (when (and lsp-enable-completion-at-point
                 (lsp-feature? "textDocument/completion"))
        (setq-local completion-at-point-functions nil)
        (add-hook 'completion-at-point-functions #'lsp-completion-at-point nil t)
        (setq-local completion-category-defaults
                    (add-to-list 'completion-category-defaults '(lsp-capf (styles basic)))))
      (add-hook 'kill-buffer-hook #'lsp--text-document-did-close nil t)

      (lsp--update-on-type-formatting-hook)
      (lsp--update-signature-help-hook)

      (lsp--semantic-highlighting-warn-about-deprecated-setting)

      (when (and lsp-enable-semantic-highlighting
                 (lsp-feature? "textDocument/semanticTokens"))
        (lsp--semantic-tokens-initialize-buffer
         (lsp-feature? "textDocument/semanticTokensRangeProvider")))
      (add-hook 'post-command-hook #'lsp--post-command nil t)
      (when lsp-enable-xref
        (add-hook 'xref-backend-functions #'lsp--xref-backend nil t))
      (when (and lsp-enable-text-document-color
                 (lsp-feature? "textDocument/documentColor"))
        (add-hook 'lsp-on-change-hook #'lsp--document-color nil t))

      (when (and lsp-lens-auto-enable (lsp-feature? "textDocument/codeLens"))
        (lsp-lens-mode 1))

      (setq-local global-mode-string (if (-contains? global-mode-string status)
                                         global-mode-string
                                       (cons status global-mode-string)))
      (when (bound-and-true-p company-mode)
        (lsp--setup-company))

      (when (and lsp-modeline-code-actions-enable
                 (lsp--capability "codeActionProvider"))
        (lsp-modeline-code-actions-mode 1))

      (when (and lsp-headerline-breadcrumb-enable
                 (lsp--capability "documentSymbolProvider"))
        (lsp-headerline-breadcrumb-mode 1)))
     (t
      (setq-local indent-region-function nil)
      (remove-function (local 'eldoc-documentation-function) #'lsp-eldoc-function)

      (remove-hook 'post-command-hook #'lsp--post-command t)
      (remove-hook 'after-change-functions #'lsp-on-change t)
      (remove-hook 'after-revert-hook #'lsp-on-revert t)
      (remove-hook 'after-save-hook #'lsp-on-save t)
      (remove-hook 'auto-save-hook #'lsp--on-auto-save t)
      (remove-hook 'before-change-functions #'lsp-before-change t)
      (remove-hook 'before-save-hook #'lsp--before-save t)
      (remove-hook 'completion-at-point-functions #'lsp-completion-at-point t)
      (setq-local completion-category-defaults
                  (cl-remove 'lsp-capf completion-category-defaults :key #'car))
      (remove-hook 'kill-buffer-hook #'lsp--text-document-did-close t)

      (lsp--update-on-type-formatting-hook :cleanup)
      (lsp--update-signature-help-hook :cleanup)

      (when lsp--on-idle-timer
        (cancel-timer lsp--on-idle-timer)
        (setq lsp--on-idle-timer nil))

      (remove-hook 'lsp-on-idle-hook #'lsp--document-links t)
      (remove-hook 'lsp-on-idle-hook #'lsp--document-highlight t)

      (when lsp--semantic-tokens-teardown
        (funcall lsp--semantic-tokens-teardown)
        (setq lsp--semantic-tokens-teardown nil))

      (lsp--remove-overlays 'lsp-sem-highlight)
      (lsp--remove-overlays 'lsp-highlight)
      (lsp--remove-overlays 'lsp-links)
      (lsp--remove-overlays 'lsp-color)
      (lsp-lens-mode -1)

      (remove-hook 'xref-backend-functions #'lsp--xref-backend t)
      (remove-hook 'lsp-on-change-hook #'lsp--document-color t)
      (setq-local global-mode-string (remove status global-mode-string))))))

(defun lsp-configure-buffer ()
  (when lsp-auto-configure
    (when (and lsp-enable-imenu (lsp-feature? "textDocument/documentSymbol"))
      (lsp-enable-imenu))

    (when (and lsp-enable-indentation
               (lsp-feature? "textDocument/rangeFormatting"))
      (setq-local indent-region-function #'lsp-format-region))

    (when (and lsp-enable-symbol-highlighting
               (lsp-feature? "textDocument/documentHighlight"))
      (add-hook 'lsp-on-idle-hook #'lsp--document-highlight nil t))

    (when (and lsp-enable-links
               (lsp-feature? "textDocument/documentLink"))
      (add-hook 'lsp-on-idle-hook #'lsp--document-links nil t)))

  (let ((buffer (current-buffer)))
    (run-with-idle-timer
     0.0 nil
     (lambda ()
       (when (buffer-live-p buffer)
         (with-current-buffer buffer
           (lsp--on-change-debounce buffer)
           (lsp--on-idle buffer)))))))

(defun lsp--buffer-content ()
  (lsp-save-restriction-and-excursion
    (or (lsp-virtual-buffer-call :buffer-string)
        (buffer-substring-no-properties (point-min)
                                        (point-max)))))

(defun lsp--text-document-did-open ()
  "'document/didOpen' event."
  (run-hooks 'lsp-before-open-hook)
  (setq lsp--cur-version (or lsp--cur-version 0))
  (cl-pushnew (lsp-current-buffer) (lsp--workspace-buffers lsp--cur-workspace))
  (lsp-notify
   "textDocument/didOpen"
   (list :textDocument
         (list :uri (lsp--buffer-uri)
               :languageId (lsp-buffer-language)
               :version lsp--cur-version
               :text (lsp--buffer-content))))

  (lsp-managed-mode 1)

  (lsp-configure-buffer)

  (run-hooks 'lsp-after-open-hook)
  (-some-> lsp--cur-workspace
    (lsp--workspace-client)
    (lsp--client-after-open-fn)
    (funcall)))

(defun lsp--text-document-identifier ()
  "Make TextDocumentIdentifier."
  (list :uri (lsp--buffer-uri)))

(defun lsp--versioned-text-document-identifier ()
  "Make VersionedTextDocumentIdentifier."
  (plist-put (lsp--text-document-identifier) :version lsp--cur-version))

(defun lsp--cur-line (&optional point)
  (1- (line-number-at-pos point)))

(defun lsp--cur-position ()
  "Make a Position object for the current point."
  (or (lsp-virtual-buffer-call :cur-position)
      (lsp-save-restriction-and-excursion
        (list :line (lsp--cur-line)
              :character (- (point) (line-beginning-position))))))

(defun lsp--point-to-position (point)
  "Convert POINT to Position."
  (lsp-save-restriction-and-excursion
    (goto-char point)
    (lsp--cur-position)))

(defun lsp--range (start end)
  "Make Range body from START and END."
  ;; make sure start and end are Position objects
  (list :start start :end end))

(defun lsp--region-to-range (start end)
  "Make Range object for the current region."
  (lsp--range (lsp--point-to-position start)
              (lsp--point-to-position end)))

(defun lsp--region-or-line ()
  "The active region or the current line."
  (if (use-region-p)
      (lsp--region-to-range (region-beginning) (region-end))
    (lsp--region-to-range (point-at-bol) (point-at-eol))))

(defun lsp--check-document-changes-version (document-changes)
  "Verify that DOCUMENT-CHANGES have the proper version."
  (unless (seq-every-p
           (-lambda ((&TextDocumentEdit :text-document))
             (or
              (not text-document)
              (let* ((filename (-> text-document
                                   lsp:versioned-text-document-identifier-uri
                                   lsp--uri-to-path))
                     (version (lsp:versioned-text-document-identifier-version? text-document)))
                (with-current-buffer (find-file-noselect filename)
                  (or (null version) (zerop version)
                      (equal version lsp--cur-version))))))
           document-changes)
    (error "Document changes cannot be applied")))

(lsp-defun lsp--apply-workspace-edit ((&WorkspaceEdit :document-changes? :changes?))
  "Apply the WorkspaceEdit object EDIT."
  (if-let (document-changes (seq-reverse document-changes?))
      (progn
        (lsp--check-document-changes-version document-changes)
        (->> document-changes
             (seq-filter (-lambda ((&CreateFile  :kind))
                           (or (not kind) (equal kind "edit"))))
             (seq-do #'lsp--apply-text-document-edit))
        (->> document-changes
             (seq-filter (-lambda ((&CreateFile :kind))
                           (not (or (not kind) (equal kind "edit")))))
             (seq-do #'lsp--apply-text-document-edit)))
    (lsp-map
     (lambda (uri text-edits)
       (with-current-buffer (-> uri lsp--uri-to-path find-file-noselect)
         (lsp--apply-text-edits text-edits)))
     changes?)))

(defmacro lsp-with-current-buffer (buffer-id &rest body)
  (declare (indent 1) (debug t))
  `(if-let (wcb (plist-get ,buffer-id :with-current-buffer))
       (with-lsp-workspaces (plist-get ,buffer-id :workspaces)
         (funcall wcb (lambda () ,@body)))
     (with-current-buffer ,buffer-id
       ,@body)))

(defmacro lsp-with-filename (file &rest body)
  "Execute BODY with FILE as a context.
Need to handle the case when FILE indicates virtual buffer."
  (declare (indent 1) (debug t))
  `(if-let (lsp--virtual-buffer (get-text-property 0 'lsp-virtual-buffer ,file))
       (lsp-with-current-buffer lsp--virtual-buffer
         ,@body)
     ,@body))

(defun lsp--apply-text-document-edit (edit)
  "Apply the TextDocumentEdit object EDIT.
If the file is not being visited by any buffer, it is opened with
`find-file-noselect'.
Because lsp-mode does not store previous document versions, the edit is only
applied if the version of the textDocument matches the version of the
corresponding file.

interface TextDocumentEdit {
  textDocument: VersionedTextDocumentIdentifier;
  edits: TextEdit[];
}"
  (pcase (lsp:edit-kind edit)
    ("create" (-let* (((&CreateFile :uri :options?) edit)
                      (file-name (lsp--uri-to-path uri)))
                (f-touch file-name)
                (when (lsp:create-file-options-overwrite? options?)
                  (f-write-text "" nil file-name))))
    ("delete" (-let (((&DeleteFile :uri :options? (&DeleteFileOptions? :recursive?)) edit))
                (f-delete (lsp--uri-to-path uri) recursive?)))
    ("rename" (-let* (((&RenameFile :old-uri :new-uri :options? (&RenameFileOptions? :overwrite?)) edit)
                      (old-file-name (lsp--uri-to-path old-uri))
                      (new-file-name (lsp--uri-to-path new-uri))
                      (buf (lsp--buffer-for-file old-file-name)))
                (when buf
                  (lsp-with-current-buffer buf
                    (save-buffer)
                    (lsp--text-document-did-close)))
                (rename-file old-file-name new-file-name overwrite?)
                (when buf
                  (lsp-with-current-buffer buf
                    (set-buffer-modified-p nil)
                    (set-visited-file-name new-file-name)
                    (lsp)))))
    (_ (let ((file-name (->> edit
                             (lsp:text-document-edit-text-document)
                             (lsp:versioned-text-document-identifier-uri)
                             (lsp--uri-to-path))))
         (lsp-with-current-buffer (lsp--buffer-for-file file-name)
           (lsp-with-filename file-name
             (lsp--apply-text-edits (lsp:text-document-edit-edits edit))))))))

(lsp-defun lsp--position-compare ((&Position :line left-line
                                             :character left-character)
                                  (&Position :line right-line
                                             :character right-character))
  "Compare position LEFT and RIGHT."
  (if (= left-line right-line)
      (> left-character right-character)
    (> left-line right-line)))

(lsp-defun lsp--position-equal ((&Position :line left-line
                                           :character left-character)
                                (&Position :line right-line
                                           :character right-character))
  "Return whether LEFT and RIGHT positions are equal."
  (and (= left-line right-line)
       (= left-character right-character)))

(lsp-defun lsp--text-edit-sort-predicate ((&TextEdit :range (&Range :start left-start :end left-end))
                                          (&TextEdit :range (&Range :start right-start :end right-end)))
  (if (lsp--position-equal left-start right-start)
      (lsp--position-compare left-end right-end)
    (lsp--position-compare  left-start right-start)))

(lsp-defun lsp--apply-text-edit ((&TextEdit :range (&RangeToPoint :start :end) :new-text))
  "Apply the edits described in the TextEdit object in TEXT-EDIT."
  ;; We sort text edits so as to apply edits that modify latter parts of the
  ;; document first. Furthermore, because the LSP spec dictates that:
  ;; "If multiple inserts have the same position, the order in the array
  ;; defines which edit to apply first."
  ;; We reverse the initial list and sort stably to make sure the order among
  ;; edits with the same position is preserved.
  (goto-char start)
  (delete-region start end)
  (insert new-text))

;; WORKAROUND: typescript-language might send -1 when applying code actions.
;; see https://github.com/emacs-lsp/lsp-mode/issues/1582
(lsp-defun lsp--fix-point ((point &as &Position :character :line))
  (-doto point
    (lsp:set-position-line (max 0 line))
    (lsp:set-position-character (max 0 character))))

(lsp-defun lsp--apply-text-edit-replace-buffer-contents ((&TextEdit :range (&Range :start :end) :new-text))
  "Apply the edits described in the TextEdit object in TEXT-EDIT.
The method uses `replace-buffer-contents'."
  (-let* ((source (current-buffer))
          ((beg . end) (lsp--range-to-region (lsp-make-range :start (lsp--fix-point start)
                                                             :end (lsp--fix-point end)))))
    (with-temp-buffer
      (insert new-text)
      (let ((temp (current-buffer)))
        (with-current-buffer source
          (save-excursion
            (save-restriction
              (narrow-to-region beg end)

              ;; On emacs versions < 26.2,
              ;; `replace-buffer-contents' is buggy - it calls
              ;; change functions with invalid arguments - so we
              ;; manually call the change functions here.
              ;;
              ;; See emacs bugs #32237, #32278:
              ;; https://debbugs.gnu.org/cgi/bugreport.cgi?bug=32237
              ;; https://debbugs.gnu.org/cgi/bugreport.cgi?bug=32278
              (let ((inhibit-modification-hooks t)
                    (length (- end beg)))
                (run-hook-with-args 'before-change-functions
                                    beg end)
                (when (fboundp 'replace-buffer-contents)
                  (with-no-warnings (replace-buffer-contents temp)))
                (run-hook-with-args 'after-change-functions
                                    beg (+ beg (length new-text))
                                    length)))))))))

(defun lsp--apply-text-edits (edits)
  "Apply the edits described in the TextEdit[] object."
  (unless (seq-empty-p edits)
    (atomic-change-group
      (run-hooks 'lsp-before-apply-edits-hook)
      (let* ((change-group (when (functionp 'undo-amalgamate-change-group)
                             (prepare-change-group)))
             (howmany (length edits))
             (message (format "Applying %s edits to `%s' ..." howmany (current-buffer)))
             (_ (lsp--info message))
             (reporter (make-progress-reporter message 0 howmany))
             (done 0)
             (apply-edit (if (and (functionp 'replace-buffer-contents)
                                  (not lsp--virtual-buffer))
                             'lsp--apply-text-edit-replace-buffer-contents
                           'lsp--apply-text-edit)))
        (unwind-protect
            (->> edits
                 (mapc (-lambda ((edit &as &TextEdit :new-text))
                         (lsp:set-text-edit-new-text edit
                                                     (s-replace "\r" "" (or new-text "")))))
                 (nreverse)
                 (seq-sort #'lsp--text-edit-sort-predicate)
                 (mapc (lambda (edit)
                         (progress-reporter-update reporter (cl-incf done))
                         (funcall apply-edit edit))))
          (when (fboundp 'undo-amalgamate-change-group)
            (with-no-warnings (undo-amalgamate-change-group change-group)))
          (progress-reporter-done reporter))))))

(defun lsp--capability (cap &optional capabilities)
  "Get the value of capability CAP.  If CAPABILITIES is non-nil, use them instead."
  (when (stringp cap)
    (setq cap (intern (concat ":" cap))))

  (lsp-get (or capabilities
               (lsp--server-capabilities))
           cap))

(defun lsp--registered-capability (method)
  "Check whether there is workspace providing METHOD."
  (->> (lsp-workspaces)
       (--keep (seq-find (lambda (reg)
                           (equal (lsp--registered-capability-method reg) method))
                         (lsp--workspace-registered-server-capabilities it)))
       cl-first))

(defvar-local lsp--before-change-vals nil
  "Store the positions from the `lsp-before-change' function
  call, for validation and use in the `lsp-on-change' function.")

(defun lsp--text-document-content-change-event (start end length)
  "Make a TextDocumentContentChangeEvent body for START to END, of length LENGTH."
  ;; So (47 54 0) means add    7 chars starting at pos 47
  ;; must become
  ;;   {"range":{"start":{"line":5,"character":6}
  ;;             ,"end" :{"line":5,"character":6}}
  ;;             ,"rangeLength":0
  ;;             ,"text":"\nbb = 5"}
  ;;
  ;; And (47 47 7) means delete 7 chars starting at pos 47
  ;; must become
  ;;   {"range":{"start":{"line":6,"character":0}
  ;;            ,"end"  :{"line":7,"character":0}}
  ;;            ,"rangeLength":7
  ;;            ,"text":""}
  ;;
  ;; (208 221 3) means delete 3 chars starting at pos 208, and replace them with
  ;; 13 chars. So it must become
  ;;   {"range":{"start":{"line":5,"character":8}
  ;;             ,"end" :{"line":5,"character":11}}
  ;;             ,"rangeLength":3
  ;;             ,"text":"new-chars-xxx"}
  ;;

  ;; Adding text:
  ;;   lsp-before-change:(start,end)=(33,33)
  ;;   lsp-on-change:(start,end,length)=(33,34,0)
  ;;
  ;; Changing text:
  ;;   lsp-before-change:(start,end)=(208,211)
  ;;   lsp-on-change:(start,end,length)=(208,221,3)
  ;;
  ;; Deleting text:
  ;;   lsp-before-change:(start,end)=(19,27)
  ;;   lsp-on-change:(start,end,length)=(19,19,8)
  (if (zerop length)
      ;; Adding something only, work from start only
      `(:range ,(lsp--range (lsp--point-to-position start)
                            (lsp--point-to-position start))
               :rangeLength 0
               :text ,(buffer-substring-no-properties start end))

    (if (eq start end)
        ;; Deleting something only
        (if (lsp--bracketed-change-p start length)
            ;; The before-change value is bracketed, use it
            `(:range ,(lsp--range (lsp--point-to-position start)
                                  (plist-get lsp--before-change-vals :end-pos))
                     :rangeLength ,length
                     :text "")
          ;; If the change is not bracketed, send a full change event instead.
          (lsp--full-change-event))

      ;; Deleting some things, adding others
      (if (lsp--bracketed-change-p start length)
          ;; The before-change value is valid, use it
          `(:range ,(lsp--range (lsp--point-to-position start)
                                (plist-get lsp--before-change-vals :end-pos))
                   :rangeLength ,length
                   :text ,(buffer-substring-no-properties start end))
        (lsp--full-change-event)))))

(defun lsp--bracketed-change-p (start length)
  "If the before and after positions are the same, and the length
is the size of the start range, we are probably good."
  (-let [(&plist :end before-end :start before-start) lsp--before-change-vals]
    (and (eq start before-start)
         (eq length (- before-end before-start)))))

(defun lsp--full-change-event ()
  `(:text ,(lsp--buffer-content)))

(defun lsp-before-change (start end)
  "Executed before a file is changed.
Added to `before-change-functions'."
  ;; Note:
  ;;
  ;; This variable holds a list of functions to call when Emacs is about to
  ;; modify a buffer. Each function gets two arguments, the beginning and end of
  ;; the region that is about to change, represented as integers. The buffer
  ;; that is about to change is always the current buffer when the function is
  ;; called.
  ;;
  ;; WARNING:
  ;;
  ;; Do not expect the before-change hooks and the after-change hooks be called
  ;; in balanced pairs around each buffer change. Also don't expect the
  ;; before-change hooks to be called for every chunk of text Emacs is about to
  ;; delete. These hooks are provided on the assumption that Lisp programs will
  ;; use either before- or the after-change hooks, but not both, and the
  ;; boundaries of the region where the changes happen might include more than
  ;; just the actual changed text, or even lump together several changes done
  ;; piecemeal.
  (lsp-save-restriction-and-excursion
    (setq lsp--before-change-vals
          (list :start start
                :end end
                :end-pos (lsp--point-to-position end)))))

(defun lsp--flush-delayed-changes ()
  (let ((inhibit-quit t))
    (when lsp--delay-timer
      (cancel-timer lsp--delay-timer))
    (mapc (-lambda ((workspace buffer document change))
            (with-current-buffer buffer
              (with-lsp-workspace workspace
                (lsp-notify "textDocument/didChange"
                            (list :textDocument document
                                  :contentChanges (vector change))))))
          (prog1 (nreverse lsp--delayed-requests)
            (setq lsp--delayed-requests nil)))))

(defun lsp--workspace-sync-method (workspace)
  (let* ((sync (-> workspace
                   (lsp--workspace-server-capabilities)
                   (lsp:server-capabilities-text-document-sync?))))
    (if (lsp-text-document-sync-options? sync)
        (lsp:text-document-sync-options-change? sync)
      sync)))

(defun lsp-on-change (start end length &optional content-change-event-fn)
  "Executed when a file is changed.
Added to `after-change-functions'."
  ;; Note:
  ;;
  ;; Each function receives three arguments: the beginning and end of the region
  ;; just changed, and the length of the text that existed before the change.
  ;; All three arguments are integers. The buffer that has been changed is
  ;; always the current buffer when the function is called.
  ;;
  ;; The length of the old text is the difference between the buffer positions
  ;; before and after that text as it was before the change. As for the
  ;; changed text, its length is simply the difference between the first two
  ;; arguments.
  ;;
  ;; So (47 54 0) means add    7 chars starting at pos 47
  ;; So (47 47 7) means delete 7 chars starting at pos 47
  (save-match-data
    (let ((inhibit-quit t))
      ;; A (revert-buffer) call with the 'preserve-modes parameter (eg, as done
      ;; by auto-revert-mode) will cause this handler to get called with a nil
      ;; buffer-file-name. We need the buffer-file-name to send notifications;
      ;; so we skip handling revert-buffer-caused changes and instead handle
      ;; reverts separately in lsp-on-revert
      (when (not revert-buffer-in-progress-p)
        (cl-incf lsp--cur-version)
        (mapc
         (lambda (workspace)
           (pcase (or lsp-document-sync-method
                      (lsp--workspace-sync-method workspace))
             (1
              (if lsp-debounce-full-sync-notifications
                  (setq lsp--delayed-requests
                        (->> lsp--delayed-requests
                             (-remove (-lambda ((_ buffer))
                                        (equal (current-buffer) buffer)))
                             (cons (list workspace
                                         (current-buffer)
                                         (lsp--versioned-text-document-identifier)
                                         (lsp--full-change-event)))))
                (with-lsp-workspace workspace
                  (lsp-notify "textDocument/didChange"
                              (list :contentChanges (vector (lsp--full-change-event)))))))
             (2
              (with-lsp-workspace workspace
                (lsp-notify
                 "textDocument/didChange"
                 (list :textDocument (lsp--versioned-text-document-identifier)
                       :contentChanges (vector
                                        (if content-change-event-fn
                                            (funcall content-change-event-fn start end length)
                                          (lsp--text-document-content-change-event
                                           start end length)))))))))
         (lsp-workspaces))
        (when lsp--delay-timer (cancel-timer lsp--delay-timer))
        (setq lsp--delay-timer (run-with-idle-timer
                                lsp-debounce-full-sync-notifications-interval
                                nil
                                #'lsp--flush-delayed-changes))
        ;; force cleanup overlays after each change
        (lsp--remove-overlays 'lsp-highlight)
        (lsp--after-change  (current-buffer))
        (setq lsp--signature-last-index nil
              lsp--signature-last nil)
        ;; cleanup diagnostics
        (lsp-foreach-workspace
         (-let [diagnostics (lsp--workspace-diagnostics lsp--cur-workspace)]
           (remhash (lsp--fix-path-casing (buffer-file-name)) diagnostics)))))))



;; facilities for on change hooks. We do not want to make lsp calls on each
;; change event so we add debounce to avoid flooding the server with events.
;; Additionally, we want to have a mechanism for stopping the server calls in
;; particular cases like, e. g. when performing completion.

(defvar lsp-inhibit-lsp-hooks nil
  "Flag to control.")

(defcustom lsp-on-change-hook nil
  "Hooks to run when buffer has changed."
  :type 'hook
  :group 'lsp-mode)

(defcustom lsp-idle-delay 0.500
  "Debounce interval for `after-change-functions'. "
  :type 'number
  :group 'lsp-mode)

(defcustom lsp-on-idle-hook nil
  "Hooks to run after `lsp-idle-delay'."
  :type 'hook
  :group 'lsp-mode)


(defun lsp--idle-reschedule (buffer)
  (setq lsp--on-idle-timer (run-with-idle-timer
                            lsp-idle-delay
                            nil
                            #'lsp--on-idle
                            buffer)))

(defun lsp--post-command ()
  (lsp--cleanup-highlights-if-needed)
  (lsp--idle-reschedule (current-buffer)))

(defun lsp--on-idle (buffer)
  "Start post command loop."
  (when (and (buffer-live-p buffer)
             (equal buffer (current-buffer))
             (not lsp-inhibit-lsp-hooks)
             lsp-managed-mode)
    (run-hooks 'lsp-on-idle-hook)))

(defun lsp--on-change-debounce (buffer)
  (when (and (buffer-live-p buffer)
             (equal buffer (current-buffer))
             (not lsp-inhibit-lsp-hooks)
             lsp-managed-mode)
    (run-hooks 'lsp-on-change-hook)))

(defun lsp--after-change (&rest _)
  (when lsp--on-change-timer
    (cancel-timer lsp--on-change-timer))

  (setq lsp--on-change-timer (run-with-idle-timer
                              lsp-idle-delay
                              nil
                              #'lsp--on-change-debounce
                              (current-buffer)))
  (lsp--idle-reschedule (current-buffer)))



(defun lsp--on-type-formatting (first-trigger-characters more-trigger-characters)
  "Self insert handling.
Applies on type formatting."
  (let ((ch last-command-event))
    (when (or (eq (string-to-char first-trigger-characters) ch)
              (cl-find ch more-trigger-characters :key #'string-to-char))
      (lsp-request-async "textDocument/onTypeFormatting"
                         (append (lsp--make-document-formatting-params)
                                 `(:ch ,(char-to-string ch) :position ,(lsp--cur-position)))
                         #'lsp--apply-text-edits
                         :mode 'tick))))


;; links
(defun lsp--document-links ()
  (lsp-request-async
   "textDocument/documentLink"
   `(:textDocument ,(lsp--text-document-identifier))
   (lambda (links)
     (lsp--remove-overlays 'lsp-link)
     (seq-do
      (-lambda ((link &as &DocumentLink :range (&Range :start :end)))
        (-doto (make-button (lsp--position-to-point start)
                            (lsp--position-to-point end)
                            'action (lsp--document-link-keymap link)
                            'keymap (let ((map (make-sparse-keymap)))
                                      (define-key map [M-return] 'push-button)
                                      (define-key map [mouse-2] 'push-button)
                                      map)
                            'help-echo "mouse-2, M-RET: Visit this link")
          (overlay-put 'lsp-link t)))
      links))
   :mode 'tick))

(defun lsp--document-link-handle-target (url)
  (let* ((parsed-url (url-generic-parse-url (url-unhex-string url)))
         (type (url-type parsed-url)))
    (pcase type
      ("file" (find-file (lsp--uri-to-path url)))
      ((or "http" "https") (browse-url url))
      (type (if-let ((handler (lsp--get-uri-handler type)))
                (funcall handler url)
              (signal 'lsp-file-scheme-not-supported (list url)))))))

(lsp-defun lsp--document-link-keymap ((link &as &DocumentLink :target?))
  (if target?
      (lambda (_)
        (interactive)
        (lsp--document-link-handle-target target?))
    (lambda (_)
      (interactive)
      (when (lsp:document-link-registration-options-resolve-provider?
             (lsp--capability :documentLinkProvider))
        (lsp-request-async
         "documentLink/resolve"
         link
         (-lambda ((&DocumentLink :target?))
           (lsp--document-link-handle-target target?)))))))



(defun lsp-buffer-language ()
  "Get language corresponding current buffer."
  (or (->> lsp-language-id-configuration
           (-first (-lambda ((mode-or-pattern . language))
                     (cond
                      ((and (stringp mode-or-pattern) (s-matches? mode-or-pattern buffer-file-name)) language)
                      ((eq mode-or-pattern major-mode) language))))
           cl-rest)
      (lsp-warn "Unable to calculate the languageId for current buffer. Take a look at lsp-language-id-configuration.")))

(defun lsp-workspace-root (&optional path)
  "Find the workspace root for the current file or PATH."
  (-when-let* ((file-name (or path (buffer-file-name)))
               (file-name (lsp-f-canonical file-name)))
    (->> (lsp-session)
         (lsp-session-folders)
         (--first (and (lsp--files-same-host it file-name)
                       (or (lsp-f-ancestor-of? it file-name)
                           (equal it file-name)))))))

(defun lsp-on-revert ()
  "Executed when a file is reverted.
Added to `after-revert-hook'."
  (let ((n (buffer-size))
        (revert-buffer-in-progress-p nil))
    (lsp-on-change 0 n n)))

(defun lsp--text-document-did-close (&optional keep-workspace-alive)
  "Executed when the file is closed, added to `kill-buffer-hook'.

If KEEP-WORKSPACE-ALIVE is non-nil, do not shutdown the workspace
if it's closing the last buffer in the workspace."
  (lsp-foreach-workspace
   (with-demoted-errors "Error on ‘lsp--text-document-did-close’: %S"
     (let ((old-buffers (lsp--workspace-buffers lsp--cur-workspace)))
       ;; remove buffer from the current workspace's list of buffers
       ;; do a sanity check first
       (when (memq (lsp-current-buffer) old-buffers)
         (setf (lsp--workspace-buffers lsp--cur-workspace)
               (delq (lsp-current-buffer) old-buffers))
         (with-demoted-errors "Error sending didClose notification in ‘lsp--text-document-did-close’: %S"
           (lsp-notify
            "textDocument/didClose"
            `(:textDocument ,(lsp--text-document-identifier))))
         (when (and (not lsp-keep-workspace-alive)
                    (not keep-workspace-alive)
                    (not (lsp--workspace-buffers lsp--cur-workspace)))
           (lsp--shutdown-workspace)))))))

(defun lsp--will-save-text-document-params (reason)
  (list :textDocument (lsp--text-document-identifier)
        :reason reason))

(defun lsp--before-save ()
  "Before save handler."
  (with-demoted-errors "Error in ‘lsp--before-save’: %S"
    (let ((params (lsp--will-save-text-document-params 1)))
      (when (lsp--send-will-save-p)
        (lsp-notify "textDocument/willSave" params))
      (when (and (lsp--send-will-save-wait-until-p) lsp-before-save-edits)
        (let ((lsp-response-timeout 0.1))
          (condition-case nil
              (lsp--apply-text-edits
               (lsp-request "textDocument/willSaveWaitUntil"
                            params))
            (error)))))))

(defun lsp--on-auto-save ()
  "Handler for auto-save."
  (when (lsp--send-will-save-p)
    (with-demoted-errors "Error in ‘lsp--on-auto-save’: %S"
      (lsp-notify "textDocument/willSave" (lsp--will-save-text-document-params 2)))))

(defun lsp--text-document-did-save ()
  "Executed when the file is closed, added to `after-save-hook''."
  (when (lsp--send-did-save-p)
    (with-demoted-errors "Error on ‘lsp--text-document-did-save: %S’"
      (lsp-notify "textDocument/didSave"
                  `(:textDocument ,(lsp--versioned-text-document-identifier)
                                  ,@(when (lsp--save-include-text-p)
                                      (list :text (lsp--buffer-content))))))))

(defun lsp--text-document-position-params (&optional identifier position)
  "Make TextDocumentPositionParams for the current point in the current document.
If IDENTIFIER and POSITION are non-nil, they will be used as the document identifier
and the position respectively."
  (list :textDocument (or identifier (lsp--text-document-identifier))
        :position (or position (lsp--cur-position))))

(defun lsp-cur-line-diagnostics ()
  "Return any diagnostics that apply to the current line."
  (-let [(&plist :start (&plist :line start) :end (&plist :line end)) (lsp--region-or-line)]
    (cl-coerce (-filter
                (-lambda ((&Diagnostic :range (&Range :start (&Position :line))))
                  (and (>= line start) (<= line end)))
                (lsp--get-buffer-diagnostics))
               'vector)))

(defalias 'lsp--cur-line-diagnotics 'lsp-cur-line-diagnostics)

(defun lsp--make-completion-item (item &rest plist)
  "Make completion item from lsp ITEM and PLIST."
  (-let (((&CompletionItem :label
                           :insert-text?
                           :sort-text?
                           :_emacsStartPoint start-point)
          item)
         ((&plist :markers :prefix) plist))
    (propertize (or label insert-text?)
                'lsp-completion-item item
                'lsp-sort-text sort-text?
                'lsp-completion-start-point start-point
                'lsp-completion-markers markers
                'lsp-completion-prefix prefix)))

(defun lsp--annotate (item)
  "Annotate ITEM detail."
  (-let (((&CompletionItem :detail? :kind?) (plist-get (text-properties-at 0 item)
                                                       'lsp-completion-item)))
    (concat (when (and lsp-completion-show-detail detail?)
              (concat " " (s-replace "\r" "" detail?)))
            (when-let (kind-name (and kind? (aref lsp--completion-item-kind kind?)))
              (format " (%s)" kind-name)))))

(defun lsp--looking-back-trigger-characterp (trigger-characters)
  "Return trigger character if text before point matches any of the TRIGGER-CHARACTERS."
  (unless (= (point) (point-at-bol))
    (seq-some
     (lambda (trigger-char)
       (and (equal (buffer-substring-no-properties (- (point) (length trigger-char)) (point))
                   trigger-char)
            trigger-char))
     trigger-characters)))

(defvar lsp--capf-cache nil
  "Cached candidates for completion at point function.
In the form of list (prefix prefix-pos items :lsp-items ...).
When the completion is incomplete, cache contains value of `incomplete'.")

(defun lsp--capf-clear-cache (&rest _)
  "Clear completion caches."
  (-some-> (and (listp lsp--capf-cache) lsp--capf-cache)
    (cddr)
    (cdr)
    (plist-get :markers)
    (cl-second)
    (set-marker nil))
  (setq lsp--capf-cache nil))

(lsp-defun lsp--capf-guess-prefix ((item &as &CompletionItem :text-edit?) default)
  "Guess ITEM's prefix start point according to following heuristics:
- If `textEdit' exists, use insertion range start as prefix start point.
- Else, find the point before current point that's longest prefix match of
`insertText' or `label'.
When the heuristic fails to find the prefix start point, return DEFAULT value."
  (or (cond
       (text-edit?
        (lsp--position-to-point (lsp:range-start (lsp:text-edit-range text-edit?))))
       (t
        (-let* (((&CompletionItem :label :insert-text?) item)
                (text (or insert-text? label))
                (start (max 1 (- (point) (length text))))
                (point (point))
                start-point)
          (while (and (< start point) (not start-point))
            (when (string-prefix-p (buffer-substring-no-properties start point) text)
              (setq start-point start))
            (cl-incf start))
          start-point)))
      default))

(defun lsp--capf-cached-items (items)
  "Convert ITEMS into `lsp--capf-cache-items' form."
  (--> items
       (-map (-lambda ((item &as &CompletionItem
                             :label
                             :filter-text?
                             :_emacsStartPoint start-point
                             :score?))
               (propertize (or filter-text? label)
                           'lsp-completion-item item
                           'lsp-completion-start-point start-point
                           'lsp-completion-score score?))
             it)))

(cl-defun lsp--capf-filter-candidates (items
                                       &rest plist
                                       &key lsp-items
                                         &allow-other-keys)
  "List all possible completions in cached ITEMS with their prefixes.
We can pass LSP-ITEMS, which will be used when there's no cache.
Also, additional data to attached to each candidate can be passed via PLIST."
  (lsp--while-no-input
   (->>
    (if items
        (->>
         (let (queries fuz-queries)
           (-keep (lambda (cand)
                    (let* ((start-point (get-text-property 0 'lsp-completion-start-point cand))
                           (query (or (plist-get queries start-point)
                                      (let ((s (buffer-substring-no-properties
                                                start-point (point))))
                                        (setq queries (plist-put queries start-point s))
                                        s)))
                           (fuz-query (or (plist-get fuz-queries start-point)
                                          (let ((s (lsp--regex-fuzzy query)))
                                            (setq fuz-queries
                                                  (plist-put fuz-queries start-point s))
                                            s))))
                      (when (string-match fuz-query cand)
                        (put-text-property 0 1 'match-data (match-data) cand)
                        (put-text-property 0 1 'sort-score
                                           (* (or (lsp--fuzzy-score query cand) 0.00001)
                                              (or (get-text-property 0 'lsp-completion-score cand)
                                                  0.001))
                                           cand)
                        cand)))
                  items))
         (-sort (lambda (o1 o2)
                  (> (get-text-property 0 'sort-score o1)
                     (get-text-property 0 'sort-score o2))))
         ;; TODO: pass additional function to sort the candidates
         (-map (-partial #'get-text-property 0 'lsp-completion-item)))
      lsp-items)
    (-map (lambda (item) (apply #'lsp--make-completion-item item plist))))))

(defun lsp--capf-company-match (candidate)
  "Return highlights of typed prefix inside CANDIDATE."
  (let* ((prefix (downcase
                  (buffer-substring-no-properties
                   (plist-get (text-properties-at 0 candidate) 'lsp-completion-start-point)
                   (point))))
         (prefix-len (length prefix))
         (prefix-pos 0)
         (label (downcase candidate))
         (label-len (length label))
         (label-pos 0)
         matches start)
    (while (and (not matches)
                (< prefix-pos prefix-len))
      (while (and (< prefix-pos prefix-len)
                  (< label-pos label-len))
        (if (equal (aref prefix prefix-pos) (aref label label-pos))
            (progn
              (unless start (setq start label-pos))
              (cl-incf prefix-pos))
          (when start
            (setq matches (nconc matches `((,start . ,label-pos))))
            (setq start nil)))
        (cl-incf label-pos))
      (when start (setq matches (nconc matches `((,start . ,label-pos)))))
      ;; Search again when the whole prefix is not matched
      (when (< prefix-pos prefix-len)
        (setq matches nil))
      ;; Start search from next offset of prefix to find a match with label
      (unless matches
        (cl-incf prefix-pos)
        (setq label-pos 0)))
    matches))

(defun lsp--capf-get-documentation (item)
  "Get doc comment for completion ITEM."
  (unless (get-text-property 0 'lsp-completion-resolved item)
    (let ((resolved-item
           (-some->> item
             (get-text-property 0 'lsp-completion-item)
             (lsp--resolve-completion)))
          (len (length item)))
      (put-text-property 0 len 'lsp-completion-item resolved-item item)
      (put-text-property 0 len 'lsp-completion-resolved t item)))
  (-some->> item
    (get-text-property 0 'lsp-completion-item)
    (lsp:completion-item-documentation?)
    (lsp--render-element)))

(defun lsp--capf-get-context (trigger-characters)
  "Get completion context with provided TRIGGER-CHARACTERS."
  (let* (trigger-char
         (trigger-kind (cond
                         ((setq trigger-char (lsp--looking-back-trigger-characterp
                                              trigger-characters))
                          lsp/completion-trigger-kind-trigger-character)
                         ((equal lsp--capf-cache 'incomplete)
                          lsp/completion-trigger-kind-trigger-for-incomplete-completions)
                         (t lsp/completion-trigger-kind-invoked))))
    (apply #'lsp-make-completion-context
           (nconc
            `(:trigger-kind ,trigger-kind)
            (when trigger-char
              `(:trigger-character? ,trigger-char))))))

(defun lsp-completion-at-point ()
  "Get lsp completions."
  (when (or (--some (lsp--client-completion-in-comments? (lsp--workspace-client it))
                    (lsp-workspaces))
            (not (nth 4 (syntax-ppss))))
    (let* ((trigger-chars (->> (lsp--server-capabilities)
                               (lsp:server-capabilities-completion-provider?)
                               (lsp:completion-options-trigger-characters?)))
           (bounds-start (or (-some--> (car (bounds-of-thing-at-point 'symbol))
                               (save-excursion
                                 (ignore-errors
                                   (goto-char (+ it 1))
                                   (while (lsp--looking-back-trigger-characterp trigger-chars)
                                     (cl-incf it)
                                     (forward-char))
                                   it)))
                             (point)))
           result done?
           (all-completions
            (lambda ()
              (cond
               (done? result)
               ((and lsp--capf-cache
                     (listp lsp--capf-cache)
                     (s-prefix? (car lsp--capf-cache)
                                (buffer-substring-no-properties bounds-start (point)))
                     (< (cl-second lsp--capf-cache) (point)))
                (apply #'lsp--capf-filter-candidates (cddr lsp--capf-cache)))
               (t
                (-let* ((resp (lsp-request-while-no-input
                               "textDocument/completion"
                               (plist-put (lsp--text-document-position-params)
                                          :context (lsp--capf-get-context trigger-chars))))
                        (completed (or (and resp (not (lsp-completion-list? resp)))
                                       (not (lsp:completion-list-is-incomplete resp))))
                        (items (lsp--while-no-input
                                (--> (cond
                                       ((lsp-completion-list? resp) (lsp:completion-list-items resp))
                                       (t resp))
                                     (if (or completed
                                             (seq-some #'lsp:completion-item-sort-text? it))
                                         (lsp--sort-completions it)
                                       it)
                                     (-map (lambda (item)
                                             (lsp-put item
                                                      :_emacsStartPoint
                                                      (lsp--capf-guess-prefix item bounds-start)))
                                           it))))
                        (markers (list bounds-start (copy-marker (point) t)))
                        (prefix (buffer-substring-no-properties bounds-start (point))))
                  (setf done? completed
                        lsp--capf-cache (cond
                                         ((and done? (not (seq-empty-p items)))
                                          (list (buffer-substring-no-properties bounds-start (point))
                                                bounds-start
                                                (lsp--capf-cached-items items)
                                                :lsp-items nil
                                                :markers markers
                                                :prefix prefix))
                                         ((not done?) 'incomplete))
                        result (lsp--capf-filter-candidates (if done? (cl-caddr lsp--capf-cache))
                                                            :lsp-items items
                                                            :markers markers
                                                            :prefix prefix))))))))
      (list
       bounds-start
       (point)
       (lambda (probe _pred action)
         (cond
          ;; metadata
          ((equal action 'metadata)
           `(metadata (category . lsp-capf)
                      (display-sort-function . identity)))
          ;; boundaries
          ((equal (car-safe action) 'boundaries) nil)
          ;; try-completion
          ((null action) (and (member probe (funcall all-completions)) t))
          ;; test-completion
          ((equal action 'lambda) (member probe (funcall all-completions)))
          ;; retrieve candidates
          (t (funcall all-completions))))
       :annotation-function #'lsp--annotate
       :company-require-match 'never
       :company-prefix-length
       (save-excursion
         (goto-char bounds-start)
         (and (lsp--looking-back-trigger-characterp trigger-chars) t))
       :company-match #'lsp--capf-company-match
       :company-doc-buffer (-compose #'company-doc-buffer
                                     #'lsp--capf-get-documentation)
       :exit-function
       (-rpartial #'lsp--capf-exit-fn trigger-chars)))))

(defun lsp--capf-exit-fn (candidate _status &optional trigger-chars)
  "Exit function of `completion-at-point'.
CANDIDATE is the selected completion item.
Others: TRIGGER-CHARS"
  (-let* (((&plist 'lsp-completion-item item
                   'lsp-completion-start-point start-point
                   'lsp-completion-markers markers
                   'lsp-completion-prefix prefix)
           (text-properties-at 0 candidate))
          ((&CompletionItem :label :insert-text? :text-edit? :insert-text-format? :additional-text-edits?)
           item))
    (cond
     (text-edit?
      (apply #'delete-region markers)
      (insert prefix)
      (lsp--apply-text-edit text-edit?))
     ((or insert-text? label)
      (apply #'delete-region markers)
      (insert prefix)
      (delete-region start-point (point))
      (insert (or insert-text? label))))

    (when (eq insert-text-format? 2)
      (let (yas-indent-line)
        (yas-expand-snippet
         (lsp--to-yasnippet-snippet (buffer-substring start-point (point)))
         start-point
         (point))))

    (when (and lsp-completion-enable-additional-text-edit additional-text-edits?)
      (lsp--apply-text-edits additional-text-edits?)))

  (lsp--capf-clear-cache)

  (when (and lsp-signature-auto-activate
             (lsp-feature? "textDocument/signatureHelp"))
    (lsp-signature-activate))

  (setq-local lsp-inhibit-lsp-hooks nil)

  (when (lsp--looking-back-trigger-characterp trigger-chars)
    (setq this-command 'self-insert-command)))

(advice-add #'completion-at-point :before #'lsp--capf-clear-cache)

(defun lsp--to-yasnippet-snippet (text)
  "Convert LSP snippet TEXT to yasnippet snippet."
  ;; LSP snippet doesn't escape "{", but yasnippet requires escaping it.
  (replace-regexp-in-string (rx (or bos (not (any "$" "\\"))) (group "{"))
                            (rx "\\" (backref 1))
                            text
                            nil nil 1))

(defun lsp--regex-fuzzy (str)
  "Build a regex sequence from STR. Insert .* between each char."
  (apply #'concat
         (cl-mapcar
          #'concat
          (cons "" (cdr (seq-map (lambda (c) (format "[^%c]*" c)) str)))
          (seq-map (lambda (c)
                     (format "\\(%s\\)" (regexp-quote (char-to-string c))))
                   str))))

(defvar lsp--fuzzy-score-case-sensitiveness 20
  "Case sensitiveness, can be in range of [0, inf).")

(defun lsp--fuzzy-score (query str)
  "Calculate fuzzy score for STR with query QUERY."
  (-when-let* ((md (cddr (or (get-text-property 0 'match-data str)
                             (let ((re (lsp--regex-fuzzy query)))
                               (when (string-match re str)
                                 (match-data))))))
               (start (pop md))
               (len (length str))
               ;; To understand how this works, consider these bad
               ;; ascii(tm) diagrams showing how the pattern "foo"
               ;; flex-matches "fabrobazo", "fbarbazoo" and
               ;; "barfoobaz":

               ;;      f abr o baz o
               ;;      + --- + --- +

               ;;      f barbaz oo
               ;;      + ------ ++

               ;;      bar foo baz
               ;;          +++

               ;; "+" indicates parts where the pattern matched.  A
               ;; "hole" in the middle of the string is indicated by
               ;; "-".  Note that there are no "holes" near the edges
               ;; of the string.  The completion score is a number
               ;; bound by ]0..1]: the higher the better and only a
               ;; perfect match (pattern equals string) will have
               ;; score 1.  The formula takes the form of a quotient.
               ;; For the numerator, we use the number of +, i.e. the
               ;; length of the pattern.  For the denominator, it
               ;; first computes
               ;;
               ;;     hole_i_contrib = 1 + (Li-1)^(1/tightness)
               ;;
               ;; , for each hole "i" of length "Li", where tightness
               ;; is given by `flex-score-match-tightness'.  The
               ;; final value for the denominator is then given by:
               ;;
               ;;    (SUM_across_i(hole_i_contrib) + 1) * len
               ;;
               ;; , where "len" is the string's length.
               (score-numerator 0)
               (score-denominator 0)
               (last-b 0)
               (q-ind 0)
               (update-score
                (lambda (a b)
                  "Update score variables given match range (A B)."
                  (setq score-numerator (+ score-numerator (- b a)))
                  (unless (= a len)
                    (setq score-denominator
                          (+ score-denominator
                             (if (= a last-b) 0
                               (+ 1
                                  (if (zerop last-b)
                                      (- 0 (expt 0.8 (- a last-b)))
                                    (expt (- a last-b 1)
                                          0.25))))
                             (if (equal (aref query q-ind) (aref str a))
                                 0
                               lsp--fuzzy-score-case-sensitiveness))))
                  (setq last-b b))))
    (funcall update-score start start)
    (while md
      (funcall update-score start (car md))
      (pop md)
      (setq start (pop md))
      (cl-incf q-ind))
    (funcall update-score len len)
    (unless (zerop len)
      (/ score-numerator (* len (1+ score-denominator)) 1.0))))

(defun lsp--sort-completions (completions)
  "Sort COMPLETIONS."
  (sort
   completions
   (-lambda ((&CompletionItem :sort-text? sort-text-left :label label-left)
             (&CompletionItem :sort-text? sort-text-right :label label-right))
     (if (equal sort-text-left sort-text-right)
         (string-lessp label-left label-right)
       (string-lessp sort-text-left sort-text-right)))))

(defun lsp--resolve-completion (item)
  "Resolve completion ITEM."
  (cl-assert item nil "Completion item must not be nil")
  (or (-first 'identity
              (condition-case _err
                  (lsp-foreach-workspace
                   (when (lsp:completion-options-resolve-provider?
                          (lsp--capability :completionProvider))
                     (lsp-request "completionItem/resolve" item)))
                (error)))
      item))

(defun lsp--extract-line-from-buffer (pos)
  "Return the line pointed to by POS (a Position object) in the current buffer."
  (let* ((point (lsp--position-to-point pos))
         (inhibit-field-text-motion t))
    (save-excursion
      (goto-char point)
      (buffer-substring-no-properties (line-beginning-position)
                                      (line-end-position)))))

(lsp-defun lsp--xref-make-item (filename (&Range :start (start &as &Position :character start-char :line start-line)
                                                 :end (end &as &Position :character end-char)))
  "Return a xref-item from a RANGE in FILENAME."
  (let* ((line (lsp--extract-line-from-buffer start))
         (len (length line)))
    (add-face-text-property (max (min start-char len) 0)
                            (max (min end-char len) 0)
                            'highlight t line)
    ;; LINE is nil when FILENAME is not being current visited by any buffer.
    (xref-make (or line filename)
               (xref-make-file-location
                filename
                (lsp-translate-line (1+ start-line))
                (lsp-translate-column start-char)))))

(defun lsp--locations-to-xref-items (locations)
  "Return a list of `xref-item' from Location[] or LocationLink[]."
  (setq locations (if (sequencep locations)
                      (append locations nil)
                    (list locations)))

  (cl-labels ((get-xrefs-in-file
               (file-locs location-link)
               (-let [(filename . matches) file-locs]
                 (condition-case err
                     (let ((visiting (lsp--buffer-for-file filename))
                           (fn (lambda (loc)
                                 (lsp-with-filename filename
                                   (lsp--xref-make-item
                                    filename
                                    (if location-link
                                        (lsp:location-link-target-selection-range loc)
                                      (lsp:location-range loc)))))))
                       (if visiting
                           (with-current-buffer visiting
                             (seq-map fn matches))
                         (when (file-readable-p filename)
                           (with-temp-buffer
                             (insert-file-contents-literally filename)
                             (seq-map fn matches)))))
                   (error (lsp-warn "Failed to process xref entry for filename '%s': %s"
                                    filename (error-message-string err)))
                   (file-error (lsp-warn "Failed to process xref entry, file-error, '%s': %s"
                                         filename (error-message-string err)))))))
    (apply #'append
           (if (->> locations cl-first lsp-location?)
               (->> locations
                    (seq-group-by (-compose #'lsp--uri-to-path #'lsp:location-uri))
                    (seq-map (-rpartial #'get-xrefs-in-file nil)))
             (->> locations
                  (seq-group-by (-compose #'lsp--uri-to-path #'lsp:location-link-target-uri))
                  (seq-map (-rpartial #'get-xrefs-in-file t)))))))

(defun lsp--make-reference-params (&optional td-position include-declaration)
  "Make a ReferenceParam object.
If TD-POSITION is non-nil, use it as TextDocumentPositionParams object instead.
If INCLUDE-DECLARATION is non-nil, request the server to include declarations."
  (let ((json-false :json-false))
    (plist-put (or td-position (lsp--text-document-position-params))
               :context `(:includeDeclaration ,(or include-declaration json-false)))))

(defun lsp--cancel-request (id)
  "Cancel request with ID in all workspaces."
  (lsp-foreach-workspace
   (->> lsp--cur-workspace lsp--workspace-client lsp--client-response-handlers (remhash id))
   (lsp-notify "$/cancelRequest" `(:id ,id))))

(defun lsp-eldoc-function ()
  "`lsp-mode' eldoc function."
  (run-hooks 'lsp-eldoc-hook)
  eldoc-last-message)

(eval-when-compile
  (defun dash-expand:&lsp-wks (key source)
    `(,(intern-soft (format "lsp--workspace-%s" (eval key) )) ,source))

  (defun dash-expand:&lsp-cln (key source)
    `(,(intern-soft (format "lsp--client-%s" (eval key) )) ,source)))

(defun lsp--point-on-highlight? ()
  (-some? (lambda (overlay)
            (overlay-get overlay 'lsp-highlight))
          (overlays-at (point))))

(defun lsp--cleanup-highlights-if-needed ()
  (when (and lsp-enable-symbol-highlighting
             lsp--have-document-highlights
             (not (lsp--point-on-highlight?)))
    (lsp--remove-overlays 'lsp-highlight)
    (setq lsp--have-document-highlights nil)
    (lsp-cancel-request-by-token :highlights)))

(defun lsp--document-highlight ()
  (unless (or (looking-at "[[:space:]\n]")
              (lsp--point-on-highlight?)
              (not lsp-enable-symbol-highlighting))
    (lsp-request-async "textDocument/documentHighlight"
                       (lsp--text-document-position-params)
                       #'lsp--document-highlight-callback
                       :mode 'tick
                       :cancel-token :highlights)))

(defun lsp-describe-thing-at-point ()
  "Display the type signature and documentation of the thing at
point."
  (interactive)
  (let ((contents (-some->> (lsp--text-document-position-params)
                    (lsp--make-request "textDocument/hover")
                    (lsp--send-request)
                    (lsp:hover-contents))))
    (if (and contents (not (equal contents "")))
        (let ((lsp-help-buf-name "*lsp-help*"))
          (with-current-buffer (get-buffer-create lsp-help-buf-name)
            (with-help-window lsp-help-buf-name
              (insert (string-trim-right (lsp--render-on-hover-content contents t))))))
      (lsp--info "No content at point."))))

(defun lsp--point-in-bounds-p (bounds)
  "Return whether the current point is within BOUNDS."
  (and (<= (car bounds) (point)) (< (point) (cdr bounds))))

(defun lsp-get-renderer (language)
  "Get renderer for LANGUAGE."
  (lambda (str)
    (lsp--render-string str language)))

(defun lsp--setup-markdown (mode)
  "Setup the ‘markdown-mode’ in the frame.
MODE is the mode used in the parent frame."
  (make-local-variable 'markdown-code-lang-modes)
  (dolist (mark (alist-get mode lsp-custom-markup-modes))
    (add-to-list 'markdown-code-lang-modes (cons mark mode)))
  (setq-local markdown-fontify-code-blocks-natively t)
  (setq-local markdown-fontify-code-block-default-mode mode)
  (setq-local markdown-hide-markup t)

  ;; Render some common HTML entities.
  ;; This should really happen in markdown-mode instead,
  ;; but it doesn't, so we do it here for now.
  (setq prettify-symbols-alist
        (cl-loop for i from 0 to 255
                 collect (cons (format "&#x%02X;" i) i)))
  (push '("&lt;" . ?<) prettify-symbols-alist)
  (push '("&gt;" . ?>) prettify-symbols-alist)
  (push '("&amp;" . ?&) prettify-symbols-alist)
  (push '("&nbsp;" . ? ) prettify-symbols-alist)
  (setq prettify-symbols-compose-predicate
        (lambda (_start _end _match) t))
  (prettify-symbols-mode 1))

(defun lsp--buffer-string-visible ()
  "Return visible buffer string.
Stolen from `org-copy-visible'."
  (let ((temp (generate-new-buffer " *temp*"))
        (beg (point-min))
        (end (point-max)))
    (while (/= beg end)
      (when (get-char-property beg 'invisible)
        (setq beg (next-single-char-property-change beg 'invisible nil end)))
      (let* ((next (next-single-char-property-change beg 'invisible nil end))
             (substring (buffer-substring beg next)))
        (with-current-buffer temp (insert substring))
        ;; (setq result (concat result substring))
        (setq beg next)))
    (setq deactivate-mark t)
    (prog1 (with-current-buffer temp
             (s-chop-suffix "\n" (buffer-string)))
      (kill-buffer temp))))

(defun lsp--render-markdown ()
  "Render markdown."

  (let((markdown-enable-math nil))
    ;; Temporary patch --- since the symbol is not rendered fine in lsp-ui
    ;; Anything that renders full-width disturbs the width calculation
    ;; of the resulting hover window.
    ;; See https://github.com/emacs-lsp/lsp-ui/issues/442
    (goto-char (point-min))
    (while (re-search-forward
            (rx (or
                 (seq bol (+ "-") eol)
                 (seq "\* \* \*" eol)
                 (seq "\-\-\-" eol)
                 (seq "\_\_\_" eol)))
            nil t)
      (replace-match ""))

    (goto-char (point-min))
    (while (re-search-forward
            (rx (and "\\" (group (or "\\" "`" "*" "_" ":" "/"
                                     "{" "}" "[" "]" "(" ")"
                                     "#" "+" "-" "." "!" "|"))))
            nil t)
      (replace-match (rx (backref 1))))

    ;; markdown-mode v2.3 does not yet provide gfm-view-mode
    (if (fboundp 'gfm-view-mode)
        (gfm-view-mode)
      (gfm-mode))

    (lsp--setup-markdown major-mode)))

(defvar lsp--display-inline-image-alist
  '((lsp--render-markdown
     (:regexp
      "!\\[.*?\\](data:image/[a-zA-Z]+;base64,\\([A-Za-z0-9+/\n]+?=*?\\)\\(|[^)]+\\)?)"
      :sexp
      (create-image
       (base64-decode-string
        (buffer-substring-no-properties (match-beginning 1) (match-end 1)))
       nil t))))
  "Replaced string regexp and function returning image.
Each element should be:
(MODE . (PROPERTY-LIST...))
MODE (car) is function which is defined in `lsp-language-id-configuration'.
Cdr should be list of PROPERTY-LIST.

Each PROPERTY-LIST should have properties:
:regexp  Regexp which determines what string is relpaced to image.
         You should also get information of image, by parenthesis constructs.
         By default, all matched string is replaced to image, but you can
         change index of replaced string by keyword :replaced-index.

:sexp    Return image when evaluated. You can use information of regexp
         by using (match-beggining N), (match-end N) or (match-substring N).

In addition, each can have property:
:replaced-index  Determine index which is used to replace regexp to image.
                 The value means first argument of `match-beginning' and
                 `match-end'. If omitted, interpreted as index 0.")

(defcustom lsp-display-inline-image t
  "Showing inline image or not."
  :group 'lsp-mode
  :type 'boolean)

(defun lsp--display-inline-image (mode)
  "Add image property if available."
  (let ((plist-list (cdr (assq mode lsp--display-inline-image-alist))))
    (when (and (display-images-p) lsp-display-inline-image)
      (cl-loop
       for plist in plist-list
       with regexp with replaced-index
       do
       (setq regexp (plist-get plist :regexp))
       (setq replaced-index (or (plist-get plist :replaced-index) 0))

       (font-lock-remove-keywords nil (list regexp replaced-index))
       (let ((inhibit-read-only t))
         (save-excursion
           (goto-char (point-min))
           (while (re-search-forward regexp nil t)
             (set-text-properties
              (match-beginning replaced-index) (match-end replaced-index)
              nil)
             (add-text-properties
              (match-beginning replaced-index) (match-end replaced-index)
              `(display ,(eval (plist-get plist :sexp)))))))))))

(defun lsp--fontlock-with-mode (str mode)
  "Fontlock STR with MODE."
  (condition-case nil
      (with-temp-buffer
        (insert str)
        (delay-mode-hooks (funcall mode))
        (cl-flet ((window-body-width () lsp-window-body-width))
          (font-lock-ensure)
          (lsp--display-inline-image mode))
        (lsp--buffer-string-visible))
    (error str)))

(defun lsp--render-string (str language)
  "Render STR using `major-mode' corresponding to LANGUAGE.
When language is nil render as markup if `markdown-mode' is loaded."
  (setq str (or str ""))
  (if-let (mode (-some (-lambda ((mode . lang))
                         (when (and (equal lang language) (functionp mode))
                           mode))
                       lsp-language-id-configuration))
      (lsp--fontlock-with-mode str mode)
    (s-replace "\r" "" str)))

(defun lsp--render-element (content)
  "Render CONTENT element."
  (let ((inhibit-message t))
    (or
     (cond
      ((lsp-marked-string? content)
       (-let [(&MarkedString :language :value) content]
         (lsp--render-string value language)))
      ((lsp-markup-content? content)
       (-let [(&MarkupContent :value :kind) content]
         (lsp--render-string value kind)))
      ;; plain string
      ((stringp content) (lsp--render-string content "markdown"))
      ((null content) "")
      (t (error "Failed to handle %s" content)))
     "")))

(defun lsp--select-action (actions)
  "Select an action to execute from ACTIONS."
  (cond
   ((seq-empty-p actions) (signal 'lsp-no-code-actions nil))
   ((and (eq (seq-length actions) 1) lsp-auto-execute-action)
    (lsp-seq-first actions))
   (t (let ((completion-ignore-case t))
        (lsp--completing-read "Select code action: "
                              (seq-into actions 'list)
                              #'lsp:code-action-title
                              nil t)))))

(defun lsp-join-region (beg end)
  "Apply join-line from BEG to END.
This function is useful when an indented function prototype needs
to be shown in a single line."
  (save-excursion
    (let ((end (copy-marker end)))
      (goto-char beg)
      (while (< (point) end)
        (join-line 1)))
    (s-trim (buffer-string))))

(defun lsp--workspace-server-id (workspace)
  "Return the server ID of WORKSPACE."
  (-> workspace lsp--workspace-client lsp--client-server-id))

(defun lsp--handle-rendered-for-echo-area (contents)
  "Return a single line from RENDERED, appropriate for display in the echo area."
  (pcase (lsp-workspaces)
    (`(,workspace)
     (lsp-clients-extract-signature-on-hover contents (lsp--workspace-server-id workspace)))
    ;; For projects with multiple active workspaces we also default to
    ;; render the first line.
    (_ (lsp-clients-extract-signature-on-hover contents nil))))

(cl-defgeneric lsp-clients-extract-signature-on-hover (contents _server-id)
  "Extract a representative line from CONTENTS, to show in the echo area."
  (car (s-lines (lsp--render-element contents))))

(defun lsp--render-on-hover-content (contents render-all)
  "Render the content received from 'document/onHover' request.
CONTENTS  - MarkedString | MarkedString[] | MarkupContent
RENDER-ALL - nil if only the signature should be rendered."
  (cond
   ((lsp-markup-content? contents)
    ;; MarkupContent.
    ;; It tends to be long and is not suitable to display fully in the echo area.
    ;; Just display the first line which is typically the signature.
    (if render-all
        (lsp--render-element contents)
      (lsp--handle-rendered-for-echo-area contents)))
   ((and (stringp contents) (not (string-match-p "\n" contents)))
    ;; If the contents is a single string containing a single line,
    ;; render it always.
    (lsp--render-element contents))
   (t
    ;; MarkedString -> MarkedString[]
    (when (or (hash-table-p contents) (stringp contents))
      (setq contents (list contents)))
    ;; Consider the signature consisting of the elements who have a renderable
    ;; "language" property. When render-all is nil, ignore other elements.
    (string-join
     (seq-map
      #'lsp--render-element
      (if render-all
          contents
        ;; Only render contents that have an available renderer.
        (seq-filter
         (-andfn #'hash-table-p
                 (-compose #'lsp-get-renderer #'lsp:marked-string-language))
         contents)))
     (if (bound-and-true-p page-break-lines-mode)
         "\n\n"
       "\n")))))



(defvar lsp-signature-mode-map
  (-doto (make-sparse-keymap)
    (define-key (kbd "M-n") #'lsp-signature-next)
    (define-key (kbd "M-p") #'lsp-signature-previous)
    (define-key (kbd "M-a") #'lsp-signature-toggle-full-docs)
    (define-key (kbd "C-c C-k") #'lsp-signature-stop))
  "Keymap for `lsp-signature-mode-map'")

(define-minor-mode lsp-signature-mode ""
  nil nil nil
  :keymap lsp-signature-mode-map
  :lighter ""
  :group 'lsp-mode)

(defun lsp-signature-stop ()
  "Stop showing current signature help."
  (interactive)
  (lsp-cancel-request-by-token :signature)
  (with-current-buffer (or lsp--signature-last-buffer (current-buffer))
    (remove-hook 'lsp-on-idle-hook #'lsp-signature t))
  (remove-hook 'post-command-hook #'lsp--signature-maybe-stop)
  (funcall lsp-signature-function nil)
  (lsp-signature-mode -1))

(defun lsp-lv-message (message)
  (if message
      (progn
        (setq lsp--signature-last-buffer (current-buffer))
        (let ((lv-force-update t))
          (lv-message message)))
    (lv-delete-window)))

(defun lsp--handle-signature-update (signature)
  (let ((message
         (if (string= 'cons (type-of signature))
             (mapconcat 'lsp--signature->message signature "\n")
           (lsp--signature->message signature))))
    (if (s-present? message)
        (funcall lsp-signature-function message)
      (lsp-signature-stop))))

(defun lsp--signature-maybe-stop ()
  (when (and lsp--signature-last-buffer
             (not (equal (current-buffer) lsp--signature-last-buffer)))
    (lsp-signature-stop)))

(defun lsp-signature-activate ()
  "Activate signature help.
It will show up only if current point has signature help."
  (interactive)
  (setq lsp--signature-last nil)
  (setq lsp--signature-last-index nil)
  (setq lsp--signature-last-buffer nil)
  (add-hook 'lsp-on-idle-hook #'lsp-signature nil t)
  (add-hook 'post-command-hook #'lsp--signature-maybe-stop)
  (lsp-signature-mode t))

(defun lsp-signature-next ()
  "Show next signature."
  (interactive)
  (when (and lsp--signature-last-index
             lsp--signature-last
             (< (1+ lsp--signature-last-index) (length (lsp:signature-help-signatures lsp--signature-last))))
    (setq lsp--signature-last-index (1+ lsp--signature-last-index))
    (funcall lsp-signature-function (lsp--signature->message lsp--signature-last))))

(defun lsp-signature-previous ()
  "Next signature."
  (interactive)
  (when (and lsp--signature-last-index
             lsp--signature-last
             (not (zerop lsp--signature-last-index)))
    (setq lsp--signature-last-index (1- lsp--signature-last-index))
    (funcall lsp-signature-function (lsp--signature->message lsp--signature-last))))

(defun lsp-signature-toggle-full-docs ()
  "Toggle full/partial signature documentation."
  (interactive)
  (let ((all? (not (numberp lsp-signature-doc-lines))))
    (setq lsp-signature-doc-lines (if all?
                                      (or (car-safe lsp-signature-doc-lines)
                                          20)
                                    (list lsp-signature-doc-lines))))
  (lsp-signature-activate))

(defun lsp--signature->message (signature-help)
  "Generate eldoc message from SIGNATURE-HELP response."
  (setq lsp--signature-last signature-help)

  (when (and signature-help (not (seq-empty-p (lsp:signature-help-signatures signature-help))))
    (-let* (((&SignatureHelp :active-signature?
                             :active-parameter?
                             :signatures)     signature-help)
            (active-signature? (or lsp--signature-last-index active-signature? 0))
            (_ (setq lsp--signature-last-index active-signature?))
            ((signature &as &SignatureInformation? :label :parameters?) (seq-elt signatures active-signature?))
            (prefix (format "%s/%s%s"
                            (1+ active-signature?)
                            (length signatures)
                            (propertize "│ " 'face 'shadow)))
            (prefix-length (- (length prefix) 2))
            (method-docs (when
                             (and lsp-signature-render-documentation
                                  (or (not (numberp lsp-signature-doc-lines)) (< 0 lsp-signature-doc-lines)))
                           (let ((docs (lsp--render-element
                                        (lsp:parameter-information-documentation? signature))))
                             (when (s-present? docs)
                               (concat
                                (propertize (concat "\n"
                                                    (s-repeat prefix-length "─")
                                                    "┴─────────────────────────────────────────────────")
                                            'face 'shadow)
                                "\n"
                                (if (and (numberp lsp-signature-doc-lines)
                                         (> (length (s-lines docs)) lsp-signature-doc-lines))
                                    (concat (s-join "\n" (-take lsp-signature-doc-lines (s-lines docs)))
                                            (propertize "\nTruncated..." 'face 'highlight))
                                  docs)
                                (propertize (concat "\n"
                                                    (s-repeat prefix-length "─")
                                                    "──────────────────────────────────────────────────")
                                            'face 'shadow)))))))
      (when (and active-parameter? (not (seq-empty-p parameters?)))
        (-when-let* ((param (when (and (< -1 active-parameter? (length parameters?)))
                              (seq-elt parameters? active-parameter?)))
                     (selected-param-label (let ((label (lsp:parameter-information-label param)))
                                             (if (stringp label) label (append label nil))))
                     (start (if (stringp selected-param-label)
                                (s-index-of selected-param-label label)
                              (cl-first selected-param-label)))
                     (end (if (stringp selected-param-label)
                              (+ start (length selected-param-label))
                            (cl-second selected-param-label))))
          (add-face-text-property start end 'eldoc-highlight-function-argument nil label)))
      (concat prefix label method-docs))))

(defun lsp-signature ()
  "Display signature info (based on `textDocument/signatureHelp')"
  (lsp-request-async "textDocument/signatureHelp"
                     (lsp--text-document-position-params)
                     #'lsp--handle-signature-update
                     :cancel-token :signature))


(defcustom lsp-overlay-document-color-char "■"
  "Display the char represent the document color in overlay"
  :type 'string
  :group 'lsp-mode)

;; color presentation
(defun lsp--color-create-interactive-command (color range)
  (lambda ()
    (interactive)
    (-let [(&ColorPresentation? :text-edit?
                                :additional-text-edits?)
           (lsp--completing-read
            "Select color presentation: "
            (lsp-request
             "textDocument/colorPresentation"
             `(:textDocument ,(lsp--text-document-identifier)
                             :color ,color
                             :range ,range))
            #'lsp:color-presentation-label
            nil
            t)]
      (when text-edit?
        (lsp--apply-text-edit text-edit?))
      (when additional-text-edits?
        (lsp--apply-text-edits additional-text-edits?)))))

(defun lsp--number->color (number)
  (let ((result (format "%x"
                        (round (* (or number 0) 255.0)))))
    (if (= 1 (length result))
        (concat "0" result)
      result)))

(defun lsp--document-color ()
  "Document color handler."
  (lsp-request-async
   "textDocument/documentColor"
   `(:textDocument ,(lsp--text-document-identifier))
   (lambda (result)
     (lsp--remove-overlays 'lsp-color)
     (seq-do
      (-lambda ((&ColorInformation :color (color &as &Color :red :green :blue)
                                   :range))
        (-let* (((beg . end) (lsp--range-to-region range))
                (overlay (make-overlay beg end))
                (command (lsp--color-create-interactive-command color range)))
          (overlay-put overlay 'lsp-color t)
          (overlay-put overlay 'evaporate t)
          (overlay-put overlay
                       'before-string
                       (propertize
                        lsp-overlay-document-color-char
                        'face `((:foreground ,(format "#%s%s%s"
                                                      (lsp--number->color red)
                                                      (lsp--number->color green)
                                                      (lsp--number->color blue))))
                        'action command
                        'mouse-face 'lsp-lens-mouse-face
                        'local-map (-doto (make-sparse-keymap)
                                     (define-key [mouse-1] command))))))
      result))
   :mode 'tick
   :cancel-token :document-color-token))


;; hover

(defvar-local lsp--hover-saved-bounds nil)

(defun lsp-hover ()
  "Display hover info (based on `textDocument/signatureHelp')."
  (if (and lsp--hover-saved-bounds
           (lsp--point-in-bounds-p lsp--hover-saved-bounds))
      (lsp--eldoc-message lsp--eldoc-saved-message)
    (setq lsp--hover-saved-bounds nil
          lsp--eldoc-saved-message nil)
    (if (looking-at "[[:space:]\n]")
        (lsp--eldoc-message nil)
      (when (and lsp-eldoc-enable-hover (lsp--capability :hoverProvider))
        (lsp-request-async
         "textDocument/hover"
         (lsp--text-document-position-params)
         (-lambda ((hover &as &Hover? :range? :contents))
           (when hover
             (when range?
               (setq lsp--hover-saved-bounds (lsp--range-to-region range?)))
             (lsp--eldoc-message (and contents
                                      (lsp--render-on-hover-content
                                       contents
                                       lsp-eldoc-render-all)))))
         :error-handler #'ignore
         :mode 'tick
         :cancel-token :eldoc-hover)))))



(defun lsp--find-action-handler (command)
  "Find action handler for particular COMMAND."
  (--some (-some->> it
            (lsp--workspace-client)
            (lsp--client-action-handlers)
            (gethash command))
          (lsp-workspaces)))

(defun lsp--text-document-code-action-params (&optional kind)
  "Code action params."
  (list :textDocument (lsp--text-document-identifier)
        :range (if (use-region-p)
                   (lsp--region-to-range (region-beginning) (region-end))
                 (lsp--region-to-range (point) (point)))
        :context `(:diagnostics ,(lsp-cur-line-diagnostics)
                                ,@(when kind (list :only (vector kind))))))

(defun lsp-code-actions-at-point (&optional kind)
  "Retrieve the code actions for the active region or the current line."
  (lsp-request "textDocument/codeAction" (lsp--text-document-code-action-params kind)))

(defun lsp-execute-code-action-by-kind (command-kind)
  "Execute code action by name."
  (if-let (action (->> (lsp-get-or-calculate-code-actions command-kind)
                       (-filter (-lambda ((&CodeAction :kind?))
                                  (and kind? (equal command-kind kind?))))
                       lsp--select-action))
      (lsp-execute-code-action action)
    (signal 'lsp-no-code-actions '(command-kind))))

(defalias 'lsp-get-or-calculate-code-actions 'lsp-code-actions-at-point)

(lsp-defun lsp--execute-command ((action &as &Command :command :arguments?))
  "Parse and execute a code ACTION represented as a Command LSP type."
  (-if-let* ((action-handler (lsp--find-action-handler command)))
      (funcall action-handler action)
    (lsp--send-execute-command command arguments?)))

(lsp-defun lsp-execute-code-action ((action &as &CodeAction :command? :edit?))
  "Execute code action ACTION.
If ACTION is not set it will be selected from `lsp-code-actions-at-point'."
  (interactive (list (lsp--select-action (lsp-code-actions-at-point))))
  (when edit?
    (lsp--apply-workspace-edit edit?))

  (cond
   ((stringp command?) (lsp--execute-command action))
   ((hash-table-p command?) (lsp--execute-command command?))))

(defun lsp--make-document-formatting-params ()
  "Create document formatting params."
  `(:textDocument ,(lsp--text-document-identifier)
                  :options (:tabSize ,(if (bound-and-true-p c-buffer-is-cc-mode)
                                          c-basic-offset
                                        tab-width)
                                     :insertSpaces ,(if indent-tabs-mode :json-false t))))

(defun lsp-format-buffer ()
  "Ask the server to format this document."
  (interactive "*")
  (cond ((lsp-feature? "textDocument/formatting")
         (let ((edits (lsp-request "textDocument/formatting"
                                   (lsp--make-document-formatting-params))))
           (lsp--apply-text-edits edits)))
        ((lsp-feature? "textDocument/rangeFormatting")
         (save-restriction
           (widen)
           (lsp-format-region (point-min) (point-max))))
        (t (signal 'lsp-capability-not-supported (list "documentFormattingProvider")))))

(defun lsp-format-region (s e)
  "Ask the server to format the region, or if none is selected, the current line."
  (interactive "r")
  (lsp--apply-text-edits (lsp-request
                          "textDocument/rangeFormatting"
                          (lsp--make-document-range-formatting-params s e))))

(defun lsp-organize-imports ()
  "Perform the source.organizeImports code action, if available."
  (interactive)
  (condition-case nil
      (lsp-execute-code-action-by-kind "source.organizeImports")
    (lsp-no-code-actions
     (when (called-interactively-p 'any)
       (lsp--info "source.organizeImports action not available")))))

(defun lsp--make-document-range-formatting-params (start end)
  "Make DocumentRangeFormattingParams for selected region.
interface DocumentRangeFormattingParams {
    textDocument: TextDocumentIdentifier;
    range: Range;
    options: FormattingOptions;
}"
  (plist-put (lsp--make-document-formatting-params)
             :range (lsp--region-to-range start end)))

(defconst lsp--highlight-kind-face
  '((1 . lsp-face-highlight-textual)
    (2 . lsp-face-highlight-read)
    (3 . lsp-face-highlight-write)))

(defun lsp--remove-overlays (name)
  (save-restriction
    (widen)
    (remove-overlays (point-min) (point-max) name t)))

(defun lsp-document-highlight ()
  "Highlight all relevant references to the symbol under point."
  (interactive)
  (lsp--remove-overlays 'lsp-highlight) ;; clear any previous highlights
  (lsp--document-highlight))

(defun lsp--document-highlight-callback (highlights)
  "Create a callback to process the reply of a
'textDocument/documentHighlight' message for the buffer BUF.
A reference is highlighted only if it is visible in a window."
  (lsp--remove-overlays 'lsp-highlight)

  (let* ((wins-visible-pos (-map (lambda (win)
                                   (cons (1- (line-number-at-pos (window-start win)))
                                         (1+ (line-number-at-pos (window-end win)))))
                                 (get-buffer-window-list nil nil 'visible))))
    (setq lsp--have-document-highlights t)
    (-map
     (-lambda ((&DocumentHighlight :range (&Range :start (start &as &Position :line start-line)
                                                  :end (end &as &Position :line end-line))
                                   :kind?))
       (-map
        (-lambda ((start-window . end-window))
          ;; Make the overlay only if the reference is visible
          (let ((start-point (lsp--position-to-point start))
                (end-point (lsp--position-to-point end)))
            (when (and (> (1+ start-line) start-window)
                       (< (1+ end-line) end-window)
                       (not (and lsp-symbol-highlighting-skip-current
                                 (<= start-point (point) end-point))))
              (-doto (make-overlay start-point end-point)
                (overlay-put 'face (cdr (assq (or kind? 1) lsp--highlight-kind-face)))
                (overlay-put 'lsp-highlight t)))))
        wins-visible-pos))
     highlights)))

(defun lsp--build-face-map (identifiers faces category varname)
  (apply 'vector
         (mapcar (lambda (id)
                   (let ((maybe-face (cdr (assoc id faces))))
                     (when (and lsp-semantic-highlighting-warn-on-missing-face (not maybe-face))
                       (lsp-warn "No face has been associated to the %s '%s': consider adding a corresponding definition to %s"
                                 category id varname)) maybe-face)) identifiers)))

(defun lsp--semantic-tokens-initialize-workspace (workspace)
  (cl-assert workspace)
  (-let* ((token-capabilities (lsp:server-capabilities-semantic-tokens-provider?
                               (lsp--workspace-server-capabilities workspace)))
          ((&SemanticTokensOptions :legend) token-capabilities))
    (setf (lsp--workspace-semantic-highlighting-faces workspace)
          (lsp--build-face-map (lsp:semantic-tokens-legend-token-types legend)
                               lsp-semantic-token-faces
                               "semantic token"
                               "lsp-semantic-token-faces"))
    (setf (lsp--workspace-semantic-highlighting-modifier-faces workspace)
          (lsp--build-face-map (lsp:semantic-tokens-legend-token-modifiers legend)
                               lsp-semantic-token-modifier-faces
                               "semantic token modifier"
                               "lsp-semantic-token-modifier-faces"))))

(defun lsp--semantic-tokens-request-update ()
  (lsp--semantic-tokens-request
   (when lsp--semantic-tokens-use-ranged-requests (cons (window-start) (window-end))) t))

(defun lsp--semantic-tokens-initialize-buffer (is-range-provider)
  (let* ((old-extend-region-functions font-lock-extend-region-functions)
         ;; make sure font-lock always fontifies entire lines (TODO: do we also have
         ;; to change some jit-lock-...-region functions/variables?)
         (new-extend-region-functions
          (if (memq 'font-lock-extend-region-wholelines old-extend-region-functions)
              old-extend-region-functions
            (cons 'font-lock-extend-region-wholelines old-extend-region-functions))))
    (setq lsp--semantic-tokens-use-ranged-requests is-range-provider)
    (setq font-lock-extend-region-functions new-extend-region-functions)
    (add-function :around (local 'font-lock-fontify-region-function) #'lsp--semantic-tokens-fontify)
    (add-hook 'lsp-on-change-hook #'lsp--semantic-tokens-request-update nil t)
    (lsp--semantic-tokens-request-update)
    (setq lsp--semantic-tokens-teardown
          (lambda ()
            (setq font-lock-extend-region-functions old-extend-region-functions)
            (remove-function (local 'font-lock-fontify-region-function)
                             #'lsp--semantic-tokens-fontify)
            (remove-hook 'lsp-on-change-hook #'lsp--semantic-tokens-request-update t)))))

(defun lsp--semantic-tokens-fontify (old-fontify-region beg end &optional loudly)
  ;; TODO: support multiple language servers per buffer?
  (let ((faces (seq-some #'lsp--workspace-semantic-highlighting-faces lsp--buffer-workspaces))
        (modifier-faces
         (when lsp-semantic-tokens-apply-modifiers
           (seq-some #'lsp--workspace-semantic-highlighting-modifier-faces lsp--buffer-workspaces))))
    (if (or (eq nil lsp--semantic-tokens-cache)
            (eq nil faces)
            ;; delay fontification until we have fresh tokens
            (not (= lsp--cur-version (lsp-get lsp--semantic-tokens-cache :_documentVersion))))
        '(jit-lock-bounds 0 . 0)
      (funcall old-fontify-region beg end loudly)
      (-let* ((inhibit-field-text-motion t)
              ((&SematicTokensPartialResult :data) lsp--semantic-tokens-cache)
              (i0 0)
              (i-max (1- (length data)))
              (current-line 1)
              (line-delta)
              (column 0)
              (face)
              (line-start-pos)
              (line-min)
              (line-max-inclusive)
              (text-property-beg)
              (text-property-end))
        (save-mark-and-excursion
          (save-restriction
            (widen)
            (goto-char beg)
            (goto-char (line-beginning-position))
            (setq line-min (line-number-at-pos))
            (with-silent-modifications
              (goto-char end)
              (goto-char (line-end-position))
              (setq line-max-inclusive (line-number-at-pos))
              (forward-line (- line-min line-max-inclusive))
              (let ((skip-lines (- line-min current-line)))
                (while (and (<= i0 i-max) (< (aref data i0) skip-lines))
                  (setq skip-lines (- skip-lines (aref data i0)))
                  (setq i0 (+ i0 5)))
                (setq current-line (- line-min skip-lines)))
              (forward-line (- current-line line-min))
              (setq line-start-pos (point))
              (cl-loop
                 for i from i0 to i-max by 5 do
                   (setq line-delta (aref data i))
                   (unless (= line-delta 0)
                     (forward-line line-delta)
                     (setq line-start-pos (point))
                     (setq column 0)
                     (setq current-line (+ current-line line-delta)))
                   (setq column (+ column (aref data (1+ i))))
                   (setq face (aref faces (aref data (+ i 3))))
                   (setq text-property-beg (+ line-start-pos column))
                   (setq text-property-end (+ text-property-beg (aref data (+ i 2))))
                   (when face (put-text-property text-property-beg text-property-end 'face face))
                   (cl-loop for i from 0 to (1- (length modifier-faces)) do
                        (when (and (aref modifier-faces i)
                                   (> 0 (logand (aref data (+ i 4)) (lsh 1 i))))
                          (add-face-text-property text-property-beg text-property-end
                                                  (aref modifier-faces i))))
                 when (> current-line line-max-inclusive) return nil)))))
      (let ((token-region (lsp-get lsp--semantic-tokens-cache :_region)))
        (if token-region
            `(jit-lock-bounds ,(max beg (car token-region)) . ,(min end (cdr token-region)))
          `(jit-lock-bounds ,beg . ,end))))))

(defun lsp--semantic-tokens-request (region fontify-immediately)
  (let ((request-full-token-set
         (lambda (fontify-immediately)
           (when lsp--semantic-tokens-idle-timer
             (cancel-timer lsp--semantic-tokens-idle-timer))
           (setq lsp--semantic-tokens-idle-timer
                 (run-with-idle-timer
                  lsp-idle-delay
                  nil
                  (lambda () (lsp--semantic-tokens-request nil fontify-immediately)))))))
    (when lsp--semantic-tokens-idle-timer
      (cancel-timer lsp--semantic-tokens-idle-timer))
    (lsp-request-async
     (if region "textDocument/semanticTokens/range" "textDocument/semanticTokens")
     `(:textDocument ,(lsp--text-document-identifier)
       ,@(if region (list :range (lsp--region-to-range (car region) (cdr region))) '()))
     (lambda (response)
       (setq lsp--semantic-tokens-cache response)
       (lsp-put lsp--semantic-tokens-cache :_documentVersion lsp--cur-version)
       (lsp-put lsp--semantic-tokens-cache :_region region)
       (when fontify-immediately (font-lock-flush))
       ;; request full token set to improve fontification speed when scrolling
       (when region (funcall request-full-token-set nil)))
     :error-handler (lambda (&rest _) (funcall request-full-token-set t))
     :mode 'tick
     :cancel-token (format "semantic-tokens-%s" (lsp--buffer-uri)))))

(defconst lsp--symbol-kind
  '((1 . "File")
    (2 . "Module")
    (3 . "Namespace")
    (4 . "Package")
    (5 . "Class")
    (6 . "Method")
    (7 . "Property")
    (8 . "Field")
    (9 . "Constructor")
    (10 . "Enum")
    (11 . "Interface")
    (12 . "Function")
    (13 . "Variable")
    (14 . "Constant")
    (15 . "String")
    (16 . "Number")
    (17 . "Boolean")
    (18 . "Array")
    (19 . "Object")
    (20 . "Key")
    (21 . "Null")
    (22 . "Enum Member")
    (23 . "Struct")
    (24 . "Event")
    (25 . "Operator")
    (26 . "Type Parameter")))

(lsp-defun lsp--symbol-information-to-xref
  ((&SymbolInformation  :kind :name
                        :location (&Location :uri :range (&Range :start
                                                                 (&Position :line :character)))))
  "Return a `xref-item' from SYMBOL information."
  (xref-make (format "[%s] %s" (alist-get kind lsp--symbol-kind) name)
             (xref-make-file-location (lsp--uri-to-path uri)
                                      line
                                      character)))

(defun lsp--get-document-symbols ()
  "Get document symbols.

If the buffer has not been modified since symbols were last
retrieved, simply return the latest result.

Else, if the request was initiated by Imenu updating its menu-bar
entry, perform it asynchronously; i.e., give Imenu the latest
result and then force a refresh when a new one is available.

Else (e.g., due to interactive use of `imenu' or `xref'),
perform the request synchronously."
  (if (= (buffer-chars-modified-tick) lsp--document-symbols-tick)
      lsp--document-symbols
    (let ((method "textDocument/documentSymbol")
          (params `(:textDocument ,(lsp--text-document-identifier)))
          (tick (buffer-chars-modified-tick)))
      (if (not lsp--document-symbols-request-async)
          (prog1
              (setq lsp--document-symbols (lsp-request method params))
            (setq lsp--document-symbols-tick tick))
        (lsp-request-async method params
                           (lambda (document-symbols)
                             (setq lsp--document-symbols document-symbols
                                   lsp--document-symbols-tick tick)
                             (lsp--imenu-refresh))
                           :mode 'alive)
        lsp--document-symbols))))

(advice-add 'imenu-update-menubar :around
            (lambda (oldfun &rest r)
              (let ((lsp--document-symbols-request-async t))
                (apply oldfun r))))

(defun lsp--xref-backend () 'xref-lsp)

(cl-defmethod xref-backend-identifier-at-point ((_backend (eql xref-lsp)))
  (propertize (or (thing-at-point 'symbol) "")
              'identifier-at-point t))

(defun lsp--xref-elements-index (symbols path)
  (-mapcat
   (-lambda (sym)
     (cond
      ((lsp-document-symbol? sym)
       (-let [(&DocumentSymbol :name :children? :selection-range (&RangeToPoint :start))
              sym]
         (cons (cons (concat path name) start)
               (lsp--xref-elements-index children? (concat path name " / ")))))
      (t
       (-let [(&SymbolInformation :name :location (&RangeToPoint :start)) sym]
         (cons (cons (concat path name)
                     (lsp--position-to-point start))
               (lsp--xref-elements-index nil (concat path name " / ")))))))
   symbols))

(defvar-local lsp--symbols-cache nil)

(cl-defmethod xref-backend-identifier-completion-table ((_backend (eql xref-lsp)))
  (if (lsp--find-workspaces-for "textDocument/documentSymbol")
      (progn
        (setq lsp--symbols-cache (lsp--xref-elements-index
                                  (lsp--get-document-symbols) nil))
        lsp--symbols-cache)
    (list (propertize (or (thing-at-point 'symbol) "")
                      'identifier-at-point t))))

(cl-defmethod xref-backend-definitions ((_backend (eql xref-lsp)) identifier)
  (save-excursion
    (unless (get-text-property 0 'identifier-at-point identifier)
      (goto-char (cl-rest (or (assoc identifier lsp--symbols-cache)
                              (user-error "Unable to find symbol %s in current document" identifier)))))
    (lsp--locations-to-xref-items (lsp-request "textDocument/definition"
                                               (lsp--text-document-position-params)))))

(cl-defmethod xref-backend-references ((_backend (eql xref-lsp)) identifier)
  (save-excursion
    (unless (get-text-property 0 'identifier-at-point identifier)
      (goto-char (cl-rest (or (assoc identifier lsp--symbols-cache)
                              (user-error "Unable to find symbol %s" identifier)))))
    (lsp--locations-to-xref-items (lsp-request "textDocument/references"
                                               (lsp--make-reference-params)))))

(cl-defmethod xref-backend-apropos ((_backend (eql xref-lsp)) pattern)
  (seq-map #'lsp--symbol-information-to-xref
           (lsp-request "workspace/symbol" `(:query ,pattern))))

(defun lsp--get-symbol-to-rename ()
  "Get symbol to rename and placeholder at point."
  (if (let ((rename-provider (or (lsp--capability :renameProvider)
                                 (-some-> (lsp--registered-capability "textDocument/rename")
                                   (lsp--registered-capability-options)))))
        (lsp:rename-options-prepare-provider? rename-provider))
      (-when-let (response (lsp-request "textDocument/prepareRename"
                                        (lsp--text-document-position-params)))
        (-let* (((start . end) (lsp--range-to-region
                                (if (lsp-range? response)
                                    response
                                  (lsp:prepare-rename-result-range response))))
                (symbol (buffer-substring-no-properties start end))
                (placeholder (lsp:prepare-rename-result-placeholder response)))
          (cons symbol (or placeholder symbol))))
    (let ((symbol (thing-at-point 'symbol t)))
      (cons symbol symbol))))

(defun lsp-rename (newname)
  "Rename the symbol (and all references to it) under point to NEWNAME."
  (interactive (list (-when-let ((symbol . placeholder) (lsp--get-symbol-to-rename))
                       (read-string (format "Rename %s to: " symbol) placeholder nil symbol))))
  (unless newname
    (user-error "A rename is not valid at this position"))
  (let ((edits (lsp-request "textDocument/rename"
                            `(:textDocument ,(lsp--text-document-identifier)
                                            :position ,(lsp--cur-position)
                                            :newName ,newname))))
    (when edits
      (lsp--apply-workspace-edit edits))))

(defun lsp-show-xrefs (xrefs display-action references?)
  (unless (region-active-p) (push-mark nil t))
  (if (boundp 'xref-show-definitions-function)
      (with-no-warnings
        (xref-push-marker-stack)
        (funcall (if references? xref-show-xrefs-function xref-show-definitions-function)
                 (-const xrefs)
                 `((window . ,(selected-window))
                   (display-action . ,display-action))))
    (xref--show-xrefs xrefs display-action)))

(cl-defun lsp-find-locations (method &optional extra &key display-action references?)
  "Send request named METHOD and get cross references of the symbol under point.
EXTRA is a plist of extra parameters.
REFERENCES? t when METHOD returns references."
  (if-let ((loc (lsp-request method
                             (append (lsp--text-document-position-params) extra))))
      (lsp-show-xrefs (lsp--locations-to-xref-items loc) display-action references?)
    (message "Not found for: %s" (thing-at-point 'symbol t))))

(cl-defun lsp-find-declaration (&key display-action)
  "Find declarations of the symbol under point."
  (interactive)
  (lsp-find-locations "textDocument/declaration" nil :display-action display-action))

(cl-defun lsp-find-definition (&key display-action)
  "Find definitions of the symbol under point."
  (interactive)
  (lsp-find-locations "textDocument/definition" nil :display-action display-action))

(defun lsp-find-definition-mouse (click)
  "Click to start `lsp-find-definition' at clicked point."
  (interactive "e")
  (let* ((ec (event-start click))
         (p1 (posn-point ec))
         (w1 (posn-window ec)))
    (select-window w1)
    (goto-char p1)
    (lsp-find-definition)))

(cl-defun lsp-find-implementation (&key display-action)
  "Find implementations of the symbol under point."
  (interactive)
  (lsp-find-locations "textDocument/implementation" nil :display-action display-action))

(cl-defun lsp-find-references (&optional include-declaration &key display-action)
  "Find references of the symbol under point."
  (interactive)
  (lsp-find-locations "textDocument/references"
                      (list :context `(:includeDeclaration ,(or include-declaration json-false)))
                      :display-action display-action
                      :references? t))

(cl-defun lsp-find-type-definition (&key display-action)
  "Find type definitions of the symbol under point."
  (interactive)
  (lsp-find-locations "textDocument/typeDefinition" nil :display-action display-action))

(defalias 'lsp-find-custom #'lsp-find-locations)
(defalias 'lsp-goto-implementation #'lsp-find-implementation)
(defalias 'lsp-goto-type-definition #'lsp-find-type-definition)

(with-eval-after-load 'evil
  (evil-set-command-property 'lsp-find-definition :jump t)
  (evil-set-command-property 'lsp-find-implementation :jump t)
  (evil-set-command-property 'lsp-find-references :jump t)
  (evil-set-command-property 'lsp-find-type-definition :jump t))

(defun lsp--find-workspaces-for (msg-or-method)
  "Find all workspaces in the current that can handle MSG."
  (let ((method (if (stringp msg-or-method)
                    msg-or-method
                  (plist-get msg-or-method :method))))
    (-if-let (reqs (cdr (assoc method lsp-method-requirements)))
        (-let (((&plist :capability :check-command) reqs))
          (--filter
           (with-lsp-workspace it
             (or
              (when check-command (funcall check-command it))
              (when capability (lsp--capability capability))
              (lsp--registered-capability method)
              (and (not capability) (not check-command))))
           (lsp-workspaces)))
      (lsp-workspaces))))

(defalias 'lsp-feature? 'lsp--find-workspaces-for)

(cl-defmethod lsp-execute-command (_server command arguments)
  "Dispatch COMMAND execution."
  (lsp--execute-command (lsp-make-command :command (symbol-name command)
                                          :arguments? arguments)))

(defun lsp--send-execute-command (command &optional args)
  "Create and send a 'workspace/executeCommand' message having command COMMAND and optional ARGS."
  (let ((params (if args
                    (list :command command :arguments args)
                  (list :command command))))
    (lsp-request "workspace/executeCommand" params)))

(defalias 'lsp-point-to-position #'lsp--point-to-position)
(defalias 'lsp-text-document-identifier #'lsp--text-document-identifier)
(defalias 'lsp-send-execute-command #'lsp--send-execute-command)
(defalias 'lsp-on-open #'lsp--text-document-did-open)
(defalias 'lsp-on-save #'lsp--text-document-did-save)

(defun lsp--set-configuration (settings)
  "Set the SETTINGS for the lsp server."
  (lsp-notify "workspace/didChangeConfiguration" `(:settings , settings)))

(defun lsp-current-buffer ()
  (or lsp--virtual-buffer
      (current-buffer)))

(defun lsp-buffer-live-p (buffer-id)
  (if-let (buffer-live (plist-get buffer-id :buffer-live?))
      (funcall buffer-live buffer-id)
    (buffer-live-p buffer-id)))

(defun lsp--on-set-visited-file-name (old-func &rest args)
  "Advice around function `set-visited-file-name'.

This advice sends textDocument/didClose for the old file and
textDocument/didOpen for the new file."
  (when lsp--cur-workspace
    (lsp--text-document-did-close t))
  (prog1 (apply old-func args)
    (when lsp--cur-workspace
      (lsp--text-document-did-open))))

(advice-add 'set-visited-file-name :around #'lsp--on-set-visited-file-name)

(defvar lsp--flushing-delayed-changes nil)

(defun lsp--send-no-wait (message proc)
  "Send MESSAGE to PROC without waiting for further output."

  (unless lsp--flushing-delayed-changes
    (let ((lsp--flushing-delayed-changes t))
      (lsp--flush-delayed-changes)))

  (condition-case err
      (process-send-string proc message)
    ('error (lsp--error "Sending to process failed with the following error: %s"
                        (error-message-string err)))))

(define-error 'lsp-parse-error
  "Error parsing message from language server" 'lsp-error)
(define-error 'lsp-unknown-message-type
  "Unknown message type" '(lsp-error lsp-parse-error))
(define-error 'lsp-unknown-json-rpc-version
  "Unknown JSON-RPC protocol version" '(lsp-error lsp-parse-error))
(define-error 'lsp-no-content-length
  "Content-Length header missing in message" '(lsp-error lsp-parse-error))
(define-error 'lsp-invalid-header-name
  "Invalid header name" '(lsp-error lsp-parse-error))

;;  id  method
;;   x    x     request
;;   x    .     response
;;   .    x     notification
(defun lsp--get-message-type (json-data)
  "Get the message type from JSON-DATA."
  (if (lsp:json-message-id? json-data)
      (if (lsp:json-message-error? json-data)
          'response-error
        (if (lsp:json-message-method? json-data)
            'request
          'response))
    'notification))

(defconst lsp--default-notification-handlers
  (ht ("window/showMessage" #'lsp--window-show-message)
      ("window/logMessage" #'lsp--window-log-message)
      ("textDocument/publishDiagnostics" #'lsp--on-diagnostics)
      ("textDocument/diagnosticsEnd" #'ignore)
      ("textDocument/diagnosticsBegin" #'ignore)
      ("telemetry/event" #'ignore)
      ("$/progress" #'lsp--on-progress)))

(lsp-defun lsp--on-notification (workspace (&JSONNotification :params :method))
  "Call the appropriate handler for NOTIFICATION."
  (-let ((client (lsp--workspace-client workspace)))
    (when lsp-print-io
      (lsp--log-entry-new (lsp--make-log-entry method nil params 'incoming-notif)
                          lsp--cur-workspace))
    (if-let (handler (or (gethash method (lsp--client-notification-handlers client))
                         (gethash method lsp--default-notification-handlers)))
        (funcall handler workspace params)
      (unless (string-prefix-p "$" method)
        (lsp-warn "Unknown notification: %s" method)))))

(lsp-defun lsp--build-workspace-configuration-response ((&ConfigurationParams :items))
  "Get section configuration.
PARAMS are the `workspace/configuration' request params"
  (->> items
       (-map (-lambda ((&ConfigurationItem :section?))
               (gethash section? (lsp-configuration-section section?))))
       (apply #'vector)))

(defun lsp--send-request-response (workspace recv-time request response)
  "Send the RESPONSE for REQUEST in WORKSPACE and log if needed."
  (-let* (((&JSONResponse  :params :method :id) request)
          (process (lsp--workspace-proc workspace))
          (response (lsp--make-response id response))
          (req-entry (and lsp-print-io
                          (lsp--make-log-entry method id params 'incoming-req)))
          (resp-entry (and lsp-print-io
                           (lsp--make-log-entry method id response 'outgoing-resp
                                                (/ (nth 2 (time-since recv-time)) 1000)))))
    ;; Send response to the server.
    (when lsp-print-io
      (lsp--log-entry-new req-entry workspace)
      (lsp--log-entry-new resp-entry workspace))
    (lsp--send-no-wait (lsp--make-message response) process)))

(lsp-defun lsp--on-request (workspace (request &as &JSONRequest :params :method))
  "Call the appropriate handler for REQUEST, and send the return value to the server.
WORKSPACE is the active workspace."
  (-let* ((recv-time (current-time))
          (client (lsp--workspace-client workspace))
          handler
          (response (cond
                     ((setq handler (gethash method (lsp--client-request-handlers client) nil))
                      (funcall handler workspace params))
                     ((setq handler (gethash method (lsp--client-async-request-handlers client) nil))
                      (funcall handler workspace params
                               (-partial #'lsp--send-request-response
                                         workspace recv-time request))
                      'delay-response)
                     ((equal method "client/registerCapability")
                      (mapc #'lsp--server-register-capability
                            (lsp:registration-params-registrations params))
                      nil)
                     ((equal method "window/showMessageRequest")
                      (let ((choice (lsp--window-log-message-request params)))
                        `(:title ,choice)))
                     ((equal method "client/unregisterCapability")
                      (mapc #'lsp--server-unregister-capability
                            (lsp:unregistration-params-unregisterations params))
                      nil)
                     ((equal method "workspace/applyEdit")
                      (list :applied (condition-case err
                                         (prog1 t
                                           (lsp--apply-workspace-edit (lsp:apply-workspace-edit-params-edit params)))
                                       (error
                                        (lsp--error "Failed to apply edits with message %s"
                                                    (error-message-string err))
                                        :json-false))))
                     ((equal method "workspace/configuration")
                      (with-lsp-workspace workspace
                        (lsp--build-workspace-configuration-response params)))
                     ((equal method "workspace/workspaceFolders")
                      (let ((folders (or (-> workspace
                                             (lsp--workspace-client)
                                             (lsp--client-server-id)
                                             (gethash (lsp-session-server-id->folders (lsp-session))))
                                         (lsp-session-folders (lsp-session)))))
                        (->> folders
                             (-distinct)
                             (-map (lambda (folder)
                                     (list :uri (lsp--path-to-uri folder))))
                             (apply #'vector))))
                     ((equal method "window/workDoneProgress/create")
                      nil ;; no specific reply, no processing required
                      )
                     (t (lsp-warn "Unknown request method: %s" method) nil))))
    ;; Send response to the server.
    (unless (eq response 'delay-response)
      (lsp--send-request-response workspace recv-time request response))))

(lsp-defun lsp--error-string ((&JSONError :message :code))
  "Format ERR as a user friendly string."
  (format "Error from the Language Server: %s (%s)"
          message
          (or (car (alist-get code lsp--errors)) "Unknown error")))

(defun lsp--get-body-length (headers)
  (let ((content-length (cdr (assoc "Content-Length" headers))))
    (if content-length
        (string-to-number content-length)

      ;; This usually means either the server or our parser is
      ;; screwed up with a previous Content-Length
      (error "No Content-Length header"))))

(defun lsp--parse-header (s)
  "Parse string S as a LSP (KEY . VAL) header."
  (let ((pos (string-match "\:" s))
        key val)
    (unless pos
      (signal 'lsp-invalid-header-name (list s)))
    (setq key (substring s 0 pos)
          val (s-trim-left (substring s (+ 1 pos))))
    (when (equal key "Content-Length")
      (cl-assert (cl-loop for c across val
                          when (or (> c ?9) (< c ?0)) return nil
                          finally return t)
                 nil (format "Invalid Content-Length value: %s" val)))
    (cons key val)))

(defmacro lsp--read-json (str)
  "Read json string STR."
  (if (progn
        (require 'json)
        (fboundp 'json-parse-string))
      `(json-parse-string ,str
                          :object-type (if lsp-use-plists
                                           'plist
                                         'hash-table)
                          :null-object nil
                          :false-object nil)
    `(let ((json-array-type 'vector)
           (json-object-type (if lsp-use-plists
                                 'plist
                               'hash-table))
           (json-false nil))
       (json-read-from-string ,str))))

(defun lsp--log-request-time (server-id method id start-time before-send received-time after-parsed-time after-processed-time)
  (when lsp-print-performance
    (lsp-log "Perf> Request/Response
  ServerId: %s
  Request: %s (%s)
  Serialization took: %.06f
  ServerTime: %.06f
  Deserialization: %.06f
  CallbackTime: %s"
             server-id
             method
             id
             (float-time (time-subtract before-send start-time))
             (float-time (time-subtract received-time before-send))
             (float-time (time-subtract after-parsed-time received-time))
             (if after-processed-time
                 (format "%.06f" (float-time (time-subtract after-processed-time after-parsed-time)))
               "N/A"))))

(defun lsp--log-notification-performance (server-id json-data received-time
                                                    after-parsed-time before-notification after-processed-time)
  (when lsp-print-performance
    (lsp-log "Perf> notification
  ServerId: %s
  Notification: %s
  Deserialization: %.06f
  Processing: %.06f "
             server-id
             (when json-data (lsp:json-notification-method json-data))
             (float-time (time-subtract after-parsed-time received-time))
             (float-time (time-subtract after-processed-time before-notification)))))

(defun lsp--parser-on-message (json-data workspace)
  "Called when the parser P read a complete MSG from the server."
  (with-demoted-errors "Error processing message %S."
    (with-lsp-workspace workspace
      (let* ((client (lsp--workspace-client workspace))
             (received-time (current-time))
             (server-id (lsp--client-server-id client))
             (after-parsed-time (current-time))
             (id (--when-let (lsp:json-response-id json-data)
                   (if (stringp it) (string-to-number it) it)))
             (data (lsp:json-response-result json-data)))
        (pcase (lsp--get-message-type json-data)
          ('response
           (cl-assert id)
           (-let [(callback _ method start-time before-send) (gethash id (lsp--client-response-handlers client))]
             (when lsp-print-io
               (lsp--log-entry-new
                (lsp--make-log-entry method id data 'incoming-resp
                                     (/ (nth 2 (time-since before-send)) 1000))
                workspace))
             (when callback
               (funcall callback (lsp:json-response-result json-data))
               (remhash id (lsp--client-response-handlers client))
               (lsp--log-request-time server-id method id start-time before-send
                                      received-time after-parsed-time (current-time)))))
          ('response-error
           (cl-assert id)
           (-let [(_ callback method start-time before-send) (gethash id (lsp--client-response-handlers client))]
             (when lsp-print-io
               (lsp--log-entry-new
                (lsp--make-log-entry method id data 'incoming-resp
                                     (/ (nth 2 (time-since before-send)) 1000))
                workspace))
             (when callback
               (funcall callback (lsp:json-response-error-error json-data))
               (remhash id (lsp--client-response-handlers client))
               (lsp--log-request-time server-id method id start-time before-send
                                      received-time after-parsed-time (current-time)))))
          ('notification
           (let ((before-notification (current-time)))
             (lsp--on-notification workspace json-data)
             (lsp--log-notification-performance
              server-id json-data received-time after-parsed-time before-notification (current-time))))
          ('request (lsp--on-request workspace json-data)))))))

(defun lsp--json-pretty-print (msg)
  "Convert json MSG string to pretty printed json string."
  (let ((json-encoding-pretty-print t))
    (json-encode (json-read-from-string msg))))

(defun lsp--create-filter-function (workspace)
  "Make filter for the workspace."
  (let ((body-received 0)
        leftovers body-length body chunk)
    (lambda (_proc input)
      (setf chunk (concat leftovers (encode-coding-string input 'utf-8 'nocopy)))
      (while (not (equal chunk ""))
        (if (not body-length)
            ;; Read headers
            (if-let (body-sep-pos (string-match-p "\r\n\r\n" chunk))
                ;; We've got all the headers, handle them all at once:
                (setf body-length (lsp--get-body-length
                                   (mapcar #'lsp--parse-header
                                           (split-string
                                            (substring chunk
                                                       (or (string-match-p "Content-Length" chunk)
                                                           (error "Unable to find Content-Length header."))
                                                       body-sep-pos)
                                            "\r\n")))
                      body-received 0
                      leftovers nil
                      chunk (substring chunk (+ body-sep-pos 4)))

              ;; Haven't found the end of the headers yet. Save everything
              ;; for when the next chunk arrives and await further input.
              (setf leftovers chunk
                    chunk ""))
          (let* ((chunk-length (string-bytes chunk))
                 (left-to-receive (- body-length body-received))
                 (this-body (if (< left-to-receive chunk-length)
                                (prog1 (substring chunk 0 left-to-receive)
                                  (setf chunk (substring chunk left-to-receive)))
                              (prog1 chunk
                                (setf chunk ""))))
                 (body-bytes (string-bytes this-body)))
            (push this-body body)
            (setf body-received (+ body-received body-bytes))
            (when (>= chunk-length left-to-receive)
              (lsp--parser-on-message
               (condition-case err
                   (let ((parsed-message (decode-coding-string
                                          (apply #'concat
                                                 (nreverse
                                                  (prog1 body
                                                    (setf leftovers nil
                                                          body-length nil
                                                          body-received nil
                                                          body nil)))) 'utf-8) ))
                     (lsp--read-json parsed-message))
                 (error
                  (lsp-warn "Failed to parse the following chunk:\n'''\n%s\n'''\nwith message %s"
                            (concat leftovers input)
                            err)))
               workspace))))))))

(defvar-local lsp--line-col-to-point-hash-table nil
  "Hash table with keys (line . col) and values that are either point positions or markers.")

(lsp-defun lsp--symbol-to-imenu-elem ((sym &as &SymbolInformation :name :container-name?))
  "Convert SYM to imenu element.

SYM is a SymbolInformation message.

Return a cons cell (full-name . start-point)."
  (let ((start-point (ht-get lsp--line-col-to-point-hash-table
                             (lsp--get-line-and-col sym))))
    (cons (if (and lsp-imenu-show-container-name container-name?)
              (concat container-name? lsp-imenu-container-name-separator name)
            name)
          start-point)))

(lsp-defun lsp--symbol-to-hierarchical-imenu-elem ((sym &as &DocumentSymbol :name :children?))
  "Convert SYM to hierarchical imenu elements.

SYM is a DocumentSymbol message.

Return cons cell (\"symbol-name (symbol-kind)\" . start-point) if
SYM doesn't have any children. Otherwise return a cons cell with
an alist

  (\"symbol-name\" . ((\"(symbol-kind)\" . start-point)
                    cons-cells-from-children))"
  (let* ((start-point (ht-get lsp--line-col-to-point-hash-table
                              (lsp--get-line-and-col sym))))
    (if (seq-empty-p children?)
        (cons name start-point)
      (cons name
            (lsp--imenu-create-hierarchical-index children?)))))

(lsp-defun lsp--symbol-filter ((&SymbolInformation :location))
  "Determine if SYM is for the current document."
  ;; It's a SymbolInformation or DocumentSymbol, which is always in the current
  ;; buffer file.
  (when location
    (not (eq (->> location
                  (lsp:location-uri)
                  (lsp--uri-to-path)
                  (lsp--buffer-for-file))
             (current-buffer)))))

(lsp-defun lsp--get-symbol-type ((&SymbolInformation :kind))
  "The string name of the kind of SYM."
  (-> kind
      (assoc lsp--symbol-kind)
      (cl-rest)
      (or "Other")))

(defun lsp--get-line-and-col (sym)
  "Obtain the line and column corresponding to SYM."
  (-let* ((location (lsp:symbol-information-location sym))
          (name-range (or (and location (lsp:location-range location))
                          (lsp:document-symbol-selection-range sym)))
          ((&Range :start (&Position :line :character)) name-range))
    (cons line character)))

(defun lsp--collect-lines-and-cols (symbols)
  "Return a sorted list ((line . col) ...) of the locations of SYMBOLS."
  (let ((stack (lsp--imenu-filter-symbols symbols))
        line-col-list)
    (while stack
      (let ((sym (pop stack)))
        (push (lsp--get-line-and-col sym) line-col-list)
        (unless (seq-empty-p (lsp:document-symbol-children? sym))
          (setf stack (nconc (lsp--imenu-filter-symbols (lsp:document-symbol-children? sym)) stack)))))
    (-sort #'lsp--line-col-comparator line-col-list)))

(defun lsp--convert-line-col-to-points-batch (line-col-list)
  "Convert a sorted list of positions from line-column
representation to point representation."
  (let ((line-col-to-point-map (ht-create))
        (inhibit-field-text-motion t)
        (curr-line 0))
    (lsp-save-restriction-and-excursion
      (goto-char (point-min))
      (cl-loop for (line . col) in line-col-list do
               (forward-line (- line curr-line))
               (setq curr-line line)
               (let ((line-end (line-end-position)))
                 (if (or (not col) (> col (- line-end (point))))
                     (goto-char line-end)
                   (forward-char col)))
               (ht-set! line-col-to-point-map (cons line col) (if imenu-use-markers
                                                                  (point-marker)
                                                                (point)))))
    line-col-to-point-map))

(cl-defun lsp--line-col-comparator ((l1 . c1) (l2 . c2))
  (or (< l1 l2)
      (and (= l1 l2)
           (cond ((and c1 c2)
                  (< c1 c2))
                 (c1 t)))))

(defun lsp--imenu-create-index ()
  "Create imenu index from document symbols."
  (let* ((filtered-symbols (lsp--imenu-filter-symbols (lsp--get-document-symbols)))
         (lsp--line-col-to-point-hash-table (-> filtered-symbols
                                                lsp--collect-lines-and-cols
                                                lsp--convert-line-col-to-points-batch)))
    (if (lsp--imenu-hierarchical-p filtered-symbols)
        (lsp--imenu-create-hierarchical-index filtered-symbols)
      (lsp--imenu-create-non-hierarchical-index filtered-symbols))))

(defun lsp--imenu-filter-symbols (symbols)
  "Filter out unsupported symbols from SYMBOLS."
  (seq-remove #'lsp--symbol-filter symbols))

(defun lsp--imenu-hierarchical-p (symbols)
  "Determine whether any element in SYMBOLS has children."
  (seq-some #'lsp-document-symbol? symbols))

(defun lsp--imenu-create-non-hierarchical-index (symbols)
  "Create imenu index for non-hierarchical SYMBOLS.

SYMBOLS are a list of DocumentSymbol messages.

Return a nested alist keyed by symbol names. e.g.

   ((\"SomeClass\" (\"(Class)\" . 10)
                 (\"someField (Field)\" . 20)
                 (\"someFunction (Function)\" . 25)
                 (\"SomeSubClass\" (\"(Class)\" . 30)
                                  (\"someSubField (Field)\" . 35))
    (\"someFunction (Function)\" . 40))"
  (seq-map (lambda (nested-alist)
             (cons (car nested-alist)
                   (seq-map #'lsp--symbol-to-imenu-elem (cdr nested-alist))))
           (seq-group-by #'lsp--get-symbol-type symbols)))

(defun lsp--imenu-create-hierarchical-index (symbols)
  "Create imenu index for hierarchical SYMBOLS.

SYMBOLS are a list of DocumentSymbol messages.

Return a nested alist keyed by symbol names. e.g.

   ((\"SomeClass\" (\"(Class)\" . 10)
                 (\"someField (Field)\" . 20)
                 (\"someFunction (Function)\" . 25)
                 (\"SomeSubClass\" (\"(Class)\" . 30)
                                  (\"someSubField (Field)\" . 35))
    (\"someFunction (Function)\" . 40))"
  (let ((symbols (lsp--imenu-filter-symbols symbols)))
    (seq-map #'lsp--symbol-to-hierarchical-imenu-elem
             (seq-sort #'lsp--imenu-symbol-lessp
                       (lsp--imenu-filter-symbols symbols)))))

(defun lsp--imenu-symbol-lessp (sym1 sym2)
  (let* ((compare-results (mapcar (lambda (method)
                                    (funcall (alist-get method lsp--imenu-compare-function-alist)
                                             sym1 sym2))
                                  lsp-imenu-sort-methods))
         (result (seq-find (lambda (result)
                             (not (= result 0)))
                           compare-results
                           0)))
    (and (numberp result) (< result 0))))

(lsp-defun lsp--imenu-compare-kind ((&SymbolInformation :kind left)
                                    (&SymbolInformation :kind right))
  "Compare SYM1 and SYM2 by kind."
  (- left right))

(defun lsp--imenu-compare-line-col (sym1 sym2)
  (if (lsp--line-col-comparator
       (lsp--get-line-and-col sym1)
       (lsp--get-line-and-col sym2))
      -1
    1))

(lsp-defun lsp--imenu-compare-name ((&SymbolInformation :name name1)
                                    (&SymbolInformation :name name2))
  "Compare SYM1 and SYM2 by name."
  (let ((result (compare-strings name1 0 (length name1) name2 0 (length name2))))
    (if (numberp result) result 0)))

(defun lsp--imenu-refresh ()
  "Force Imenu to refresh itself."
  (imenu--menubar-select imenu--rescan-item))

(defun lsp-enable-imenu ()
  "Use lsp-imenu for the current buffer."
  (imenu--cleanup)
  (setq-local imenu-create-index-function #'lsp--imenu-create-index)
  (setq-local imenu-menubar-modified-tick -1)
  (setq-local imenu--index-alist nil)
  (when menu-bar-mode
    (lsp--imenu-refresh)))

(defun lsp-resolve-final-function (command)
  "Resolve final function COMMAND."
  (-let [command (if (functionp command) (funcall command) command)]
    (cl-etypecase command
      (list
       (cl-assert (seq-every-p (apply-partially #'stringp) command) nil
                  "Invalid command list")
       command)
      (string (list command)))))

(defun lsp-server-present? (final-command)
  "Check whether FINAL-COMMAND is present."
  ;; executable-find only gained support for remote checks after 27 release
  (or (and (cond
            ((not (file-remote-p default-directory))
             (executable-find (cl-first final-command)))
            ((version<= "27.0" emacs-version)
             (with-no-warnings (executable-find (cl-first final-command) (file-remote-p default-directory))))
            (t))
           (prog1 t
             (lsp-log "Command \"%s\" is present on the path." (s-join " " final-command))))
      (ignore (lsp-log "Command \"%s\" is not present on the path." (s-join " " final-command)))))

(defun lsp--value-to-string (value)
  "Convert VALUE to a string that can be set as value in an environment variable."
  (cond
   ((stringp value) value)
   ((booleanp value) (if value
                         "1"
                       "0"))
   ((and (sequencep value)
         (seq-every-p #'stringp value)) (string-join value ":"))
   (t (user-error "Only strings, booleans, and sequences of strings are supported as environment variables"))))

(defun lsp--compute-process-environment (environment-fn)
  "Append a list of KEY=VALUE from the alist ENVIRONMENT to `process-environment'.
Ignore non-boolean keys whose value is nil."
  (let ((environment (if environment-fn
                         (funcall environment-fn)
                       nil)))
    (-flatten (cons (cl-loop for (key . value) in environment
                             if (or (eval value)
                                    (eq (get value 'custom-type) 'boolean))
                             collect (concat key "=" (lsp--value-to-string
                                                      (eval value))))
                    process-environment))))

(defun lsp-stdio-connection (command &optional test-command)
  "Returns a connection property list using COMMAND.
COMMAND can be: A string, denoting the command to launch the
language server. A list of strings, denoting an executable with
its command line arguments. A function, that either returns a
string or a list of strings. In all cases, the launched language
server should send and receive messages on standard I/O.
TEST-COMMAND is a function with no arguments which returns
whether the command is present or not. When not specified
`lsp-mode' will check whether the first element of the list
returned by COMMAND is available via `executable-find'"
  (cl-check-type command (or string
                             function
                             (and list
                                  (satisfies (lambda (l)
                                               (seq-every-p (lambda (el)
                                                              (stringp el))
                                                            l))))))
  (list :connect (lambda (filter sentinel name environment-fn)
                   (let ((final-command (lsp-resolve-final-function command))
                         (process-name (generate-new-buffer-name name))
                         (process-environment
                          (lsp--compute-process-environment environment-fn)))
                     (let* ((stderr-buf (format "*%s::stderr*" process-name))
                            (proc (make-process
                                   :name process-name
                                   :connection-type 'pipe
                                   :buffer (format "*%s*" process-name)
                                   :coding 'no-conversion
                                   :command final-command
                                   :filter filter
                                   :sentinel sentinel
                                   :stderr stderr-buf
                                   :noquery t)))
                       (set-process-query-on-exit-flag proc nil)
                       (set-process-query-on-exit-flag (get-buffer-process stderr-buf) nil)
                       (with-current-buffer (get-buffer stderr-buf)
                         ;; Make the *NAME::stderr* buffer buffer-read-only, q to bury, etc.
                         (special-mode))
                       (cons proc proc))))
        :test? (or
                test-command
                (lambda () (-> command lsp-resolve-final-function lsp-server-present?)))))

(defun lsp--open-network-stream (host port name)
  "Open network stream to HOST:PORT.
  NAME will be passed to `open-network-stream'.
  RETRY-COUNT is the number of the retries.
  SLEEP-INTERVAL is the sleep interval between each retry."
  (let* ((retries 0)
         (sleep-interval 0.01)
         (number-of-retries (/ lsp-tcp-connection-timeout sleep-interval))
         connection)
    (while (and (not connection) (< retries number-of-retries))
      (condition-case err
          (setq connection (open-network-stream name nil host port :type 'plain))
        (file-error
         (let ((inhibit-message t))
           (lsp--warn "Failed to connect to %s:%s with error message %s"
                      host
                      port
                      (error-message-string err))
           (sleep-for sleep-interval)
           (cl-incf retries)))))
    (or connection (error "Port %s was never taken. Consider increasing `lsp-tcp-connection-timeout'." port))))

(defun lsp--find-available-port (host starting-port)
  "Find available port on HOST starting from STARTING-PORT."
  (let ((success nil)
        (port starting-port))
    (while (and (not success))
      (condition-case _err
          (progn
            (delete-process (open-network-stream "*connection-test*" nil host port :type 'plain))
            (cl-incf port))
        (file-error (setq success t))))
    port))

(defun lsp-tcp-connection (command-fn)
  "Returns a connection property list similar to `lsp-stdio-connection'.
COMMAND-FN can only be a function that takes a single argument, a
port number. It should return a command for launches a language server
process listening for TCP connections on the provided port."
  (cl-check-type command-fn function)
  (list
   :connect (lambda (filter sentinel name environment-fn)
              (let* ((host "localhost")
                     (port (lsp--find-available-port host (cl-incf lsp--tcp-port)))
                     (command (funcall command-fn port))
                     (final-command (if (consp command) command (list command)))
                     (_ (unless (executable-find (cl-first final-command))
                          (user-error (format "Couldn't find executable %s" (cl-first final-command)))))
                     (process-environment
                      (lsp--compute-process-environment environment-fn))
                     (proc (make-process :name name :connection-type 'pipe :coding 'no-conversion
                                         :command final-command :sentinel sentinel :stderr (format "*%s::stderr*" name) :noquery t))
                     (tcp-proc (lsp--open-network-stream host port (concat name "::tcp"))))

                ;; TODO: Same :noquery issue (see above)
                (set-process-query-on-exit-flag proc nil)
                (set-process-query-on-exit-flag tcp-proc nil)
                (set-process-filter tcp-proc filter)
                (cons tcp-proc proc)))
   :test? (lambda () (executable-find (cl-first (funcall command-fn 0))))))

(defalias 'lsp-tcp-server 'lsp-tcp-server-command)

(defun lsp-tcp-server-command (command-fn)
  "Create tcp server connection.
In this mode Emacs is TCP server and the language server connects
to it. COMMAND is function with one parameter(the port) and it
should return the command to start the LS server."
  (cl-check-type command-fn function)
  (list
   :connect (lambda (filter sentinel name environment-fn)
              (let* (tcp-client-connection
                     (tcp-server (make-network-process :name (format "*tcp-server-%s*" name)
                                                       :buffer (format "*tcp-server-%s*" name)
                                                       :family 'ipv4
                                                       :service 0
                                                       :sentinel (lambda (proc _string)
                                                                   (lsp-log "Language server %s is connected." name)
                                                                   (setf tcp-client-connection proc))
                                                       :server 't))
                     (port (process-contact tcp-server :service))
                     (final-command (funcall command-fn port))
                     (process-environment
                      (lsp--compute-process-environment environment-fn))
                     (cmd-proc (make-process :name name
                                             :connection-type 'pipe
                                             :coding 'no-conversion
                                             :command final-command
                                             :stderr (format "*tcp-server-%s*::stderr" name)
                                             :noquery t)))
                (let ((retries 0))
                  (while (and (not tcp-client-connection) (< retries 20))
                    (lsp--info "Waiting for connection for %s, retries: %s" name retries)
                    (sit-for 0.500)
                    (cl-incf retries)))

                (unless tcp-client-connection
                  (condition-case nil (delete-process tcp-server) (error))
                  (condition-case nil (delete-process cmd-proc) (error))
                  (error "Failed to create connection to %s on port %s" name port))
                (lsp--info "Successfully connected to %s" name)

                (set-process-query-on-exit-flag cmd-proc nil)
                (set-process-query-on-exit-flag tcp-client-connection  nil)
                (set-process-query-on-exit-flag tcp-server nil)

                (set-process-filter tcp-client-connection filter)
                (set-process-sentinel tcp-client-connection sentinel)
                (cons tcp-client-connection cmd-proc)))
   :test? (lambda () (executable-find (cl-first (funcall command-fn 0))))))

(defun lsp-tramp-connection (local-command &optional generate-error-file-fn)
  "Create LSP stdio connection named name.
LOCAL-COMMAND is either list of strings, string or function which
returns the command to execute."
  (list :connect (lambda (filter sentinel name environment-fn)
                   (let* ((final-command (lsp-resolve-final-function local-command))
                          ;; wrap with stty to disable converting \r to \n
                          (process-name (generate-new-buffer-name name))
                          (wrapped-command (append '("stty" "raw" ";")
                                                   final-command
                                                   (list
                                                    (concat "2>"
                                                            (or (when generate-error-file-fn
                                                                  (funcall generate-error-file-fn name))
                                                                (format "/tmp/%s-%s-stderr" name
                                                                        (cl-incf lsp--stderr-index)))))))
                          (process-environment
                           (lsp--compute-process-environment environment-fn)))
                     (let ((proc (apply 'start-file-process-shell-command process-name
                                        (format "*%s*" process-name) wrapped-command)))
                       (set-process-sentinel proc sentinel)
                       (set-process-filter proc filter)
                       (set-process-query-on-exit-flag proc nil)
                       (set-process-coding-system proc 'binary 'binary)
                       (cons proc proc))))
        :test? (lambda () (-> local-command lsp-resolve-final-function lsp-server-present?))))

(defun lsp--setup-company ()
  (add-hook 'company-completion-started-hook
            (lambda (&rest _)
              (setq-local lsp-inhibit-lsp-hooks t))
            nil
            t)
  (add-hook 'company-after-completion-hook
            (lambda (&rest _)
              (lsp--capf-clear-cache)
              (setq-local lsp-inhibit-lsp-hooks nil))
            nil
            t))

(defun lsp--auto-configure ()
  "Autoconfigure `company', `flycheck', `lsp-ui',  if they are installed."
  (when (functionp 'lsp-ui-mode)
    (lsp-ui-mode))

  (cond
   ((or
     (and (eq lsp-diagnostic-package :auto)
          (functionp 'flycheck-mode))
     (and (eq lsp-diagnostic-package :flycheck)
          (or (functionp 'flycheck-mode)
              (user-error
               "lsp-diagnostic-package is set to :flycheck but flycheck is not installed?")))
     ;; legacy
     (null lsp-diagnostic-package))
    (lsp-flycheck-enable))
   ((and (not (version< emacs-version "26.1"))
         (or (eq lsp-diagnostic-package :auto)
             (eq lsp-diagnostic-package :flymake)
             (eq lsp-diagnostic-package t)))
    (with-no-warnings
      (require 'flymake)
      (lsp--flymake-setup)))
   ((not (eq lsp-diagnostic-package :none))
    (lsp--warn "Unable to autoconfigure flycheck/flymake. The diagnostics won't be rendered.")))

  (cond
   ((and (functionp 'company-lsp)
         (not lsp-prefer-capf))
    (progn
      (company-mode 1)
      (add-to-list 'company-backends 'company-lsp)
      (setq-local company-backends (remove 'company-capf company-backends))))

   ((and (fboundp 'company-mode) lsp-enable-completion-at-point)
    (company-mode 1)
    (add-to-list 'company-backends 'company-capf)))

  ;; yas-snippet config
  (setq-local yas-inhibit-overlay-modification-protection t))

(defvar-local lsp--buffer-deferred nil
  "Whether buffer was loaded via `lsp-deferred'.")

(defun lsp--restart-if-needed (workspace)
  "Handler restart for WORKSPACE."
  (when (or (eq lsp-restart 'auto-restart)
            (eq (lsp--workspace-shutdown-action workspace) 'restart)
            (and (eq lsp-restart 'interactive)
                 (let ((query (format "Server %s exited with status %s. Do you want to restart it?"
                                      (lsp--workspace-print workspace)
                                      (process-status (lsp--workspace-proc workspace)))))
                   (y-or-n-p query))))
    (--each (lsp--workspace-buffers workspace)
      (when (lsp-buffer-live-p it)
        (lsp-with-current-buffer it
          (if lsp--buffer-deferred
              (lsp-deferred)
            (lsp--info "Restarting LSP in buffer %s" (buffer-name))
            (lsp)))))))

(defun lsp--update-key (table key fn)
  "Apply FN on value corresponding to KEY in TABLE."
  (let ((existing-value (gethash key table)))
    (if-let (new-value (funcall fn existing-value))
        (puthash key new-value table)
      (remhash key table))))

(defun lsp--process-sentinel (workspace process exit-str)
  "Create the sentinel for WORKSPACE."
  (unless (process-live-p process)
    (let* ((status (process-status process))
           (folder->workspaces (lsp-session-folder->servers (lsp-session)))
           (stderr (-> workspace lsp--workspace-proc process-name get-buffer)))

      (lsp--warn "%s has exited (%s)"
                 (process-name (lsp--workspace-proc workspace))
                 (string-trim-right exit-str))

      (with-lsp-workspace workspace
        ;; Clean workspace related data in each of the buffers
        ;; in the workspace.
        (--each (lsp--workspace-buffers workspace)
          (when (lsp-buffer-live-p it)
            (lsp-with-current-buffer it
              (setq lsp--buffer-workspaces (delete workspace lsp--buffer-workspaces))
              (lsp--uninitialize-workspace)
              (lsp--spinner-stop)
              (lsp--remove-overlays 'lsp-highlight))))

        ;; Cleanup session from references to the closed workspace.
        (--each (hash-table-keys folder->workspaces)
          (lsp--update-key folder->workspaces it (apply-partially 'delete workspace)))

        ;; Kill standard error buffer only if the process exited normally.
        ;; Leave it intact otherwise for debugging purposes.
        (when (and (eq status 'exit) (zerop (process-exit-status process)) (buffer-live-p stderr))
          (kill-buffer stderr)))

      (run-hook-with-args 'lsp-after-uninitialized-functions workspace)

      (if (eq (lsp--workspace-shutdown-action workspace) 'shutdown)
          (lsp--info "Workspace %s shutdown." (lsp--workspace-print workspace))
        (lsp--restart-if-needed workspace))
      (lsp--cleanup-hanging-watches))))

(defun lsp--start-workspace (session client-template root &optional initialization-options)
  "Create new workspace for CLIENT-TEMPLATE with project root ROOT.
INITIALIZATION-OPTIONS are passed to initialize function.
SESSION is the active session."
  (lsp--spinner-start)
  (-let* ((default-directory root)
          (client (copy-lsp--client client-template))
          (workspace (make-lsp--workspace
                      :root root
                      :client client
                      :status 'starting
                      :buffers (list (lsp-current-buffer))
                      :host-root (file-remote-p root)))
          ((&lsp-cln 'server-id 'environment-fn 'new-connection 'custom-capabilities
                     'multi-root 'initialized-fn) client)
          ((proc . cmd-proc) (funcall
                              (or (plist-get new-connection :connect)
                                  (user-error "Client %s is configured incorrectly" client))
                              (lsp--create-filter-function workspace)
                              (apply-partially #'lsp--process-sentinel workspace)
                              (format "%s" server-id)
                              environment-fn))
          (workspace-folders (gethash server-id (lsp-session-server-id->folders session))))
    (setf (lsp--workspace-proc workspace) proc
          (lsp--workspace-cmd-proc workspace) cmd-proc)

    ;; update (lsp-session-folder->servers) depending on whether we are starting
    ;; multi/single folder workspace
    (mapc (lambda (project-root)
            (->> session
                 (lsp-session-folder->servers)
                 (gethash project-root)
                 (cl-pushnew workspace)))
          (or workspace-folders (list root)))

    (with-lsp-workspace workspace
      (run-hooks 'lsp-before-initialize-hook)
      (lsp-request-async
       "initialize"
       (append
        (list :processId nil
              :rootPath (lsp-file-local-name (expand-file-name root))
              :clientInfo (list :name "emacs"
                                :version (emacs-version))
              :rootUri (lsp--path-to-uri root)
              :capabilities (lsp--client-capabilities custom-capabilities)
              :initializationOptions initialization-options
              :workDoneToken "1")
        (when lsp-server-trace
          (list :trace lsp-server-trace))
        (when multi-root
          (->> workspace-folders
               (-map (lambda (folder)
                       (list :uri (lsp--path-to-uri folder)
                             :name (f-filename folder))))
               (apply 'vector)
               (list :workspaceFolders))))
       (lambda (response)
         (unless response
           (lsp--spinner-stop)
           (signal 'lsp-empty-response-error (list "initialize")))

         (setf (lsp--workspace-server-capabilities workspace) (lsp:initialize-result-capabilities
                                                               response)
               (lsp--workspace-status workspace) 'initialized)

         (mapc #'lsp--semantic-tokens-initialize-workspace
               (lsp--find-workspaces-for "textDocument/semanticTokens"))

         (with-lsp-workspace workspace
           (lsp-notify "initialized" lsp--empty-ht))

         (when initialized-fn (funcall initialized-fn workspace))

         (->> workspace
              (lsp--workspace-buffers)
              (mapc (lambda (buffer)
                      (lsp-with-current-buffer buffer
                        (lsp--open-in-workspace workspace)))))

         (with-lsp-workspace workspace
           (run-hooks 'lsp-after-initialize-hook))
         (lsp--info "%s initialized successfully" (lsp--workspace-print workspace)))
       :mode 'detached))
    workspace))

(defun lsp--load-default-session ()
  "Load default session."
  (setq lsp--session (or (condition-case err
                             (lsp--read-from-file lsp-session-file)
                           (error (lsp--error "Failed to parse the session %s, starting with clean one."
                                              (error-message-string err))
                                  nil))
                         (make-lsp-session))))

(defun lsp-session ()
  "Get the session associated with the current buffer."
  (or lsp--session (setq lsp--session (lsp--load-default-session))))

(defun lsp--client-disabled-p (buffer-major-mode client)
  (seq-some
   (lambda (entry)
     (pcase entry
       ((pred symbolp) (eq entry client))
       (`(,mode . ,client-or-list)
        (and (eq mode buffer-major-mode)
             (if (listp client-or-list)
                 (memq client client-or-list)
               (eq client client-or-list))))))
   lsp-disabled-clients))


;; download server

(defcustom lsp-server-install-dir (expand-file-name
                                   (locate-user-emacs-file (f-join ".cache" "lsp")))
  "Directory in which the servers will be installed."
  :risky t
  :type 'directory
  :package-version '(lsp-mode . "6.3")
  :group 'lsp-mode)

(defvar lsp--dependencies (ht))

(defun lsp-dependency (name &rest definitions)
  "Used to specify a language server DEPENDENCY, the server
executable or other required file path. Typically, the
DEPENDENCY is found by locating it on the system path using
`executable-find'.

You can explicitly call lsp-dependency in your environment to
specify the absolute path to the DEPENDENCY. For example, the
typescript-language-server requires both the server and the
typescript compiler. If you've installed them in a team shared
read-only location, you can instruct lsp-mode to use them via

  (eval-after-load 'lsp-clients
    '(progn
       (lsp-dependency 'typescript-language-server `(:system ,tls-exe))
       (lsp-dependency 'typescript `(:system ,ts-js))))

where tls-exe is the absolute path to the typescript-language-server
executable and ts-js is the absolute path to the typescript compiler
JavaScript file, tsserver.js (the *.js is required for Windows)."
  (ht-set lsp--dependencies name definitions))

(defun lsp--server-binary-present? (client)
  (unless (equal (lsp--client-server-id client) 'lsp-pwsh)
    (condition-case ()
        (-some-> client lsp--client-new-connection (plist-get :test?) funcall)
      (error nil)
      (args-out-of-range nil))))

(defun lsp--download-status ()
  (-some--> #'lsp--client-download-in-progress?
    (lsp--filter-clients it)
    (-map (-compose #'symbol-name #'lsp--client-server-id) it)
    (format "%s" it)
    (propertize it 'face 'success)
    (format "Installing following servers: %s" it)
    (propertize it
                'local-map (make-mode-line-mouse-map
                            'mouse-1 (lambda ()
                                       (interactive)
                                       (switch-to-buffer (get-buffer-create  " *lsp-install*"))))
                'mouse-face 'highlight)))

(defun lsp--install-server-internal (client &optional update?)
  (setf (lsp--client-download-in-progress? client) t)
  (add-to-list 'global-mode-string '(t (:eval (lsp--download-status))))
  (cl-flet ((done
             (success? &optional error-message)
             (-let [(&lsp-cln 'server-id 'buffers) client]
               (setf (lsp--client-download-in-progress? client) nil
                     (lsp--client-buffers client) nil)
               (if success?
                   (lsp--info "Server %s downloaded, auto-starting in %s buffers." server-id
                              (length buffers))
                 (lsp--error "Server %s install process failed with the following error message: %s.
Check `*lsp-install*' and `*lsp-log*' buffer."
                             server-id
                             error-message))
               (seq-do
                (lambda (buffer)
                  (when (buffer-live-p buffer)
                    (with-current-buffer buffer
                      (setq global-mode-string (-remove-item '(t (:eval (lsp--download-status)))
                                                             global-mode-string))
                      (when success? (lsp)))))
                buffers)
               (unless (lsp--filter-clients #'lsp--client-download-in-progress?)
                 (setq global-mode-string (-remove-item '(t (:eval (lsp--download-status)))
                                                        global-mode-string))))))
    (lsp--info "Download %s started." (lsp--client-server-id client))
    (condition-case err
        (funcall
         (lsp--client-download-server-fn client)
         client
         (lambda () (done t))
         (lambda (msg) (done nil msg))
         update?)
      (error
       (done nil (error-message-string err))))))

(defun lsp-install-server (update?)
  "Interactively install server.
When prefix UPDATE? is t force installation even if the server is present."
  (interactive "P")
  (lsp--install-server-internal
   (lsp--completing-read
    "Select server to install: "
    (or (->> lsp-clients
             (ht-values)
             (-filter (-andfn
                       (-orfn (-not #'lsp--server-binary-present?)
                              (-const update?))
                       (-not #'lsp--client-download-in-progress?)
                       #'lsp--client-download-server-fn)))
        (user-error "There are no servers with automatic installation"))
    (-compose #'symbol-name #'lsp--client-server-id)
    nil
    t)
   update?))

(defun lsp-async-start-process (callback error-callback &rest command)
  "Start async process COMMAND with CALLBACK and ERROR-CALLBACK."
  (make-process
   :name (cl-first command)
   :command command
   :sentinel (lambda (proc _)
               (when (eq 'exit (process-status proc))
                 (if (zerop (process-exit-status proc))
                     (condition-case err
                         (funcall callback)
                       (error
                        (funcall error-callback (error-message-string err))))
                   (display-buffer " *lsp-install*")
                   (funcall error-callback
                            (format "Async process '%s' failed with exit code %d"
                                    (process-name proc) (process-exit-status proc))))))
   :buffer " *lsp-install*"
   :noquery t))


(defvar lsp-deps-providers
  (list :npm (list :path #'lsp--npm-dependency-path
                   :install #'lsp--npm-dependency-download)
        :system (list :path #'lsp--system-path)))

(defun lsp--system-path (path)
  "If PATH is absolute and exists return it as is. Otherwise,
return the absolute path to the executable defined by PATH or
nil."
  ;; For node.js 'sub-packages' PATH may point to a *.js file. Consider the
  ;; typescript-language-server. When lsp invokes the server, lsp needs to
  ;; supply the path to the typescript compiler, tsserver.js, as an argument. To
  ;; make code platform independent, one must pass the absolute path to the
  ;; tsserver.js file (Windows requires a *.js file - see help on the JavaScript
  ;; child process spawn command that is invoked by the
  ;; typescript-language-server). This is why we check for existence and not
  ;; that the path is executable.
  (if (and (f-absolute? path)
           (f-exists? path))
      path
    (executable-find path)))

(defun lsp-package-path (dependency)
  "Path to the DEPENDENCY each of the registered providers."
  (let (path)
    (-first (-lambda ((provider . rest))
              (setq path (-some-> lsp-deps-providers
                           (plist-get provider)
                           (plist-get :path)
                           (apply rest))))
            (gethash dependency lsp--dependencies))
    path))

(defun lsp-package-ensure (dependency callback error-callback)
  "Asynchronously ensure a package."
  (or (-first (-lambda ((provider . rest))
                (-some-> lsp-deps-providers
                  (plist-get provider)
                  (plist-get :install)
                  (apply (cl-list* callback error-callback rest))))
              (gethash dependency lsp--dependencies))
      (funcall error-callback (format "Unable to find a way to install %s" dependency))))


;; npm handling

;; https://docs.npmjs.com/files/folders#executables
(cl-defun lsp--npm-dependency-path (&key package path &allow-other-keys)
  "Return npm dependency PATH for PACKAGE."
  (let ((path (executable-find
               (f-join lsp-server-install-dir "npm" package
                       (cond ((eq system-type 'windows-nt) "")
                             (t "bin"))
                       path))))
    (unless (and path (f-exists? path))
      (error "The package %s is not installed.  Unable to find %s" package path))
    path))

(cl-defun lsp--npm-dependency-download  (callback error-callback &key package &allow-other-keys)
  (if-let (npm-binary (executable-find "npm"))
      (lsp-async-start-process callback
                               error-callback
                               npm-binary
                               "-g"
                               "--prefix"
                               (f-join lsp-server-install-dir "npm" package)
                               "install"
                               package)
    (lsp-log "Unable to install %s via `npm' because it is not present" package)
    nil))


(defun lsp--matching-clients? (client)
  (and
   ;; both file and client remote or both local
   (eq (---truthy? (file-remote-p buffer-file-name))
       (---truthy? (lsp--client-remote? client)))

   ;; activation function or major-mode match.
   (if-let (activation-fn (lsp--client-activation-fn client))
       (funcall activation-fn (buffer-file-name) major-mode)
     (-contains? (lsp--client-major-modes client) major-mode))

   ;; check whether it is enabled if `lsp-enabled-clients' is not null
   (or (null lsp-enabled-clients)
       (or (member (lsp--client-server-id client) lsp-enabled-clients)
           (ignore (lsp--info "Client %s is not in lsp-enabled-clients"
                              (lsp--client-server-id client)))))

   ;; check whether it is not disabled.
   (not (lsp--client-disabled-p major-mode (lsp--client-server-id client)))))

(defun lsp--filter-clients (pred)
  (->> lsp-clients hash-table-values (-filter pred)))

(defun lsp--find-clients ()
  "Find clients which can handle BUFFER-MAJOR-MODE.
SESSION is the currently active session. The function will also
pick only remote enabled clients in case the FILE-NAME is on
remote machine and vice versa."
  (-when-let (matching-clients (lsp--filter-clients (-andfn #'lsp--matching-clients?
                                                            #'lsp--server-binary-present?)))
    (lsp-log "Found the following clients for %s: %s"
             buffer-file-name
             (s-join ", "
                     (-map (lambda (client)
                             (format "(server-id %s, priority %s)"
                                     (lsp--client-server-id client)
                                     (lsp--client-priority client)))
                           matching-clients)))
    (-let* (((add-on-clients main-clients) (-separate #'lsp--client-add-on? matching-clients))
            (selected-clients (if-let (main-client (and main-clients
                                                        (--max-by (> (lsp--client-priority it)
                                                                     (lsp--client-priority other))
                                                                  main-clients)))
                                  (cons main-client add-on-clients)
                                add-on-clients)))
      (lsp-log "The following clients were selected based on priority: %s"
               (s-join ", "
                       (-map (lambda (client)
                               (format "(server-id %s, priority %s)"
                                       (lsp--client-server-id client)
                                       (lsp--client-priority client)))
                             selected-clients)))
      selected-clients)))

(defun lsp-register-client (client)
  "Registers LSP client CLIENT."
  (cl-assert (symbolp (lsp--client-server-id client)) t)
  (cl-assert (or
              (functionp (lsp--client-activation-fn client))
              (and (listp (lsp--client-major-modes client))
                   (seq-every-p (apply-partially #'symbolp)
                                (lsp--client-major-modes client))))
             nil "Invalid activation-fn and/or major-modes.")
  (puthash (lsp--client-server-id client) client lsp-clients))

(defun lsp--create-initialization-options (_session client)
  "Create initialization-options from SESSION and CLIENT.
Add workspace folders depending on server being multiroot and
session workspace folder configuration for the server."
  (let* ((initialization-options-or-fn (lsp--client-initialization-options client)))
    (if (functionp initialization-options-or-fn)
        (funcall initialization-options-or-fn)
      initialization-options-or-fn)))

(defun lsp--plist-delete (prop plist)
  "Delete by side effect the property PROP from PLIST.
If PROP is the first property in PLIST, there is no way
to remove it by side-effect; therefore, write
\(setq foo (evil-plist-delete :prop foo)) to be sure of
changing the value of `foo'."
  (let ((tail plist) elt head)
    (while tail
      (setq elt (car tail))
      (cond
       ((eq elt prop)
        (setq tail (cdr (cdr tail)))
        (if head
            (setcdr (cdr head) tail)
          (setq plist tail)))
       (t
        (setq head tail
              tail (cdr (cdr tail))))))
    plist))

(defvar lsp-client-settings nil)

(defun lsp--compare-setting-path (a b)
  (equal (car a) (car b)))

(defun lsp-register-custom-settings (props)
  "Register PROPS.
PROPS is list of triple (path value boolean?) where PATH is the path to the
property; VALUE can be a literal value, symbol to be evaluated, or either a
function or lambda function to be called without arguments; BOOLEAN? is an
optional flag that should be non-nil for boolean settings, when it is nil the
property will be ignored if the VALUE is nil."
  (let ((-compare-fn #'lsp--compare-setting-path))
    (setq lsp-client-settings (-uniq (append props lsp-client-settings)))))

(defun lsp-region-text (region)
  "Get the text for REGION in current buffer."
  (-let (((start . end) (lsp--range-to-region region)))
    (buffer-substring-no-properties start end)))

(defun lsp-ht-set (tbl paths value)
  "Set nested hash table value.
TBL - a hash table, PATHS is the path to the nested VALUE."
  (pcase paths
    (`(,path) (ht-set! tbl path value))
    (`(,path . ,rst) (let ((nested-tbl (or (gethash path tbl)
                                           (let ((temp-tbl (ht)))
                                             (ht-set! tbl path temp-tbl)
                                             temp-tbl))))
                       (lsp-ht-set nested-tbl rst value)))))

(defun lsp-configuration-section (section)
  "Get settings for SECTION."
  (let ((ret (ht-create)))
    (mapc (-lambda ((path variable boolean?))
            (when (s-matches? (concat section "\\..*") path)
              (let* ((symbol-value (if (symbolp variable)
                                       (if (fboundp variable)
                                           (funcall variable)
                                         (symbol-value variable))
                                     (if (functionp variable)
                                         (funcall variable) variable)))
                     (value (if (and boolean? (not symbol-value))
                                :json-false
                              symbol-value)))
                (when (or boolean? value)
                  (lsp-ht-set ret (s-split "\\." path) value)))))
          lsp-client-settings)
    ret))

(defun lsp--start-connection (session client project-root)
  "Initiates connection created from CLIENT for PROJECT-ROOT.
SESSION is the active session."
  (when (lsp--client-multi-root client)
    (cl-pushnew project-root (gethash (lsp--client-server-id client)
                                      (lsp-session-server-id->folders session))))
  (run-hook-with-args 'lsp-workspace-folders-changed-functions (list project-root) nil)

  (unwind-protect
      (lsp--start-workspace session client project-root (lsp--create-initialization-options session client))
    (lsp--spinner-stop)))

;; lsp-log-io-mode

(defvar lsp-log-io-mode-map
  (let ((map (make-sparse-keymap)))
    (define-key map (kbd "M-n") #'lsp-log-io-next)
    (define-key map (kbd "M-p") #'lsp-log-io-prev)
    (define-key map (kbd "k") #'lsp--erase-log-buffer)
    (define-key map (kbd "K") #'lsp--erase-session-log-buffers)
    map)
  "Keymap for lsp log buffer mode.")

(define-derived-mode lsp-log-io-mode special-mode "LspLogIo"
  "Special mode for viewing IO logs.")

(defun lsp-workspace-show-log (workspace)
  "Display the log buffer of WORKSPACE."
  (interactive
   (list (if lsp-print-io
             (if (eq (length (lsp-workspaces)) 1)
                 (cl-first (lsp-workspaces))
               (lsp--completing-read "Workspace: " (lsp-workspaces)
                                     #'lsp--workspace-print nil t))
           (user-error "IO logging is disabled"))))
  (pop-to-buffer (lsp--get-log-buffer-create workspace)))

(defalias 'lsp-switch-to-io-log-buffer 'lsp-workspace-show-log)

(defun lsp--get-log-buffer-create (workspace)
  "Return the lsp log buffer of WORKSPACE, creating a new one if needed."
  (let ((server-id (-> workspace lsp--workspace-client lsp--client-server-id symbol-name))
        (pid (format "%s" (process-id (lsp--workspace-cmd-proc workspace)))))
    (get-buffer-create (format "*lsp-log: %s:%s*" server-id pid))))

(defun lsp--erase-log-buffer (&optional all)
  "Delete contents of current lsp log buffer.
When ALL is t, erase all log buffers of the running session."
  (interactive)
  (let* ((workspaces (lsp--session-workspaces (lsp-session)))
         (current-log-buffer (current-buffer)))
    (dolist (w workspaces)
      (let ((b (lsp--get-log-buffer-create w)))
        (when (or all (eq b current-log-buffer))
          (with-current-buffer b
            (let ((inhibit-read-only t))
              (erase-buffer))))))))

(defun lsp--erase-session-log-buffers ()
  "Erase log buffers of the running session."
  (interactive)
  (lsp--erase-log-buffer t))

(defun lsp-log-io-next (arg)
  "Move to next log entry."
  (interactive "P")
  (ewoc-goto-next lsp--log-io-ewoc (or arg 1)))

(defun lsp-log-io-prev (arg)
  "Move to previous log entry."
  (interactive "P")
  (ewoc-goto-prev lsp--log-io-ewoc (or arg 1)))

(defun lsp--workspace-print (workspace)
  "Visual representation WORKSPACE."
  (let* ((proc (lsp--workspace-cmd-proc workspace))
         (status (lsp--workspace-status workspace))
         (server-id (-> workspace lsp--workspace-client lsp--client-server-id symbol-name (propertize 'face 'bold-italic)))
         (pid (propertize (format "%s" (process-id proc)) 'face 'italic)))

    (if (eq 'initialized status)
        (format "%s:%s" server-id pid)
      (format "%s:%s status:%s" server-id pid status))))

(defun lsp--map-tree-widget (m)
  "Build `tree-widget' from a hash-table M."
  (when (hash-table-p m)
    (let (nodes)
      (maphash (lambda (k v)
                 (push `(tree-widget
                         :tag ,(if (hash-table-p v)
                                   (format "%s:" k)
                                 (format "%s: %s" k
                                         (propertize (format "%s" v)
                                                     'face
                                                     'font-lock-string-face)))
                         :open t
                         ,@(lsp--map-tree-widget v))
                       nodes))
               m)
      nodes)))

(defun lsp-buffer-name (buffer-id)
  (if-let (buffer-name (plist-get buffer-id :buffer-name))
      (funcall buffer-name buffer-id)
    (buffer-name buffer-id)))

(defun lsp--render-workspace (workspace)
  "Tree node representation of WORKSPACE."
  `(tree-widget :tag ,(lsp--workspace-print workspace)
                :open t
                (tree-widget :tag ,(propertize "Buffers" 'face 'font-lock-function-name-face)
                             :open t
                             ,@(->> workspace
                                    (lsp--workspace-buffers)
                                    (--map `(tree-widget
                                             :tag ,(when (lsp-buffer-live-p it)
                                                     (let ((buffer-name (lsp-buffer-name it)))
                                                       (if (lsp-with-current-buffer it buffer-read-only)
                                                           (propertize buffer-name 'face 'font-lock-constant-face)
                                                         buffer-name)))))))
                (tree-widget :tag ,(propertize "Capabilities" 'face 'font-lock-function-name-face)
                             ,@(-> workspace lsp--workspace-server-capabilities lsp--map-tree-widget))))

(define-derived-mode lsp-browser-mode special-mode "LspBrowser"
  "Define mode for displaying lsp sessions."
  (setq-local display-buffer-base-action '(nil . ((inhibit-same-window . t)))))

(defun lsp-describe-session ()
  "Describes current `lsp-session'."
  (interactive)
  (let ((session (lsp-session))
        (buf (get-buffer-create "*lsp session*")))
    (with-current-buffer buf
      (lsp-browser-mode)
      (cursor-sensor-mode 1)
      (let ((inhibit-read-only t))
        (erase-buffer)
        (--each (lsp-session-folders session)
          (widget-create
           `(tree-widget
             :tag ,(propertize it 'face 'font-lock-keyword-face)
             :open t
             ,@(->> session
                    (lsp-session-folder->servers)
                    (gethash it)
                    (-map 'lsp--render-workspace)))))))
    (pop-to-buffer buf)))

(defun lsp--session-workspaces (session)
  "Get all workspaces that are part of the SESSION."
  (-> session lsp-session-folder->servers hash-table-values -flatten -uniq))

(defun lsp--find-multiroot-workspace (session client project-root)
  "Look for a multiroot connection in SESSION created from CLIENT for PROJECT-ROOT and BUFFER-MAJOR-MODE."
  (when (lsp--client-multi-root client)
    (-when-let (multi-root-workspace (->> session
                                          (lsp--session-workspaces)
                                          (--first (eq (-> it lsp--workspace-client lsp--client-server-id)
                                                       (lsp--client-server-id client)))))
      (with-lsp-workspace multi-root-workspace
        (lsp-notify "workspace/didChangeWorkspaceFolders"
                    `(:event (:added ,(vector (list :uri (lsp--path-to-uri project-root)))))))

      (->> session (lsp-session-folder->servers) (gethash project-root) (cl-pushnew multi-root-workspace))
      (->> session (lsp-session-server-id->folders) (gethash (lsp--client-server-id client)) (cl-pushnew project-root))

      (lsp--persist-session session)

      (lsp--info "Opened folder %s in workspace %s" project-root (lsp--workspace-print multi-root-workspace))

      multi-root-workspace)))

(defun lsp--ensure-lsp-servers (session clients project-root ignore-multi-folder)
  "Ensure that SESSION contain server CLIENTS created for PROJECT-ROOT.
IGNORE-MULTI-FOLDER to ignore multi folder server."
  (-map (lambda (client)
          (or
           (lsp--find-workspace session client project-root)
           (unless ignore-multi-folder
             (lsp--find-multiroot-workspace session client project-root))
           (lsp--start-connection session client project-root)))
        clients))

(defun lsp--spinner-stop ()
  "Stop the spinner in case all of the workspaces are started."
  (when (--all? (eq (lsp--workspace-status it) 'initialized)
                lsp--buffer-workspaces)
    (spinner-stop)))

(defun lsp--open-in-workspace (workspace)
  "Open in existing WORKSPACE."
  (if (eq 'initialized (lsp--workspace-status workspace))
      ;; when workspace is initialized just call document did open.
      (progn
        (with-lsp-workspace workspace
          (when-let (before-document-open-fn (-> workspace
                                                 lsp--workspace-client
                                                 lsp--client-before-file-open-fn))
            (funcall before-document-open-fn workspace))
          (lsp--text-document-did-open))
        (lsp--spinner-stop))
    ;; when it is not initialized
    (lsp--spinner-start)
    (cl-pushnew (lsp-current-buffer) (lsp--workspace-buffers workspace))))

(defun lsp--find-workspace (session client project-root)
  "Find server connection created with CLIENT in SESSION for PROJECT-ROOT."
  (when-let ((workspace (->> session
                             (lsp-session-folder->servers)
                             (gethash project-root)
                             (--first (eql (-> it lsp--workspace-client lsp--client-server-id)
                                           (lsp--client-server-id client))))))
    (lsp--open-in-workspace workspace)
    workspace))

(defun lsp--find-root-interactively (session)
  "Find project interactively.
Returns nil if the project should not be added to the current SESSION."
  (condition-case nil
      (let* ((project-root-suggestion (or (lsp--suggest-project-root) default-directory))
             (action (read-key (format
                                "%s is not part of any project. Select action:

%s==>Import project root %s.
%s==>Import project by selecting root directory interactively.
%s==>Do not ask again for the current project by adding %s to lsp-session-folders-blacklist.
%s==>Do not ask again for the current project by selecting ignore path interactively.
%s==>Do nothing: ask again when opening other files from the current project."
                                (propertize (buffer-name) 'face 'bold)
                                (propertize "i" 'face 'success)
                                (propertize project-root-suggestion 'face 'bold)
                                (propertize "I" 'face 'success)
                                (propertize "d" 'face 'warning)
                                (propertize project-root-suggestion 'face 'bold)
                                (propertize "D" 'face 'warning)
                                (propertize "n" 'face 'warning)))))
        (cl-case action
          (?i project-root-suggestion)
          (?\r project-root-suggestion)
          (?I (read-directory-name "Select workspace folder to add: "
                                   (or project-root-suggestion default-directory)
                                   nil
                                   t))
          (?d (push project-root-suggestion (lsp-session-folders-blacklist session))
              (lsp--persist-session session)
              nil)
          (?D (push (read-directory-name "Select folder to blacklist: "
                                         (or project-root-suggestion default-directory)
                                         nil
                                         t)
                    (lsp-session-folders-blacklist session))
              (lsp--persist-session session)
              nil)
          (t nil)))
    ('quit)))

(declare-function tramp-file-name-host "ext:tramp" (file) t)
(declare-function tramp-dissect-file-name "ext:tramp" (file &optional nodefault))

(defun lsp--files-same-host (f1 f2)
  "Predicate on whether or not two files are on the same host."
  (or (not (or (file-remote-p f1) (file-remote-p f2)))
      (and (file-remote-p f1)
           (file-remote-p f2)
           (progn (require 'tramp)
                  (equal (tramp-file-name-host (tramp-dissect-file-name f1))
                         (tramp-file-name-host (tramp-dissect-file-name f2)))))))

(defun lsp-find-session-folder (session file-name)
  "Look in the current SESSION for folder containing FILE-NAME."
  (let ((file-name-canonical (lsp-f-canonical file-name)))
    (->> session
         (lsp-session-folders)
         (--filter (and (lsp--files-same-host it file-name-canonical)
                        (or (lsp-f-same? it file-name-canonical)
                            (and (f-dir? it)
                                 (lsp-f-ancestor-of? it file-name-canonical)))))
         (--max-by (> (length it)
                      (length other))))))

(defun lsp-find-workspace (server-id &optional file-name)
  "Find workspace for SERVER-ID for FILE-NAME."
  (-when-let* ((session (lsp-session))
               (folder->servers (lsp-session-folder->servers session))
               (workspaces (if file-name
                               (gethash (lsp-find-session-folder session file-name) folder->servers)
                             (lsp--session-workspaces session))))

    (--first (eq (lsp--client-server-id (lsp--workspace-client it)) server-id) workspaces)))

(defun lsp--calculate-root (session file-name)
  "Calculate project root for FILE-NAME in SESSION."
  (and
   (->> session
        (lsp-session-folders-blacklist)
        (--first (and (lsp--files-same-host it file-name)
                      (lsp-f-ancestor-of? it file-name)
                      (prog1 t
                        (lsp--info "File %s is in blacklisted directory %s" file-name it))))
        not)
   (or
    (when lsp-auto-guess-root
      (lsp--suggest-project-root))
    (lsp-find-session-folder session file-name)
    (unless lsp-auto-guess-root
      (lsp--find-root-interactively session)))))

(defun lsp--try-open-in-library-workspace ()
  "Try opening current file as library file in any of the active workspace.
The library folders are defined by each client for each of the active workspace."

  (when-let (workspace (->> (lsp-session)
                            (lsp--session-workspaces)
                            ;; Sort the last active workspaces first as they are more likely to be
                            ;; the correct ones, especially when jumping to a definition.
                            (-sort (lambda (a _b)
                                     (-contains? lsp--last-active-workspaces a)))
                            (--first
                             (and (-contains? (-> it lsp--workspace-client lsp--client-major-modes)
                                              major-mode)
                                  (when-let (library-folders-fn
                                             (-> it lsp--workspace-client lsp--client-library-folders-fn))
                                    (-first (lambda (library-folder)
                                              (lsp-f-ancestor-of? library-folder (buffer-file-name)))
                                            (funcall library-folders-fn it)))))))
    (lsp--open-in-workspace workspace)
    (view-mode t)
    (lsp--info "Opening read-only library file %s." (buffer-file-name))
    (list workspace)))

(defun lsp--persist-session (session)
  "Persist SESSION to `lsp-session-file'."
  (lsp--persist lsp-session-file (make-lsp-session
                                  :folders (lsp-session-folders session)
                                  :folders-blacklist (lsp-session-folders-blacklist session)
                                  :server-id->folders (lsp-session-server-id->folders session))))

(defun lsp--try-project-root-workspaces (ask-for-client ignore-multi-folder)
  "Try create opening file as a project file.
When IGNORE-MULTI-FOLDER is t the lsp mode will start new
language server even if there is language server which can handle
current language. When IGNORE-MULTI-FOLDER is nil current file
will be opened in multi folder language server if there is
such."
  (-let ((session (lsp-session)))
    (-if-let (clients (if ask-for-client
                          (list (lsp--completing-read "Select server to start: "
                                                      (ht-values lsp-clients)
                                                      (-compose 'symbol-name 'lsp--client-server-id) nil t))
                        (lsp--find-clients)))
        (-if-let (project-root (-some-> session
                                 (lsp--calculate-root (buffer-file-name))
                                 (lsp-f-canonical)))
            (progn
              ;; update project roots if needed and persist the lsp session
              (unless (-contains? (lsp-session-folders session) project-root)
                (push project-root (lsp-session-folders session))
                (lsp--persist-session session))
              (lsp--ensure-lsp-servers session clients project-root ignore-multi-folder))
          (lsp--warn "%s not in project or it is blacklisted." (buffer-name))
          nil)
      (lsp--warn "No LSP server for %s(check *lsp-log*)." major-mode)
      nil)))

(defun lsp-shutdown-workspace ()
  "Shutdown language server."
  (interactive)
  (--when-let (pcase (lsp-workspaces)
                (`nil (user-error "There are no active servers in the current buffer"))
                (`(,workspace) (when (y-or-n-p (format "Are you sure you want to stop the server %s?"
                                                       (lsp--workspace-print workspace)))
                                 workspace))
                (workspaces (lsp--completing-read "Select server: "
                                                  workspaces
                                                  'lsp--workspace-print nil t)))
    (lsp-workspace-shutdown it)))

(make-obsolete 'lsp-shutdown-workspace 'lsp-workspace-shutdown "lsp-mode 6.1")

(defun lsp-workspace-shutdown (workspace)
  "Shut the workspace WORKSPACE and the language server associated with it"
  (interactive (list (lsp--completing-read "Select server: "
                                           (lsp-workspaces)
                                           'lsp--workspace-print nil t)))
  (lsp--warn "Stopping %s" (lsp--workspace-print workspace))
  (with-lsp-workspace workspace (lsp--shutdown-workspace)))

(defun lsp-disconnect ()
  "Disconnect the buffer from the language server."
  (interactive)
  (with-no-warnings (when (functionp 'lsp-ui-mode) (lsp-ui-mode -1)))
  (lsp--text-document-did-close t)
  (lsp-managed-mode -1)
  (lsp-mode -1)
  (setq lsp--buffer-workspaces nil)
  (lsp--info "Disconnected"))

(defun lsp-restart-workspace ()
  (interactive)
  (--when-let (pcase (lsp-workspaces)
                (`nil (user-error "There are no active servers in the current buffer"))
                (`(,workspace) workspace)
                (workspaces (lsp--completing-read "Select server: "
                                                  workspaces
                                                  'lsp--workspace-print nil t)))
    (lsp-workspace-restart it)))

(make-obsolete 'lsp-restart-workspace 'lsp-workspace-restart "lsp-mode 6.1")

(defun lsp-workspace-restart (workspace)
  "Restart the workspace WORKSPACE and the language server associated with it"
  (interactive (list (lsp--completing-read "Select workspace: "
                                           (lsp-workspaces)
                                           'lsp--workspace-print nil t)))
  (lsp--warn "Restarting %s" (lsp--workspace-print workspace))
  (with-lsp-workspace workspace (lsp--shutdown-workspace t)))

;;;###autoload
(defun lsp (&optional arg)
  "Entry point for the server startup.
When ARG is t the lsp mode will start new language server even if
there is language server which can handle current language. When
ARG is nil current file will be opened in multi folder language
server if there is such. When `lsp' is called with prefix
argument ask the user to select which language server to start. "
  (interactive "P")

  (when (and lsp-auto-configure)
    (seq-do (lambda (package)
              ;; loading client is slow and `lsp' can be called repeatedly
              (unless (featurep package) (require package nil t)))
            lsp-client-packages))

  (when (buffer-file-name)
    (let (clients
          (matching-clients (lsp--filter-clients
                             (-andfn #'lsp--matching-clients?
                                     #'lsp--server-binary-present?))))
      (cond
       (matching-clients
        (when (setq lsp--buffer-workspaces
                    (or (and
                         ;; Don't open as library file if file is part of a project.
                         (not (lsp-find-session-folder (lsp-session) (buffer-file-name)))
                         (lsp--try-open-in-library-workspace))
                        (lsp--try-project-root-workspaces (equal arg '(4))
                                                          (and arg (not (equal arg 1))))))
          (lsp-mode 1)
          (when lsp-auto-configure (lsp--auto-configure))
          (setq lsp-buffer-uri (lsp--buffer-uri))
          (lsp--info "Connected to %s."
                     (apply 'concat (--map (format "[%s]" (lsp--workspace-print it))
                                           lsp--buffer-workspaces)))))
       ;; look for servers which are currently being downloaded.
       ((setq clients (lsp--filter-clients (-andfn #'lsp--matching-clients?
                                                   #'lsp--client-download-in-progress?)))
        (lsp--info "There are language server(%s) installation in progress.
The server(s) will be started in the buffer when it has finished."
                   (-map #'lsp--client-server-id clients))
        (seq-do (lambda (client)
                  (cl-pushnew (current-buffer) (lsp--client-buffers client)))
                clients))
       ;; look for servers to install
       ((setq clients (lsp--filter-clients (-andfn #'lsp--matching-clients?
                                                   #'lsp--client-download-server-fn
                                                   (-not #'lsp--client-download-in-progress?))))
        (let ((client (lsp--completing-read
                       (concat "Unable to find installed server supporting this file. "
                               "The following servers could be installed automatically: ")
                       clients
                       (-compose #'symbol-name #'lsp--client-server-id)
                       nil
                       t)))
          (cl-pushnew (current-buffer) (lsp--client-buffers client))
          (lsp--install-server-internal client)))
       ;; no clients present
       ((setq clients (unless matching-clients
                        (lsp--filter-clients (-andfn #'lsp--matching-clients?
                                                     (-not #'lsp--server-binary-present?)))))
        (lsp--warn "The following servers support current file but do not have automatic installation configuration: %s
You may find the installation instructions at https://emacs-lsp.github.io/lsp-mode/page/languages.
(If you have already installed the server check *lsp-log*)."
                   (mapconcat (lambda (client)
                                (symbol-name (lsp--client-server-id client)))
                              clients
                              " ")))
       ;; no matches
       ((-> #'lsp--matching-clients? lsp--filter-clients not)
        (lsp--error "There are no language servers supporting current mode %s registered with `lsp-mode'."
                    major-mode))))))

(defun lsp--init-if-visible ()
  "Run `lsp' for the current buffer if the buffer is visible.
Returns `t' if `lsp' was run for the buffer."
  (when (or (buffer-modified-p) (get-buffer-window nil t))
    (remove-hook 'window-configuration-change-hook #'lsp--init-if-visible t)
    (lsp)
    t))

;;;###autoload
(defun lsp-deferred ()
  "Entry point that defers server startup until buffer is visible.
`lsp-deferred' will wait until the buffer is visible before invoking `lsp'.
This avoids overloading the server with many files when starting Emacs."
  ;; Workspace may not be initialized yet. Use a buffer local variable to
  ;; remember that we deferred loading of this buffer.
  (setq lsp--buffer-deferred t)
  (let ((buffer (current-buffer)))
    ;; Avoid false positives as desktop-mode restores buffers by deferring
    ;; visibility check until the stack clears.
    (run-with-timer 0 nil (lambda ()
                            (when (buffer-live-p buffer)
                              (with-current-buffer buffer
                                (unless (lsp--init-if-visible)
                                  (add-hook 'window-configuration-change-hook #'lsp--init-if-visible nil t))))))))



(defvar lsp-file-truename-cache (ht))

(defmacro lsp-with-cached-filetrue-name (&rest body)
  "Executes BODY caching the `file-truename' calls."
  `(let ((old-fn (symbol-function 'file-truename)))
     (unwind-protect
         (progn
           (fset 'file-truename
                 (lambda (file-name &optional counter prev-dirs)
                   (or (gethash file-name lsp-file-truename-cache)
                       (puthash file-name (apply old-fn (list file-name counter prev-dirs))
                                lsp-file-truename-cache))))
           ,@body)
       (fset 'file-truename old-fn))))

;; flycheck

(declare-function flycheck-define-generic-checker
                  "ext:flycheck" (symbol docstring &rest properties))
(declare-function flycheck-error-message "ext:flycheck" (err) t)
(declare-function flycheck-define-error-level "ext:flycheck" (level &rest properties))
(declare-function flycheck-mode "ext:flycheck")
(declare-function flycheck-checker-supports-major-mode-p "ext:flycheck")
(declare-function flycheck-error-new "ext:flycheck" t t)
(declare-function flycheck-buffer "ext:flycheck")
(declare-function flycheck-add-mode "ext:flycheck")

(defvar flycheck-check-syntax-automatically)
(defvar flycheck-checker)
(defvar flycheck-checkers)

(defcustom lsp-flycheck-default-level 'error
  "Error level to use when the server does not report back a diagnostic level."
  :type '(choice (const error)
                 (const warning)
                 (const info))
  :group 'lsp-mode)

(defun lsp--get-buffer-diagnostics ()
  (gethash (or
            (plist-get lsp--virtual-buffer :buffer-file-name)
            (lsp--fix-path-casing buffer-file-name))
           (lsp-diagnostics t)))

(defun lsp--flycheck-calculate-level (severity tags)
  (let ((level (pcase severity
                 (1 'error)
                 (2 'warning)
                 (3 'info)
                 (4 'info)
                 (_ lsp-flycheck-default-level)))
        ;; materialize only first tag.
        (tags (seq-map (lambda (tag)
                         (cond
                          ((= tag lsp/diagnostic-tag-unnecessary) 'unnecessary)
                          ((= tag lsp/diagnostic-tag-deprecated) 'deprecated)))
                       tags)))
    (if tags
        (lsp--flycheck-level level tags)
      level)))

(defun lsp-virtual-buffer-call (key &rest args)
  (when lsp--virtual-buffer
    (when-let (fn (plist-get lsp--virtual-buffer key))
      (apply fn args))))

(defun lsp-translate-column (column)
  "Translate COLUMN taking into account virtual buffers."
  (or (lsp-virtual-buffer-call :real->virtual-char column)
      column))

(defun lsp-translate-line (line)
  "Translate LINE taking into account virtual buffers."
  (or (lsp-virtual-buffer-call :real->virtual-line line)
      line))

;; (defun lsp-virtual-buffer-line (line)
;;   "Translate LINE taking into account virtual buffers."
;;   (or (lsp-virtual-buffer-call :real<-virtual-line line)
;;       line))

;; (defun lsp-buffer-column (column)
;;   "Translate COLUMN taking into account virtual buffers."
;;   (or (lsp-virtual-buffer-call :real<-virtual-char column)
;;       column))

(defun lsp--flycheck-start (checker callback)
  "Start an LSP syntax check with CHECKER.

CALLBACK is the status callback passed by Flycheck."

  (remove-hook 'lsp-on-idle-hook #'lsp--flycheck-buffer t)

  (->> (lsp--get-buffer-diagnostics)
       (-map (-lambda ((&Diagnostic :message :severity? :tags? :code?
                                    :range (&Range :start (&Position :line      start-line
                                                                     :character start-character)
                                                   :end   (&Position :line      end-line
                                                                     :character end-character))))
               (flycheck-error-new
                :buffer (current-buffer)
                :checker checker
                :filename buffer-file-name
                :message message
                :level (lsp--flycheck-calculate-level severity? tags?)
                :id code?
                :line (lsp-translate-line (1+ start-line))
                :column (1+ (lsp-translate-column start-character))
                :end-line (lsp-translate-line (1+ end-line))
                :end-column (1+ (lsp-translate-column end-character)))))
       (funcall callback 'finished)))

(defun lsp--flycheck-buffer ()
  (remove-hook 'lsp-on-idle-hook #'lsp--flycheck-buffer t)
  (flycheck-buffer))

(defun lsp--buffer-visible? ()
  (or (get-buffer-window (current-buffer))
      (eq (window-buffer (selected-window))
          (current-buffer))))

(defun lsp--flycheck-report ()
  "This callback is invoked when new diagnostics are received
from the language server."
  (when (and (memq 'idle-change flycheck-check-syntax-automatically)
             lsp--cur-workspace)
    ;; make sure diagnostics are published even if the diagnostics
    ;; have been received after idle-change has been triggered
    (-some->> lsp--cur-workspace
      (lsp--workspace-buffers)
      (mapc (lambda (buffer)
              (when (lsp-buffer-live-p buffer)
                (lsp-with-current-buffer buffer
                  (add-hook 'lsp-on-idle-hook #'lsp--flycheck-buffer nil t))))))))

(declare-function lsp-cpp-flycheck-clang-tidy-error-explainer "lsp-cpp")

(defvar lsp-diagnostics-attributes
  `((unnecessary :foreground "dim gray")
    (deprecated  :strike-through t) )
  "List containing (tag attributes) where tag is the LSP
  diagnostic tag and attributes is a `plist' containing face
  attributes which will be applied on top the flycheck face for
  that error level.")

(defun lsp--flycheck-level (flycheck-level tags)
  "Generate flycheck level from the original FLYCHECK-LEVEL (e.
g. `error', `warning') and list of LSP TAGS."
  (let ((name (format "lsp-flycheck-%s-%s"
                      flycheck-level
                      (mapconcat #'symbol-name tags "-"))))
    (or (intern-soft name)
        (let* ((face (--doto (intern (format "lsp-%s-face" name))
                       (copy-face (-> flycheck-level
                                      (get 'flycheck-overlay-category)
                                      (get 'face))
                                  it)
                       (mapc (lambda (tag)
                               (apply #'set-face-attribute it nil
                                      (cl-rest (assoc tag lsp-diagnostics-attributes))))
                             tags)))
               (category (--doto (intern (format "lsp-%s-category" name))
                           (setf (get it 'face) face
                                 (get it 'priority) 100)))
               (new-level (intern name))
               (bitmap (or (get flycheck-level 'flycheck-fringe-bitmaps)
                           (get flycheck-level 'flycheck-fringe-bitmap-double-arrow))))
          (flycheck-define-error-level new-level
            :severity (get flycheck-level 'flycheck-error-severity)
            :compilation-level (get flycheck-level 'flycheck-compilation-level)
            :overlay-category category
            :fringe-bitmap bitmap
            :fringe-face (get flycheck-level 'flycheck-fringe-face)
            :error-list-face face)
          new-level))))

(with-eval-after-load 'flycheck
  (flycheck-define-generic-checker 'lsp
    "A syntax checker using the Language Server Protocol (LSP)
provided by lsp-mode.
See https://github.com/emacs-lsp/lsp-mode."
    :start #'lsp--flycheck-start
    :modes '(python-mode)
    :predicate (lambda () lsp-mode)
    :error-explainer (lambda (e)
                       (cond ((string-prefix-p "clang-tidy" (flycheck-error-message e))
                              (lsp-cpp-flycheck-clang-tidy-error-explainer e))
                             (t (flycheck-error-message e))))))

(defun lsp-flycheck-add-mode (mode)
  "Register flycheck support for MODE."
  (unless (flycheck-checker-supports-major-mode-p 'lsp mode)
    (flycheck-add-mode 'lsp mode)))

(defun lsp-flycheck-enable (&rest _)
  "Enable flycheck integration for the current buffer."
  (flycheck-mode 1)
  (setq-local flycheck-checker 'lsp)
  (lsp-flycheck-add-mode major-mode)
  (add-to-list 'flycheck-checkers 'lsp)
  (add-hook 'lsp-after-diagnostics-hook #'lsp--flycheck-report nil t)
  (add-hook 'lsp-managed-mode-hook #'lsp--flycheck-report nil t))


;; avy integration

(declare-function avy-process "ext:avy" (candidates &optional overlay-fn cleanup-fn))
(declare-function avy--key-to-char "ext:avy" (c))
(defvar avy-action)

(defun lsp-avy-lens ()
  "Click lsp lens using `avy' package."
  (interactive)
  (if (not lsp-lens-mode)
      (user-error "`lsp-lens-mode' not active")
    (let* ((avy-action 'identity)
           (action (cl-third
                    (avy-process
                     (-mapcat
                      (lambda (overlay)
                        (-map-indexed
                         (lambda (index lens-token)
                           (list overlay index
                                 (get-text-property 0 'action lens-token)))
                         (overlay-get overlay 'lsp--metadata)))
                      lsp--lens-overlays)
                     (-lambda (path ((ov index) . _win))
                       (let* ((path (mapcar #'avy--key-to-char path))
                              (str (propertize (string (car (last path)))
                                               'face 'avy-lead-face))
                              (old-str (overlay-get ov 'before-string))
                              (old-str-tokens (s-split "\|" old-str))
                              (old-token (seq-elt old-str-tokens index))
                              (tokens `(,@(-take index old-str-tokens)
                                        ,(-if-let ((_ prefix suffix)
                                                   (s-match "\\(^[[:space:]]+\\)\\(.*\\)" old-token))
                                             (concat prefix str suffix)
                                           (concat str old-token))
                                        ,@(-drop (1+ index) old-str-tokens)))
                              (new-str (s-join (propertize "|" 'face 'lsp-lens-face) tokens))
                              (new-str (if (s-ends-with? "\n" new-str)
                                           new-str
                                         (concat new-str "\n"))))
                         (overlay-put ov 'before-string new-str)))
                     (lambda ()
                       (--map (overlay-put it 'before-string
                                           (overlay-get it 'lsp-original))
                              lsp--lens-overlays))))))
      (funcall-interactively action))))


;; lsp internal validation.

(defmacro lsp--validate (&rest checks)
  `(-let [buf (current-buffer)]
     (with-current-buffer (get-buffer-create "*lsp-performance*")
       (with-help-window (current-buffer)
         ,@(-map (-lambda ((msg form))
                   `(insert (format "%s: %s\n" ,msg
                                    (if (with-current-buffer buf
                                          ,form)
                                        (propertize "OK" 'face 'success)
                                      (propertize "ERROR" 'face 'error)))))
                 (-partition 2 checks))))))

(defun lsp-diagnose ()
  "Validate performance settings."
  (interactive)
  (lsp--validate
   "Checking for Native JSON support" (functionp 'json-serialize)
   "Checking emacs version has `read-process-output-max'" (boundp 'read-process-output-max)
   "Using company-capf" (-contains? company-backends 'company-capf)
   "Check emacs supports `read-process-output-max'" (boundp 'read-process-output-max)
   "Check `read-process-output-max' default has been changed from 4k"
   (and (boundp 'read-process-output-max)
        (> read-process-output-max 4096))
   "Byte compiled against Native JSON (recompile lsp-mode if failing when Native JSON available)"
   (condition-case _err
       (progn (lsp--make-message  (list "a" "b"))
              nil)
     (error t))
   "`gc-cons-threshold' increased?" (> gc-cons-threshold 800000)))


;; org-mode/virtual-buffer

(declare-function org-babel-get-src-block-info "ext:ob-core")
(declare-function org-do-remove-indentation "ext:org-macs")
(declare-function org-src-get-lang-mode "ext:org-src")
(declare-function org-element-context "ext:org-element")

(defun lsp--virtual-buffer-update-position ()
  (-if-let (virtual-buffer (-first (-lambda ((&plist :in-range))
                                     (funcall in-range))
                                   lsp--virtual-buffer-connections))
      (unless (equal virtual-buffer lsp--virtual-buffer)
        (lsp-org))
    (when lsp-managed-mode
      (lsp-managed-mode -1)
      (lsp-mode -1)
      (setq-local lsp--buffer-workspaces nil)
      (setq-local lsp--virtual-buffer nil)
      (setq-local lsp-buffer-uri nil)

      ;; force refresh of diagnostics
      (run-hooks 'lsp-after-diagnostics-hook))))

(defun lsp-virtual-buffer-on-change (start end length)
  "Adjust on change event to be executed against the proper language server."
  (let ((max-point (max end
                        (or (plist-get lsp--before-change-vals :end) 0)
                        (+ start length))))
    (when-let (virtual-buffer (-first (lambda (vb)
                                        (let ((lsp--virtual-buffer vb))
                                          (and (lsp-virtual-buffer-call :in-range start)
                                               (lsp-virtual-buffer-call :in-range max-point))))
                                      lsp--virtual-buffer-connections))
      (lsp-with-current-buffer virtual-buffer
        (lsp-on-change start end length
                       (lambda (&rest _)
                         (list :range (lsp--range (list :character 0 :line 0)
                                                  lsp--virtual-buffer-point-max)
                               :text (lsp--buffer-content))))))))

(defun lsp-virtual-buffer-before-change (start _end)
  (when-let (virtual-buffer (-first (lambda (vb)
                                      (lsp-with-current-buffer vb
                                        (lsp-virtual-buffer-call :in-range start)))
                                    lsp--virtual-buffer-connections))
    (lsp-with-current-buffer virtual-buffer
      (setq lsp--virtual-buffer-point-max
            (lsp--point-to-position (lsp-virtual-buffer-call :last-point))))))

(defun lsp-patch-on-change-event ()
  (remove-hook 'after-change-functions #'lsp-on-change t)
  (add-hook 'after-change-functions #'lsp-virtual-buffer-on-change nil t)
  (add-hook 'before-change-functions #'lsp-virtual-buffer-before-change nil t))

(defun lsp-kill-virtual-buffers ()
  (mapc #'lsp-virtual-buffer-disconnect lsp--virtual-buffer-connections))

(defun lsp--move-point-in-indentation (point indentation)
  (save-excursion
    (goto-char point)
    (if (<= point (+ (point-at-bol) indentation))
        (point-at-bol)
      point)))

(defun lsp-org ()
  (interactive)
  (-if-let ((virtual-buffer &as &plist :workspaces) (-first (-lambda ((&plist :in-range))
                                                              (funcall in-range))
                                                            lsp--virtual-buffer-connections))
      (unless (equal lsp--virtual-buffer virtual-buffer)
        (setq-local lsp--buffer-workspaces workspaces)
        (setq-local lsp--virtual-buffer virtual-buffer)
        (setq-local lsp-buffer-uri nil)
        (lsp-mode 1)
        (lsp-managed-mode 1)
        (lsp-configure-buffer)
        (lsp-patch-on-change-event))

    (save-excursion
      (-let* (virtual-buffer
              (wcb (lambda (f)
                     (with-current-buffer (plist-get virtual-buffer :buffer)
                       (-let* (((&plist :major-mode :buffer-file-name
                                        :goto-buffer :workspaces) virtual-buffer)
                               (lsp--virtual-buffer virtual-buffer)
                               (lsp--buffer-workspaces workspaces))
                         (save-excursion
                           (funcall goto-buffer)
                           (funcall f))))))
              ((&plist :begin :end :post-blank :language) (cl-second (org-element-context)))
              ((&alist :tangle file-name) (cl-third (org-babel-get-src-block-info 'light)))

              (file-name (if file-name
                             (f-expand file-name)
                           (user-error "You should specify file name in the src block header.")))
              (begin-marker (progn
                              (goto-char begin)
                              (forward-line)
                              (set-marker (make-marker) (point))))
              (end-marker (progn
                            (goto-char end)
                            (forward-line (1- (- post-blank)))
                            (set-marker (make-marker) (1+ (point)))))
              (buf (current-buffer))
              (src-block (buffer-substring-no-properties begin-marker
                                                         (1- end-marker)))
              (indentation (with-temp-buffer
                             (insert src-block)

                             (goto-char (point-min))
                             (let ((indentation (current-indentation)))
                               (plist-put lsp--virtual-buffer :indentation indentation)
                               (org-do-remove-indentation)
                               (goto-char (point-min))
                               (- indentation (current-indentation))))))
        (add-hook 'post-command-hook #'lsp--virtual-buffer-update-position nil t)

        (when (fboundp 'flycheck-add-mode)
          (lsp-flycheck-add-mode 'org-mode))

        (setq lsp--virtual-buffer
              (list
               :in-range (lambda (&optional point)
                           (<= begin-marker (or point (point)) (1- end-marker)))
               :goto-buffer (lambda () (goto-char begin-marker))
               :buffer-string
               (lambda ()
                 (let ((src-block (buffer-substring-no-properties
                                   begin-marker
                                   (1- end-marker))))
                   (with-temp-buffer
                     (insert src-block)

                     (goto-char (point-min))
                     (while (not (eobp))
                       (delete-region (point) (if (> (+ (point) indentation) (point-at-eol))
                                                  (point-at-eol)
                                                (+ (point) indentation)))
                       (forward-line))
                     (buffer-substring-no-properties (point-min)
                                                     (point-max)))))
               :buffer buf
               :begin begin-marker
               :end end-marker
               :indentation indentation
               :last-point (lambda () (1- end-marker))
               :cur-position (lambda ()
                               (lsp-save-restriction-and-excursion
                                 (list :line (- (lsp--cur-line)
                                                (lsp--cur-line begin-marker))
                                       :character (let ((character (- (point)
                                                                      (line-beginning-position)
                                                                      indentation)))
                                                    (if (< character 0)
                                                        0
                                                      character)))))
               :line/character->point (-lambda (line character)
                                        (-let [inhibit-field-text-motion t]
                                          (+ indentation
                                             (lsp-save-restriction-and-excursion
                                               (goto-char begin-marker)
                                               (forward-line line)
                                               (-let [line-end (line-end-position)]
                                                 (if (> character (- line-end (point)))
                                                     line-end
                                                   (forward-char character)
                                                   (point)))))))
               :major-mode (org-src-get-lang-mode language)
               :buffer-file-name file-name
               :buffer-uri (lsp--path-to-uri file-name)
               :with-current-buffer wcb
               :buffer-live? (lambda (_) (buffer-live-p buf))
               :buffer-name (lambda (_)
                              (propertize (format "%s(%s:%s)%s"
                                                  (buffer-name buf)
                                                  begin-marker
                                                  end-marker
                                                  language)
                                          'face 'italic))
               :real->virtual-line (lambda (line)
                                     (+ line (line-number-at-pos begin-marker) -1))
               :real->virtual-char (lambda (char) (+ char indentation))
               :cleanup (lambda ()
                          (set-marker begin-marker nil)
                          (set-marker end-marker nil))))
        (setf virtual-buffer lsp--virtual-buffer)
        (puthash file-name virtual-buffer lsp--virtual-buffer-mappings)
        (push virtual-buffer lsp--virtual-buffer-connections)

        ;; TODO: tangle only connected sections
        (add-hook 'after-save-hook 'org-babel-tangle nil t)
        (add-hook 'lsp-after-open-hook #'lsp-patch-on-change-event nil t)
        (add-hook 'kill-buffer-hook #'lsp-kill-virtual-buffers nil t)

        (setq lsp--buffer-workspaces
              (lsp-with-current-buffer virtual-buffer
                (lsp)
                (plist-put virtual-buffer :workspaces (lsp-workspaces))
                (lsp-workspaces)))))))

(defun lsp-virtual-buffer-disconnect (virtual-buffer)
  (interactive (list (or
                      lsp--virtual-buffer
                      (when lsp--virtual-buffer-connections
                        (lsp--completing-read "Select virtual buffer to disconnect: "
                                              lsp--virtual-buffer-connections
                                              (-lambda ((&plist :buffer-file-name))
                                                buffer-file-name))))))
  (-if-let ((&plist :buffer-file-name file-name :cleanup) virtual-buffer)
      (progn
        (lsp-with-current-buffer virtual-buffer
          (lsp--text-document-did-close))
        (setq lsp--virtual-buffer-connections (-remove-item virtual-buffer lsp--virtual-buffer-connections))
        (when (eq virtual-buffer lsp--virtual-buffer)
          (setf lsp--virtual-buffer nil))
        (when cleanup (funcall cleanup))
        (remhash file-name lsp--virtual-buffer-mappings)

        (lsp--virtual-buffer-update-position)
        (lsp--info "Disconnected from buffer %s" file-name))
    (lsp--error "Nothing to disconnect from?")))



(provide 'lsp-mode)
;;; lsp-mode.el ends here

;; Local Variables:
;; flycheck-disabled-checkers: (emacs-lisp-checkdoc)
;; End:<|MERGE_RESOLUTION|>--- conflicted
+++ resolved
@@ -1901,15 +1901,9 @@
 (defun lsp--diagnostics-update-modeline ()
   "Update diagnostics modeline string."
   (cl-labels ((calc-modeline ()
-<<<<<<< HEAD
-                (let ((str (lsp--diagnostics-modeline-statistics)))
-                  (if (string-empty-p str) ""
-                    (concat " " str)))))
-=======
                              (let ((str (lsp--diagnostics-modeline-statistics)))
                                (if (string-empty-p str) ""
                                  (concat " " str)))))
->>>>>>> 92b3b752
     (setq lsp--diagnostics-modeline-string
           (cl-case lsp-diagnostics-modeline-scope
             (:file (or lsp--diagnostics-modeline-string
