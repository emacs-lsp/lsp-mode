--- conflicted
+++ resolved
@@ -254,23 +254,12 @@
      `( :textDocument ,(lsp--text-document-identifier)
         ,@(if region (list :range (lsp--region-to-range (car region) (cdr region))) '()))
      (lambda (response)
-<<<<<<< HEAD
        (setq lsp--semantic-tokens-cache response)
        (lsp-put lsp--semantic-tokens-cache :_documentVersion lsp--cur-version)
        (lsp-put lsp--semantic-tokens-cache :_region region)
        (when fontify-immediately (font-lock-flush))
        ;; request full token set to improve fontification speed when scrolling
        (when region (funcall request-full-token-set nil)))
-=======
-       (when (buffer-live-p semantic-tokenizing-buffer)
-         (with-current-buffer semantic-tokenizing-buffer
-           (setq lsp--semantic-tokens-cache response)
-           (lsp-put lsp--semantic-tokens-cache :_documentVersion lsp--cur-version)
-           (lsp-put lsp--semantic-tokens-cache :_region region)
-           (when fontify-immediately (font-lock-flush))
-           ;; request full token set to improve fontification speed when scrolling
-           (when region (funcall request-full-token-set nil)))))
->>>>>>> 134e2978
      :error-handler (lambda (&rest _) (funcall request-full-token-set t))
      :mode 'tick
      :cancel-token (format "semantic-tokens-%s" (lsp--buffer-uri)))))
