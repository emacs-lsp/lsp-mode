* Changelog
** Unreleased 9.0.1
  * Add support for [[https://github.com/glehmann/earthlyls][earthlyls]]
  * Add support for GNAT Project (~gpr-mode~, ~gpr-ts-mode~).
  * Add SQL support
  * Add support for Meson build system. (~meson-mode~).
  * Add support for go to definition for external files (.dll) in CSharp projects for OmniSharp server.
  * Added a new optional ~:action-filter~ argument when defining LSP clients that allows code action requests to be modified before they are sent to the server. This is used by the Haskell language server client to work around an ~lsp-mode~ parsing quirk that incorrectly sends ~null~ values instead of ~false~ in code action requests.
  * Add support for C# via the [[https://github.com/dotnet/roslyn/tree/main/src/LanguageServer][Roslyn language server]].
  * Add basic support for [[https://microsoft.github.io/language-server-protocol/specifications/lsp/3.17/specification/#textDocument_pullDiagnostics][pull diagnostics]] requests.
  * Add ~lsp-flush-delayed-changes-before-next-message~ customization point to enforce throttling document change notifications.
  * Add ~lsp-sql-show-tables~ command.
  * Fix bug in ~rust-analyzer.check.features~ configuration via ~lsp-rust-checkonsave-features~ Emacs setting: we were defaulting to ~[]~, but ~rust-analyzer~ defaults to inheriting the value from ~rust-analyzer.cargo.features~. The bug resulted in code hidden behind features not getting type checked when those features were enabled by setting ~rust-analyzer.cargo.features~ via the ~lsp-rust-features~ Emacs setting.
  * Change ~ruff-lsp~ to ~ruff~ for python lsp client. All ~ruff-lsp~ customizable variable change to ~ruff~. Lsp server command now is ~["ruff" "server"]~ instead of ~["ruff-lsp"]~.
  * Add futhark support
  * Optimize overlay creation by checking window visibility first
  * Replace the per-interface ~(INTERFACE ...)~ pcase forms with a single,
    unified ~(lsp-interface INTERFACE ...)~ form. The per-interface forms are no
    longer generated. *This is a breaking change.* (See #4430.)
  * If asm-lsp is installed, lsp-asm won't try to download it to cache store
  * Fix lsp-unzip on windows when unzip was found on the PATH
  * Fix zls wrong bin path
  * Add support for buf CLI ([[https://github.com/bufbuild/buf/releases/tag/v1.43.0][beta]])
  * Add fennel support
  * Add support for [[https://github.com/nextflow-io/language-server][Nextflow]]
  * Add TypeSpec support
<<<<<<< HEAD
  * Add [[https://github.com/mrjosh/helm-ls][helm-ls]] (YAML Kubernetes Helm) support.
=======
  * Add Tree-sitter query support
>>>>>>> c7a3fcb4

** 9.0.0
  * Add language server config for QML (Qt Modeling Language) using qmlls.
  * Add new configuration options for lsp-html. Now able to toggle documentation hovers. Custom data is no longer experimental, and is now a vector.
  * Add support for RPM spec files
  * Add support for installing lsp dependencies via Cargo.
  * Fix tramp support issues (see [[https://github.com/emacs-lsp/lsp-mode/pull/4204][#4204]])
  * Add Cypher support.
  * Add Mojo 🔥 support
  * Add lsp-solidity, using the implementation from NomicFoundation
  * Change rust-analyzer base URL to be github.com/rust-lang/rust-analyzer, rather than rust-analyzer/rust-analyzer.
  * Add support for wgsl using [[https://github.com/wgsl-analyzer/wgsl-analyzer][wgsl-analyzer]]
  * Add [[https://github.com/wader/jq-lsp][jq-lsp]]
  * Add architecture triples for [[https://github.com/WhatsApp/erlang-language-platform][erlang-language-platform]] file downloads, to support macos on ARM and X86.
  * Add semantic token support for [[https://github.com/WhatsApp/erlang-language-platform][erlang-language-platform]] in lsp-erlang client.
  * Update [[https://github.com/WhatsApp/erlang-language-platform][erlang-language-platform]] download file names to match new upstream names.
  * Add [[https://github.com/WhatsApp/erlang-language-platform][erlang-language-platform]] support in lsp-erlang client.
  * Add [[https://github.com/elixir-tools/credo-language-server][credo-language-server]]
  * Add support for clojure-ts-mode in clojure-lsp client
  * terraform-ls now supports prefill required fields and the ability to validate on save.
  * Ignore =.terraform= and =.terragrunt-cache= directories
  * ~lsp-bash~ now supports ~bash-ts-mode~, ~ebuild-mode~ and ~envrc-file-mode~
  * ~lsp-ruby-syntax-tree~, ~lsp-solargraph~, ~lsp-sorbet~, ~lsp-steep~, and ~lsp-typeprof~ now support ~ruby-ts-mode~
  * Drop support for emacs 26.1 and 26.2
  * Added support for ~textDocument/linkedEditingRange~ via
    ~lsp-iedit-linked-ranges~ and ~lsp-evil-multiedit-ranges~ (see [[https://github.com/emacs-lsp/lsp-mode/pull/3166][#3166]])
  * Add [[https://github.com/graphql/graphiql/tree/main/packages/graphql-language-service-cli#readme][GraphQL Language Server]] for autocomplete graphql query
  * Added ~lsp-auto-touch-files~. When it is non-nil it will auto-create the
    file on the disk before sending ~textDocument/didOpen~.
  * Add ~lsp-log-io-allowlist-methods~ for debugging purposes.
  * Enable `lsp-lens-enable` by default.
  * Add TOML support.
  * Add Nginx support.
  * Disable noisy features from ~lsp-ui~: ~lsp-ui-sideline-show-code-actions~ and ~lsp-ui-doc-show-with-cursor~.
  * Fix org mode support. #3258
  * Add [[https://github.com/remarkjs/remark-language-server][remark-language-server]]
  * Deprecate unified-languge-server in favor of remark-language-server
  * Made it possible to disable ~lsp-response-timeout~ entirely.
  * Fix csharp-ls startup on emacs@master (and emacs@emacs-28 on macOS) due to a switch posix_spawn and not setting proper sigmask on child processes.
  * Fix incorrect ~lsp-fsharp~ defcustom types.
  * Add ~lsp-fsharp-generate-binlog~.
  * Update installation mechanism for fsautocomplete (lsp-fsharp) to use ~dotnet tool install -g~.
  * Fix fsautocomplete (lsp-fsharp) startup on emacs@master (and emacs@emacs-28 on macOS) due to
    a switch ~posix_spawn~ and not setting proper sigmask on child processes.
  * Add TypeProf support.
  * Add Ansible support.
  * Disable ~lsp-steep-use-bundler~ by default.
  * Add [[https://github.com/idris-community/idris2-lsp][idris2-lsp]]
  * Add [[https://github.com/aca/emmet-ls][emmet-ls]]
  * Support all ~initializationOptions~ in ~typescript-language-server~
  * Update rust-analyzer's inlay hint protocol support.
  * Add support for ~typescript-language-server~’s inlay hints.
  * Add support for ~workspace/willRenameFiles~ and ~workspace/didRenameFiles~.
  * Improve project root import to read specific keys instead of any events.
  * Support ~labelDetails~ of LSP Specification 3.17
  * Add Gleam support
  * Drop deprecated rust-analyzer variable lsp-rust-analyzer-import-merge-behaviour
  * Added run and debug code lenses to ~lsp-kotlin~
  * Add setting UPDATE_EXPECT=1 when running `expect!` tests ~lsp-rust~
  * Add ~lsp-use-workspace-root-for-server-default-directory~.
  * Add [[https://github.com/artempyanykh/marksman][marksman]] support.
  * ~lsp-find-references~ to include declaration by default (configurable with ~lsp-references-exclude-definition~)
  * Add [[https://github.com/ruby-syntax-tree/syntax_tree][syntax_tree]] support for Ruby code.
  * ~lsp-organize-imports~ no longer prompts for an action, even if ~lsp-auto-execute-action~ is nil.
  * Add [[https://github.com/mint-lang/mint][mint-lang]] support.
  * Add ~lsp-sorbet-as-add-on~ variable to allow running the Sorbet server as an add-on alongside Solargraph or others
  * Add [[https://github.com/nikeee/dot-language-server][dot-language-server]] (/a.k.a./ Graphviz) support.
  * Add [[https://github.com/FractalBoy/perl-language-server][PLS]] support (additional sever for Perl).
  * Fix ~lsp-avy-lens~ when ~avy-style~ is ~'de-bruijn~ or ~'words~ #3554
  * Fix ~lsp-avy-lens~ when ~lsp-lens-place-position~ position is ~end-of-line~
  * Add ~lsp-clojure-trace-enable~ variable.
  * Add some support for rust-analyzer semantic token modifiers.  Highlights mutable and reference variables.
  * Update version for ~lsp-xml~ to 0.21.0, adding custom variables
    for new formatting options.
  * Changes variable ~lsp-xml-validation-schema~ to be an alist rather
    than a boolean.
  * Adds ~lsp-xml-preferences-quote-style~ as a replacement for
    obsolete ~lsp-xml-format-quotes~.
  * Add [[https://github.com/oxalica/nil][nil]] support (additional server for Nix)
  * Add [[https://github.com/johnsoncodehk/volar/pull/1916][Volar 1.0]] support, refactor vue-language-server ~initializationOptions~, and remove multi server that is no longer needed.
  * Ensure that incomplete completions only trigger when retriggering from the same completion session #3028
  * ~lsp-kotlin~ now supports ~kotlin-ts-mode~
  * ~lsp-elixir~ now supports ~elixir-ts-mode~ and ~heex-ts-mode~
  * Update Magik
  * Add ~lsp-clients-typescript-prefer-use-project-ts-server~ custom
    variable to try to use the project's tsserver.js instead of the
    one installed by lsp-mode.
  * Add [[https://github.com/charliermarsh/ruff-lsp][ruff-lsp]] support (additional server for Python).
  * Update documentation of Vue3 install server
  * Add GLSL support.
  * Move inlay hint support in core from ~lsp-rust~ and ~lsp-javascript~. Use
    ~lsp-inlay-hint-enable~ instead of ~lsp-rust-analyzer-server-display-inlay-hints~ and
    ~lsp-javascript-server-display-inlay-hints~
  * Add ShaderLab support.
  * Remove custom variable ~lsp-inlay-hint-enum-format~ since LSP Specification 3.17 only has ~type~ and
    ~parameter~ hint kinds.
  * Add [[https://semgrep.dev][Semgrep]] support
  * Add AWK language server support.
  * Add support for ~scala-ts-mode~.
  * Drop support for emacs 26.3
  * Add [https://github.com/rubocop/rubocop][RuboCop built-in language server]] for linting and formatting Ruby code.
  * Add Move language server support.
  * Add mdx support using [[https://github.com/mdx-js/mdx-analyzer/tree/main/packages/language-server][mdx-language-server]]
  * Add golangci-lint add-on client using [[https://github.com/nametake/golangci-lint-langserver][golangci-lint-langserver]]
  * Add buf/protobuf support via [[https://github.com/bufbuild/buf-language-server][bufls]]
  * Add Assembly Language support.
  * Add Autotools support
  * Add Jsonnet support
  * Add support for ~ada-ts-mode~.
  * Allow customizing Ada semantic token and token modifier faces.
  * Add Hylang support.
  * Add support for clojure-ts derived modes.
  * Add support for installing Ada Language Server.
  * Add Nushell support
  * Add [[https://docs.trunk.io][Trunk]] support
  * Add Cucumber support.
  * Add COBOL support.
  * Add Common Lisp support.
  * Add YANG support using TypeFox/yang-lsp Server.

** Release 8.0.0
  * Add ~lsp-clients-angular-node-get-prefix-command~ to get the Angular server from another location which is still has ~/lib/node_modules~ in it.
  * Set ~lsp-clients-angular-language-server-command~ after the first connection to speed up subsequent connections.
  * Add ~lsp-sql-execute-paragraph~ to execute the current paragraph (like ~sql-send-paragraph~).
  * Breaking change: bindings for commands under ~s~ (like ~lsp-workspace-shutdown~) were moved under ~w~ for better compatibility with =Spacemacs=
  * removed ~lsp-print-performance~
  * Add support for insert/replace when performing completion. When using
    ~company~ pressing ~C-u RET~ will perform the alternative action (the
    default is replace, but can be changed).
  * Add ~lsp-after-apply-edits-hook~ that run after every workspace edit is applied.
  * Safe renamed ~lsp-diagnose~ to ~lsp-doctor~.
  * Add ~lsp-modeline-code-actions-segments~ for a better customization.
  * Add [[https://github.com/sumneko/lua-language-server][Lua Language Server]], [[https://github.com/Alloyed/lua-lsp][Lua-LSP]] and improve EmmyLua.
  * Add configuration settings for elixir-ls.
  * Add Nix support.
  * Add Racket support.
  * Provided automatic installers for `lsp-clojure` (`clojure-lsp`).
  * Provided automatic installers for clangd.
  * Added ~lsp-modeline-workspace-status-mode~ and option to disable it via ~lsp-modeline-workspace-status-enable~.
  * Automatically download [[https://github.com/eclipse/lemminx][XML language server Lemminx]]
  * Add Vala support.
  * Add [[https://github.com/sorbet/sorbet][Sorbet Language Server]] for typechecking Ruby code.
  * Add Elixir test lenses support.
  * Enable headerline breadcrumb by default
  * Add [[https://github.com/soutaro/steep][Steep Language Server]] for typechecking Ruby code.
  * Rename semantic highlighting -> semantic tokens.
  * Add [[https://github.com/phpactor/phpactor][Phpactor Language server]]
  * Add ~lsp-headerline-breadcrumb-icons-enable~ to disable breadcrumb icons.
  * Add ActionScript support.
  * Add ~iedit~ integration (=documentHighlights=)
  * Add an interactive =lsp-clangd-find-other-file= method that uses the clangd extension to return the corresponding header/cpp file from cpp/header file respectively.
  * Add support for [[https://deno.land/][Deno language server]].
  * Add ~lsp-dired-mode~ - integration between [[https://www.gnu.org/software/emacs/manual/html_node/emacs/Dired.html][dired]] and ~lsp-mode~
  * Add Grammarly support.
  * Add D support.
  * Add Zig support.
  * Add an interactive ~lsp-rust-analyzer-reload-workspace~ function that reloads the Rust-Analyzer workspace from Cargo.toml
  * Rename ~lsp-rust-analyzer-cargo-load-out-dirs-from-check~ to ~lsp-rust-analyzer-cargo-run-build-scripts~ to align with upstream.
  * Allow customization of ~lsp-file-watch-ignored-directories~ and ~lsp-file-watch-ignored-files~ at the root of an lsp workspace.
  * Add client for markdown language server (called [[https://github.com/unifiedjs/unified-language-server][unified-language-server]])
  * Add client for SystemVerilog language server (called [[https://github.com/imc-trading/svlangserver]])
  * Add client for python-lsp-server, pylsp (https://github.com/python-lsp/python-lsp-server)
  * Deprecate the Palantir Python language server, pyls.
  * Add 2 rust-analyzer LSP extension function ~lsp-rust-analyzer-related-tests~ and
    ~lsp-rust-analyzer-open-cargo-toml~
  * Work around bug in NPM versions 7.0.0 through 7.4.1 that prevented ~lsp-install-server~ from working for NPM-based language servers.
  * Add ~lsp-lens-place-position~ with option to place code lens at end of line as default.
  * Add LanguageTool support.
  * Add Beancount support.
  * Add Nix language server support.
  * Update the ESLint server to 2.1.23
  * Add ~lsp-eslint-warn-on-ignored-files~ and ~lsp-eslint-rules-customizations~
    options to the ESLint client
  * Change interface for configuring ESLint code actions - see documentation of
    ~lsp-eslint-code-action-disable-rule-comment~ and
    ~lsp-eslint-code-action-show-documentation~ for details
  * Add interactive ~lsp-rust-analyzer-move-item-up~ and ~lsp-rust-analyzer-move-item-down~ functions to move Rust items / statements
  * Fix memory leak when handling server response. #3062
  * Improve support for SemanticTokens adding support for delta and range semantic tokens.
  * Allow override specific semantic tokens faces per client.
  * Mention new lsp-mode integration package ~consult-lsp~.
  * Reorganized lsp-mode code moving features and clients to separated files. #2067
  * Add support for signatureHelp using ~posframe~. #1999
  * Add ~iedit~ integration. #2478
  * Add client for Verible SystemVerilog language Server ([[https://github.com/chipsalliance/verible]])

** Release 7.0.1
  * Introduced ~lsp-diagnostics-mode~.
  * Safe renamed ~lsp-flycheck-default-level~ -> ~lsp-diagnostics-flycheck-default-level~
  * Safe renamed ~lsp-diagnostic-package~ -> ~lsp-diagnostics-provider~
  * Dropped support for ~company-lsp~, the suggested provider is ~company-capf~.
  * Moved completion features to ~lsp-completion.el~
  * Safe renamed ~lsp-prefer-capf~ -> ~lsp-completion-provider~
  * Safe renamed ~lsp-enable-completion-at-point~ -> ~lsp-completion-enable~
** Release 7.0
  * Support for new language server - Shttps://github.com/lighttiger2505/sqls (thanks to @v2okimochi)
  * Provided automatic installers for elp/css/bash/purescript(thanks to @kiennq)
  * Configurable Rust Analyzer inlay face via ~lsp-rust-analyzer-inlay-face~.
  * Add ~lsp-headerline-breadcrumb-mode~ which shows a breadcrumb with the document symbols on headerline when enabled.
  * Add ~lsp-modeline-code-actions-mode~ which shows code actions on modeline when enabled.
  * Support for Theia-based semantic highlighting has been removed in favor of the semanticTokens protocol specified by LSP 3.16. To enable it, set ~lsp-enable-semantic-highlighting~ to ~t~.
  * ~lsp-metals~ moved into a separate repo https://github.com/emacs-lsp/lsp-metals
  * Breaking change: use alist instead of hast-tables for =lsp-gopls-env= and =lsp-yaml-schemas=.
  * Add =lsp-gopls-codelens= defcustom to configure codelenses used for golang.
  * Added =lsp-diagnose= to help users verify their performance related settings
  * Created new website https://emacs-lsp.github.io/lsp-mode/ (thanks to @ericdallo)
  * Implemented special handling of Clangd echo area.
  * Added setting to disable additional text edits (=lsp-completion-enable-additional-text-edit=).
  * Added setting to disable text detail (=lsplsp-completion-show-detail=).
  * Add serenata language server support (thanks to @Sasanidas)
  * Various capf improments - better handling of partial results, support for try-completions, improved responsibility, optimized filtering/sorting, etc.
  * Remove Elixir JakeBecker support (no longer supported)
  * Support semantic tokens protocol (thanks to @sebastiansturm)
  * Improved flycheck integration for better performance.
  * Implemented client side bindings for the protocol.
  * =Fixup= Ignore timeouts from =willSaveWaitUntil=
  * Implemented org-mode support (see https://github.com/emacs-lsp/lsp-mode/blob/master/docs/page/lsp-org.md)
  * Removed support for Theia semantic highlighting protocol
  * Performed several fixes to make sure lsp-mode is working fine with Emacs 28 native compilation.
  * Add modeline code actions support (thanks to @ericdallo). Enabled by
    default, use =lsp-modeline-code-actions-enable= to disable it.
  * Migrated to github actions from travis.
  * Add breadcrumb on headerline (thanks to @ericdallo). Disabled by default,
    can be enabled via =lsp-headerline-breadcrumb-enable=
  * Migrated lsp-mode to use plists(thanks to @yyoncho, @kiennq and @ericdallo).
  * lsp-diagnostics-modeline: perf improvement (thanks to @kiennq)
** Release 6.3
  * Implemented ~company-capf~ integration. ~company-lsp~ is no longer supported.
  * Dropped support for dart language server in favour of dart SDK(breaking)
  * Added verilog support for LSP using hdl-checker
  * Implemented call hierarchy support (available in ~lsp-treemacs~)
  * Implemented support for ESLint language server.
  * ocmalmerlin-lsp moved to ocaml-lsp-server(breaking)
  * Added New VHDL language server https://github.com/kraigher/rust_hdl#configuration
  * Add Nim language server integration
  * Implement automatic downloading facilities and implemented auto-download for ~typescript-language-server~, ~javascript-typescript-stdio~ and ~json-language-server~.
  * Implement metals decoration protocol
  * Send metals/didFocusTextDocument notification on buffer change
  * Add default keybindings and ~which-key~ integration
  * Add support for Dhall language server
  * Implemented debug adapter protocol support for metals
  * Add CMake language server integration
  * Add rust-analyzer runnables support
  * Implemented rust-analyzer inlay hints
  * Support pyenv for pyls
  * Add clang-tidy specific Flycheck error explainer for the lsp checker
  * Improve lsp-mode completion performance by suppressing non completion related features when completion is active.
  * lsp-json: Enable formatter provider
  * Accommodate the new :end-column and :end-column from flycheck
  * Implement status bar for diagnostics ~lsp-diagnostics-modeline-mode~
  * Auto install of the ~html-language-server~
  * Flycheck support for diagnostic tags (3.15 spec).
  * Adding support for GDScript language server
  * used view mode for metals doctor buffer
  * add texlab as tex LSP server
  * Started new set of integration tests without using ecukes
  * Support "only" param when requesting code actions
  * Add Perl-LanguageServer support
  * add support robot-framework language server.
  * Implement deferred semantic highlighting
  * Change default transport for erlang_ls to stdio
  * dart language server moved into separate repo https://github.com/emacs-lsp/lsp-dart
  * Activate flow language server if there is flow tag in file or .flowconfig in project
  * Add purescript-language-server (#1596)
  * Process the $/progress messages from LSP 3.15
  * Display the first line of MarkupContent in eldoc (#1607)
  * Perform willSaveWaitUntil synchronously and with shorter timeout
  * Display images when rendering markdown(useful for latex language servers).
  * Increase ~lsp-idle-delay~ to 0.5
  * Support bash language server glob pattern option (#1594)
  * Use pagebreaks for ~lsp-describe-thing-at-point~
  * lsp-mode: Eliminate quadratic-time index-building for imenu. (#1616)
** Release 6.2
  * Support dynamic rename registration
  * Add basic support for style semantic highlighting
  * Added Haxe language server integration
  * Add C#-support via Roslyn.
  * Add emmy lua support
  * Enable plugins in typescript language server.
  * 1079 Provide support for Ada Language server
  * Implement right click support in =lsp-mode= buffers.
  * Added built-in support for =Rust Analyzer=.
  * Added support for HDL Checker server to lsp-vhdl
  * Added support for Terraform language server.
  * Added support for R language server (#1182)
  * Added support for passing environment variables to language servers (#1184)
  * Speedup lsp-mode's JSONRPC processing (~2 times)
  * Add cancel-token to lsp-request-async
  * Implement unified way to handle recurring lsp features
  * Added support for powershell language server.
  * Implemented inlay hints for =Rust Analyzer= (thanks to =brotzeit=).
  * Implemented automatic installation for C# language server.
  * Reimplemented =textDocument/signatureHelp= - now the signature is displayed in =lv= buffer.
  * Cancel sync requests when presssing =C-g= during the request.
  * Use =c-basic-offset= when in =cc-mode=.
  * Add support for Crystal via scry (#1218).
  * Implement =textDocument/documentColor= support.
** Release 6.1
*** Support for new languages/language servers:
   * [[https://github.com/fwcd/KotlinLanguageServer][Kotlin Language Server]] (Thanks to Jon Carr)
   * [[https://github.com/golang/go/wiki/gopls][gopls]] Language Server for Go
   * [[https://github.com/angelozerr/lsp4xml][XML Language Server (lsp4xml)]]
   * Hack (using [[https://docs.hhvm.com/hhvm/][HHVM]])
   * [[http://intelephense.net/][Intelephense]] for PHP
   * [[https://github.com/snoe/clojure-lsp][clojure-lsp]] for Clojure/ClojureScipt (Thanks to Dario Benedek Fazekas)
   * [[https://github.com/elm-tooling/elm-language-server][elmLS]] for Elm (Thanks to Daniel-V)
   * [[https://github.com/fsharp/FsAutoComplete][FsAutoComplete]] for F# (Thanks to Reed Mullanix)
   * Added =Erlang= support via [[https://github.com/erlang-ls/erlang_ls][erlang_ls]]
   * Added =Dockerfile= support via [[https://github.com/rcjsuen/dockerfile-language-server-nodejs][dockerfile-language-server-nodejs]]
*** New logging options
   - =lsp-mode= now logs to buffer =*lsp-log*=, instead of =*Messages*=. This
     can be controlled with the variable =lsp-log-max= (Thanks to Thomas Fini Hansen).
   - If =lsp-print-performance= is non-nil, =lsp-mode= will log a corresponding
     performance trace to =*lsp-log*= for every message to and from the server.
   - The variable =lsp-print-io=, when non-nil will cause =lsp-mode= to log
     all messages to and from the server to a unique =*lsp-io*= buffer for every
     project root. These logs can be saved to a file and viewed using the
     [[https://microsoft.github.io/language-server-protocol/inspector/][LSP Inspector]].

*** LSP Methods
   - Add support for [[https://microsoft.github.io/language-server-protocol/specification#textDocument_prepareRename][textDocument/prepareRename]]. If supported by the language
     server, all renaming operations will be tested for validity.
   - Add support for [[https://microsoft.github.io/language-server-protocol/specification#workspace_didChangeWatchedFiles][file watches]].
   - Add support for [[https://microsoft.github.io/language-server-protocol/specification#textDocument_codeAction][CodeAction literals]].
   - Add API level support for [[https://microsoft.github.io/language-server-protocol/specification#textDocument_foldingRange][folding ranges]]. Folding support for [[https://github.com/gregsexton/origami.el][origami.el]]
     support is implemented by package [[https://github.com/emacs-lsp/lsp-origami][lsp-origami]].
   - Support [[https://microsoft.github.io/language-server-protocol/specification#textDocument_documentLink][document links]]. This can be controlled using the variable
     =lsp-enable-links=.
   - Support resource operations (edits sent from the language server can now
     create/modify/remove files and directories).
   - Add support for [[https://microsoft.github.io/language-server-protocol/specification#workspace_configuration][workspace/configuration]].
   - Add new function =lsp-disconnect=.
   - Added =lsp-find-definition-mouse= and bound to =C-<down-mouse-1>=
   - Added =lsp-extend-selection= as a frontend of new LSP method =textDocument/extendSelection=

*** Other changes
  - Add project logo (thanks to Jon Carr).
  - Created an integration test suite for =lsp-mode= (See directory =features=).
  - If available, using the native JSON API introduced in Emacs 27.1.
  - Tramp implementation now uses TRAMP process instead of TCP sockets (Thanks to
    Karsten Patzwaldt).
  - LSP autoconfiguration adds =company-lsp= to the list of company backends
    instead of overriding it.
  - Add =lsp-mode-map=.
  - Add menu bar entries for =lsp-mode=.
  - Perform _before save_ operations ([[https://microsoft.github.io/language-server-protocol/specification#textDocument_willSaveWaitUntil][textDocument/willSaveWaitUntil]]) asynchronously.
  - =imenu= support is now handled asynchronously (Thanks to Dario Gjorgjevski).
  - Added option =:none= for =lsp-prefer-flymake=, which disabled both Flymake and
    Flycheck support.
  - Changed =flymake= to report the errors immediately after they arrive instead
    of waiting =flymake= to call =lsp-mode=.
  - Add debounce when server does not support incremental updates.
  - Add hook =lsp-after-uninitialized-hook=, which stores the list of functions
    called after a language server has been uninitialized.
  - Add variable =lsp-symbol-highlighting-skip-current=, which lets the user skip
    the current symbol when a given symbol is being highlighted.
  - Add variable =lsp-enabled-clients=, which lets users set which defined clients
    are allowed to be used.
  - Support multiple signatures while displaying eldoc text. Add variable
    =lsp-signature-render-all=, which when non-nil forces =lsp-mode= to only show
    the current active signature.
  - Expose configuration settings for various language servers.
  - Language servers can now be disabled with the variable =lsp-disabled-clients=.
  - Improved applying changes speed.
  - Fixed =xref= support for emacs 27+
  - Implemented automatic installation for F# language server.
  - Added Emacs 26.x to CI
  - Fixed handling of stderr when running over =TRAMP=.
  - Implemented support for running the language server in =Docker= container over local files.
** Release 6.0
  - ~lsp-mode~ now have single entry point ~lsp~ for all language and based on the major mode starts the corresponding language servers.
  - Added ~flymake~ integration.
  - ~lsp~ automatically enables and configures ~company-lsp~, ~lsp-ui~, ~yasnippet~, or ~flymake~ if they are present so no additional configuration is needed except installing the packages. That behavior could be disabled by setting ~lsp-auto-configure~ to ~nil~.
  - ~lsp-mode~ ships with several predefined servers located in ~lsp-clients.el~ which does not require additional package. For the more complex Language Servers like ~Eclipse JDT~, ~ccls~, ~cquery~ and ~haskell~ we still require separate package due to relatively high code base.
  - ~lsp-mode~ handles automatically server failures by asking the user whether he/she wants to restart the server.
  - introduced new command ~lsp-describe-session~ which replaces the existing one ~lsp-capabilities~. The command lists the folders that are part of the workspace and the servers that are associated with the corresponding folder.
  - ~lsp-mode~ displays information about the running server and it's status in the modeline.
  - ~lsp-define-stdio-client~ and ~lsp-define-tcp-client~ are replaced with ~lsp-register-client~
  - ~lsp~ rely on ~projectile~ or ~project.el~ now only for suggesting project root. Once you open new file in a project and start ~lsp~ it will provide several options(import project, blocklist project, select other directory root). Once you select a root it will be persisted and used for the next sessions.
  - support for multiple language servers per single file and workspace.
  - changed ~lsp-mode~ settings to more sensible defaults.
  - Removed all synchronous calls from the server startup.
  - Improved multi-folder support.
  - added backends for: Bash, C++, CSS, Dart, Elixir, Fortran, Go, Groovy, HTML, Javascript/Typescript, Javascript/Typescript, Ocaml, PHP, Python, Ruby, Rust, Vue, Flow<|MERGE_RESOLUTION|>--- conflicted
+++ resolved
@@ -24,11 +24,8 @@
   * Add fennel support
   * Add support for [[https://github.com/nextflow-io/language-server][Nextflow]]
   * Add TypeSpec support
-<<<<<<< HEAD
+  * Add Tree-sitter query support
   * Add [[https://github.com/mrjosh/helm-ls][helm-ls]] (YAML Kubernetes Helm) support.
-=======
-  * Add Tree-sitter query support
->>>>>>> c7a3fcb4
 
 ** 9.0.0
   * Add language server config for QML (Qt Modeling Language) using qmlls.
