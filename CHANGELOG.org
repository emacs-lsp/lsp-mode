--- conflicted
+++ resolved
@@ -58,12 +58,9 @@
   * Add [[https://github.com/oxalica/nil][nil]] support (additional server for Nix)
   * Add [[https://github.com/johnsoncodehk/volar/pull/1916][Volar 1.0]] support, refactor vue-language-server ~initializationOptions~, and remove multi server that is no longer needed.
   * Ensure that incomplete completions only trigger when retriggering from the same completion session #3028
-<<<<<<< HEAD
-  * Update Magik
-=======
   * ~lsp-kotlin~ now supports ~kotlin-ts-mode~
   * ~lsp-elixir~ now supports ~elixir-ts-mode~ and ~heex-ts-mode~
->>>>>>> c93f3e87
+  * Update Magik
 ** Release 8.0.0
   * Add ~lsp-clients-angular-node-get-prefix-command~ to get the Angular server from another location which is still has ~/lib/node_modules~ in it.
   * Set ~lsp-clients-angular-language-server-command~ after the first connection to speed up subsequent connections.
