* Changelog
** Unreleased 9.0.1
  * Add support for [[https://github.com/glehmann/earthlyls][earthlyls]]
  * Add support for GNAT Project (~gpr-mode~, ~gpr-ts-mode~).
  * Add SQL support
  * Add support for Meson build system. (~meson-mode~).
  * Add support for go to definition for external files (.dll) in CSharp projects for OmniSharp server.
  * Added a new optional ~:action-filter~ argument when defining LSP clients that allows code action requests to be modified before they are sent to the server. This is used by the Haskell language server client to work around an ~lsp-mode~ parsing quirk that incorrectly sends ~null~ values instead of ~false~ in code action requests.
<<<<<<< HEAD
  * Fix lsp-unzip on windows when unzip was found on the PATH
=======
  * Add support for C# via the [[https://github.com/dotnet/roslyn/tree/main/src/LanguageServer][Roslyn language server]].
  * Add basic support for [[https://microsoft.github.io/language-server-protocol/specifications/lsp/3.17/specification/#textDocument_pullDiagnostics][pull diagnostics]] requests.
  * Add ~lsp-flush-delayed-changes-before-next-message~ customization point to enforce throttling document change notifications.
  * Add ~lsp-sql-show-tables~ command.
  * Fix bug in ~rust-analyzer.check.features~ configuration via ~lsp-rust-checkonsave-features~ Emacs setting: we were defaulting to ~[]~, but ~rust-analyzer~ defaults to inheriting the value from ~rust-analyzer.cargo.features~. The bug resulted in code hidden behind features not getting type checked when those features were enabled by setting ~rust-analyzer.cargo.features~ via the ~lsp-rust-features~ Emacs setting.
  * Change ~ruff-lsp~ to ~ruff~ for python lsp client. All ~ruff-lsp~ customizable variable change to ~ruff~. Lsp server command now is ~["ruff" "server"]~ instead of ~["ruff-lsp"]~.
  * Add futhark support
  * Optimize overlay creation by checking window visibility first
  * Replace the per-interface ~(INTERFACE ...)~ pcase forms with a single,
    unified ~(lsp-interface INTERFACE ...)~ form. The per-interface forms are no
    longer generated. *This is a breaking change.* (See #4430.)
  * If asm-lsp is installed, lsp-asm won't try to download it to cache store
>>>>>>> b635d672

** 9.0.0
  * Add language server config for QML (Qt Modeling Language) using qmlls.
  * Add new configuration options for lsp-html. Now able to toggle documentation hovers. Custom data is no longer experimental, and is now a vector.
  * Add support for RPM spec files
  * Add support for installing lsp dependencies via Cargo.
  * Fix tramp support issues (see [[https://github.com/emacs-lsp/lsp-mode/pull/4204][#4204]])
  * Add Cypher support.
  * Add Mojo 🔥 support
  * Add lsp-solidity, using the implementation from NomicFoundation
  * Change rust-analyzer base URL to be github.com/rust-lang/rust-analyzer, rather than rust-analyzer/rust-analyzer.
  * Add support for wgsl using [[https://github.com/wgsl-analyzer/wgsl-analyzer][wgsl-analyzer]]
  * Add [[https://github.com/wader/jq-lsp][jq-lsp]]
  * Add architecture triples for [[https://github.com/WhatsApp/erlang-language-platform][erlang-language-platform]] file downloads, to support macos on ARM and X86.
  * Add semantic token support for [[https://github.com/WhatsApp/erlang-language-platform][erlang-language-platform]] in lsp-erlang client.
  * Update [[https://github.com/WhatsApp/erlang-language-platform][erlang-language-platform]] download file names to match new upstream names.
  * Add [[https://github.com/WhatsApp/erlang-language-platform][erlang-language-platform]] support in lsp-erlang client.
  * Add [[https://github.com/elixir-tools/credo-language-server][credo-language-server]]
  * Add support for clojure-ts-mode in clojure-lsp client
  * terraform-ls now supports prefill required fields and the ability to validate on save.
  * Ignore =.terraform= and =.terragrunt-cache= directories
  * ~lsp-bash~ now supports ~bash-ts-mode~, ~ebuild-mode~ and ~envrc-file-mode~
  * ~lsp-ruby-syntax-tree~, ~lsp-solargraph~, ~lsp-sorbet~, ~lsp-steep~, and ~lsp-typeprof~ now support ~ruby-ts-mode~
  * Drop support for emacs 26.1 and 26.2
  * Added support for ~textDocument/linkedEditingRange~ via
    ~lsp-iedit-linked-ranges~ and ~lsp-evil-multiedit-ranges~ (see [[https://github.com/emacs-lsp/lsp-mode/pull/3166][#3166]])
  * Add [[https://github.com/graphql/graphiql/tree/main/packages/graphql-language-service-cli#readme][GraphQL Language Server]] for autocomplete graphql query
  * Added ~lsp-auto-touch-files~. When it is non-nil it will auto-create the
    file on the disk before sending ~textDocument/didOpen~.
  * Add ~lsp-log-io-allowlist-methods~ for debugging purposes.
  * Enable `lsp-lens-enable` by default.
  * Add TOML support.
  * Add Nginx support.
  * Disable noisy features from ~lsp-ui~: ~lsp-ui-sideline-show-code-actions~ and ~lsp-ui-doc-show-with-cursor~.
  * Fix org mode support. #3258
  * Add [[https://github.com/remarkjs/remark-language-server][remark-language-server]]
  * Deprecate unified-languge-server in favor of remark-language-server
  * Made it possible to disable ~lsp-response-timeout~ entirely.
  * Fix csharp-ls startup on emacs@master (and emacs@emacs-28 on macOS) due to a switch posix_spawn and not setting proper sigmask on child processes.
  * Fix incorrect ~lsp-fsharp~ defcustom types.
  * Add ~lsp-fsharp-generate-binlog~.
  * Update installation mechanism for fsautocomplete (lsp-fsharp) to use ~dotnet tool install -g~.
  * Fix fsautocomplete (lsp-fsharp) startup on emacs@master (and emacs@emacs-28 on macOS) due to
    a switch ~posix_spawn~ and not setting proper sigmask on child processes.
  * Add TypeProf support.
  * Add Ansible support.
  * Disable ~lsp-steep-use-bundler~ by default.
  * Add [[https://github.com/idris-community/idris2-lsp][idris2-lsp]]
  * Add [[https://github.com/aca/emmet-ls][emmet-ls]]
  * Support all ~initializationOptions~ in ~typescript-language-server~
  * Update rust-analyzer's inlay hint protocol support.
  * Add support for ~typescript-language-server~’s inlay hints.
  * Add support for ~workspace/willRenameFiles~ and ~workspace/didRenameFiles~.
  * Improve project root import to read specific keys instead of any events.
  * Support ~labelDetails~ of LSP Specification 3.17
  * Add Gleam support
  * Drop deprecated rust-analyzer variable lsp-rust-analyzer-import-merge-behaviour
  * Added run and debug code lenses to ~lsp-kotlin~
  * Add setting UPDATE_EXPECT=1 when running `expect!` tests ~lsp-rust~
  * Add ~lsp-use-workspace-root-for-server-default-directory~.
  * Add [[https://github.com/artempyanykh/marksman][marksman]] support.
  * ~lsp-find-references~ to include declaration by default (configurable with ~lsp-references-exclude-definition~)
  * Add [[https://github.com/ruby-syntax-tree/syntax_tree][syntax_tree]] support for Ruby code.
  * ~lsp-organize-imports~ no longer prompts for an action, even if ~lsp-auto-execute-action~ is nil.
  * Add [[https://github.com/mint-lang/mint][mint-lang]] support.
  * Add ~lsp-sorbet-as-add-on~ variable to allow running the Sorbet server as an add-on alongside Solargraph or others
  * Add [[https://github.com/nikeee/dot-language-server][dot-language-server]] (/a.k.a./ Graphviz) support.
  * Add [[https://github.com/FractalBoy/perl-language-server][PLS]] support (additional sever for Perl).
  * Fix ~lsp-avy-lens~ when ~avy-style~ is ~'de-bruijn~ or ~'words~ #3554
  * Fix ~lsp-avy-lens~ when ~lsp-lens-place-position~ position is ~end-of-line~
  * Add ~lsp-clojure-trace-enable~ variable.
  * Add some support for rust-analyzer semantic token modifiers.  Highlights mutable and reference variables.
  * Update version for ~lsp-xml~ to 0.21.0, adding custom variables
    for new formatting options.
  * Changes variable ~lsp-xml-validation-schema~ to be an alist rather
    than a boolean.
  * Adds ~lsp-xml-preferences-quote-style~ as a replacement for
    obsolete ~lsp-xml-format-quotes~.
  * Add [[https://github.com/oxalica/nil][nil]] support (additional server for Nix)
  * Add [[https://github.com/johnsoncodehk/volar/pull/1916][Volar 1.0]] support, refactor vue-language-server ~initializationOptions~, and remove multi server that is no longer needed.
  * Ensure that incomplete completions only trigger when retriggering from the same completion session #3028
  * ~lsp-kotlin~ now supports ~kotlin-ts-mode~
  * ~lsp-elixir~ now supports ~elixir-ts-mode~ and ~heex-ts-mode~
  * Update Magik
  * Add ~lsp-clients-typescript-prefer-use-project-ts-server~ custom
    variable to try to use the project's tsserver.js instead of the
    one installed by lsp-mode.
  * Add [[https://github.com/charliermarsh/ruff-lsp][ruff-lsp]] support (additional server for Python).
  * Update documentation of Vue3 install server
  * Add GLSL support.
  * Move inlay hint support in core from ~lsp-rust~ and ~lsp-javascript~. Use
    ~lsp-inlay-hint-enable~ instead of ~lsp-rust-analyzer-server-display-inlay-hints~ and
    ~lsp-javascript-server-display-inlay-hints~
  * Add ShaderLab support.
  * Remove custom variable ~lsp-inlay-hint-enum-format~ since LSP Specification 3.17 only has ~type~ and
    ~parameter~ hint kinds.
  * Add [[https://semgrep.dev][Semgrep]] support
  * Add AWK language server support.
  * Add support for ~scala-ts-mode~.
  * Drop support for emacs 26.3
  * Add [https://github.com/rubocop/rubocop][RuboCop built-in language server]] for linting and formatting Ruby code.
  * Add Move language server support.
  * Add mdx support using [[https://github.com/mdx-js/mdx-analyzer/tree/main/packages/language-server][mdx-language-server]]
  * Add golangci-lint add-on client using [[https://github.com/nametake/golangci-lint-langserver][golangci-lint-langserver]]
  * Add buf/protobuf support via [[https://github.com/bufbuild/buf-language-server][bufls]]
  * Add Assembly Language support.
  * Add Autotools support
  * Add Jsonnet support
  * Add support for ~ada-ts-mode~.
  * Allow customizing Ada semantic token and token modifier faces.
  * Add Hylang support.
  * Add support for clojure-ts derived modes.
  * Add support for installing Ada Language Server.
  * Add Nushell support
  * Add [[https://docs.trunk.io][Trunk]] support
  * Add Cucumber support.
  * Add COBOL support.
  * Add Common Lisp support.
  * Add YANG support using TypeFox/yang-lsp Server.

** Release 8.0.0
  * Add ~lsp-clients-angular-node-get-prefix-command~ to get the Angular server from another location which is still has ~/lib/node_modules~ in it.
  * Set ~lsp-clients-angular-language-server-command~ after the first connection to speed up subsequent connections.
  * Add ~lsp-sql-execute-paragraph~ to execute the current paragraph (like ~sql-send-paragraph~).
  * Breaking change: bindings for commands under ~s~ (like ~lsp-workspace-shutdown~) were moved under ~w~ for better compatibility with =Spacemacs=
  * removed ~lsp-print-performance~
  * Add support for insert/replace when performing completion. When using
    ~company~ pressing ~C-u RET~ will perform the alternative action (the
    default is replace, but can be changed).
  * Add ~lsp-after-apply-edits-hook~ that run after every workspace edit is applied.
  * Safe renamed ~lsp-diagnose~ to ~lsp-doctor~.
  * Add ~lsp-modeline-code-actions-segments~ for a better customization.
  * Add [[https://github.com/sumneko/lua-language-server][Lua Language Server]], [[https://github.com/Alloyed/lua-lsp][Lua-LSP]] and improve EmmyLua.
  * Add configuration settings for elixir-ls.
  * Add Nix support.
  * Add Racket support.
  * Provided automatic installers for `lsp-clojure` (`clojure-lsp`).
  * Provided automatic installers for clangd.
  * Added ~lsp-modeline-workspace-status-mode~ and option to disable it via ~lsp-modeline-workspace-status-enable~.
  * Automatically download [[https://github.com/eclipse/lemminx][XML language server Lemminx]]
  * Add Vala support.
  * Add [[https://github.com/sorbet/sorbet][Sorbet Language Server]] for typechecking Ruby code.
  * Add Elixir test lenses support.
  * Enable headerline breadcrumb by default
  * Add [[https://github.com/soutaro/steep][Steep Language Server]] for typechecking Ruby code.
  * Rename semantic highlighting -> semantic tokens.
  * Add [[https://github.com/phpactor/phpactor][Phpactor Language server]]
  * Add ~lsp-headerline-breadcrumb-icons-enable~ to disable breadcrumb icons.
  * Add ActionScript support.
  * Add ~iedit~ integration (=documentHighlights=)
  * Add an interactive =lsp-clangd-find-other-file= method that uses the clangd extension to return the corresponding header/cpp file from cpp/header file respectively.
  * Add support for [[https://deno.land/][Deno language server]].
  * Add ~lsp-dired-mode~ - integration between [[https://www.gnu.org/software/emacs/manual/html_node/emacs/Dired.html][dired]] and ~lsp-mode~
  * Add Grammarly support.
  * Add D support.
  * Add Zig support.
  * Add an interactive ~lsp-rust-analyzer-reload-workspace~ function that reloads the Rust-Analyzer workspace from Cargo.toml
  * Rename ~lsp-rust-analyzer-cargo-load-out-dirs-from-check~ to ~lsp-rust-analyzer-cargo-run-build-scripts~ to align with upstream.
  * Allow customization of ~lsp-file-watch-ignored-directories~ and ~lsp-file-watch-ignored-files~ at the root of an lsp workspace.
  * Add client for markdown language server (called [[https://github.com/unifiedjs/unified-language-server][unified-language-server]])
  * Add client for SystemVerilog language server (called [[https://github.com/imc-trading/svlangserver]])
  * Add client for python-lsp-server, pylsp (https://github.com/python-lsp/python-lsp-server)
  * Deprecate the Palantir Python language server, pyls.
  * Add 2 rust-analyzer LSP extension function ~lsp-rust-analyzer-related-tests~ and
    ~lsp-rust-analyzer-open-cargo-toml~
  * Work around bug in NPM versions 7.0.0 through 7.4.1 that prevented ~lsp-install-server~ from working for NPM-based language servers.
  * Add ~lsp-lens-place-position~ with option to place code lens at end of line as default.
  * Add LanguageTool support.
  * Add Beancount support.
  * Add Nix language server support.
  * Update the ESLint server to 2.1.23
  * Add ~lsp-eslint-warn-on-ignored-files~ and ~lsp-eslint-rules-customizations~
    options to the ESLint client
  * Change interface for configuring ESLint code actions - see documentation of
    ~lsp-eslint-code-action-disable-rule-comment~ and
    ~lsp-eslint-code-action-show-documentation~ for details
  * Add interactive ~lsp-rust-analyzer-move-item-up~ and ~lsp-rust-analyzer-move-item-down~ functions to move Rust items / statements
  * Fix memory leak when handling server response. #3062
  * Improve support for SemanticTokens adding support for delta and range semantic tokens.
  * Allow override specific semantic tokens faces per client.
  * Mention new lsp-mode integration package ~consult-lsp~.
  * Reorganized lsp-mode code moving features and clients to separated files. #2067
  * Add support for signatureHelp using ~posframe~. #1999
  * Add ~iedit~ integration. #2478
  * Add client for Verible SystemVerilog language Server ([[https://github.com/chipsalliance/verible]])

** Release 7.0.1
  * Introduced ~lsp-diagnostics-mode~.
  * Safe renamed ~lsp-flycheck-default-level~ -> ~lsp-diagnostics-flycheck-default-level~
  * Safe renamed ~lsp-diagnostic-package~ -> ~lsp-diagnostics-provider~
  * Dropped support for ~company-lsp~, the suggested provider is ~company-capf~.
  * Moved completion features to ~lsp-completion.el~
  * Safe renamed ~lsp-prefer-capf~ -> ~lsp-completion-provider~
  * Safe renamed ~lsp-enable-completion-at-point~ -> ~lsp-completion-enable~
** Release 7.0
  * Support for new language server - Shttps://github.com/lighttiger2505/sqls (thanks to @v2okimochi)
  * Provided automatic installers for elp/css/bash/purescript(thanks to @kiennq)
  * Configurable Rust Analyzer inlay face via ~lsp-rust-analyzer-inlay-face~.
  * Add ~lsp-headerline-breadcrumb-mode~ which shows a breadcrumb with the document symbols on headerline when enabled.
  * Add ~lsp-modeline-code-actions-mode~ which shows code actions on modeline when enabled.
  * Support for Theia-based semantic highlighting has been removed in favor of the semanticTokens protocol specified by LSP 3.16. To enable it, set ~lsp-enable-semantic-highlighting~ to ~t~.
  * ~lsp-metals~ moved into a separate repo https://github.com/emacs-lsp/lsp-metals
  * Breaking change: use alist instead of hast-tables for =lsp-gopls-env= and =lsp-yaml-schemas=.
  * Add =lsp-gopls-codelens= defcustom to configure codelenses used for golang.
  * Added =lsp-diagnose= to help users verify their performance related settings
  * Created new website https://emacs-lsp.github.io/lsp-mode/ (thanks to @ericdallo)
  * Implemented special handling of Clangd echo area.
  * Added setting to disable additional text edits (=lsp-completion-enable-additional-text-edit=).
  * Added setting to disable text detail (=lsplsp-completion-show-detail=).
  * Add serenata language server support (thanks to @Sasanidas)
  * Various capf improments - better handling of partial results, support for try-completions, improved responsibility, optimized filtering/sorting, etc.
  * Remove Elixir JakeBecker support (no longer supported)
  * Support semantic tokens protocol (thanks to @sebastiansturm)
  * Improved flycheck integration for better performance.
  * Implemented client side bindings for the protocol.
  * =Fixup= Ignore timeouts from =willSaveWaitUntil=
  * Implemented org-mode support (see https://github.com/emacs-lsp/lsp-mode/blob/master/docs/page/lsp-org.md)
  * Removed support for Theia semantic highlighting protocol
  * Performed several fixes to make sure lsp-mode is working fine with Emacs 28 native compilation.
  * Add modeline code actions support (thanks to @ericdallo). Enabled by
    default, use =lsp-modeline-code-actions-enable= to disable it.
  * Migrated to github actions from travis.
  * Add breadcrumb on headerline (thanks to @ericdallo). Disabled by default,
    can be enabled via =lsp-headerline-breadcrumb-enable=
  * Migrated lsp-mode to use plists(thanks to @yyoncho, @kiennq and @ericdallo).
  * lsp-diagnostics-modeline: perf improvement (thanks to @kiennq)
** Release 6.3
  * Implemented ~company-capf~ integration. ~company-lsp~ is no longer supported.
  * Dropped support for dart language server in favour of dart SDK(breaking)
  * Added verilog support for LSP using hdl-checker
  * Implemented call hierarchy support (available in ~lsp-treemacs~)
  * Implemented support for ESLint language server.
  * ocmalmerlin-lsp moved to ocaml-lsp-server(breaking)
  * Added New VHDL language server https://github.com/kraigher/rust_hdl#configuration
  * Add Nim language server integration
  * Implement automatic downloading facilities and implemented auto-download for ~typescript-language-server~, ~javascript-typescript-stdio~ and ~json-language-server~.
  * Implement metals decoration protocol
  * Send metals/didFocusTextDocument notification on buffer change
  * Add default keybindings and ~which-key~ integration
  * Add support for Dhall language server
  * Implemented debug adapter protocol support for metals
  * Add CMake language server integration
  * Add rust-analyzer runnables support
  * Implemented rust-analyzer inlay hints
  * Support pyenv for pyls
  * Add clang-tidy specific Flycheck error explainer for the lsp checker
  * Improve lsp-mode completion performance by suppressing non completion related features when completion is active.
  * lsp-json: Enable formatter provider
  * Accommodate the new :end-column and :end-column from flycheck
  * Implement status bar for diagnostics ~lsp-diagnostics-modeline-mode~
  * Auto install of the ~html-language-server~
  * Flycheck support for diagnostic tags (3.15 spec).
  * Adding support for GDScript language server
  * used view mode for metals doctor buffer
  * add texlab as tex LSP server
  * Started new set of integration tests without using ecukes
  * Support "only" param when requesting code actions
  * Add Perl-LanguageServer support
  * add support robot-framework language server.
  * Implement deferred semantic highlighting
  * Change default transport for erlang_ls to stdio
  * dart language server moved into separate repo https://github.com/emacs-lsp/lsp-dart
  * Activate flow language server if there is flow tag in file or .flowconfig in project
  * Add purescript-language-server (#1596)
  * Process the $/progress messages from LSP 3.15
  * Display the first line of MarkupContent in eldoc (#1607)
  * Perform willSaveWaitUntil synchronously and with shorter timeout
  * Display images when rendering markdown(useful for latex language servers).
  * Increase ~lsp-idle-delay~ to 0.5
  * Support bash language server glob pattern option (#1594)
  * Use pagebreaks for ~lsp-describe-thing-at-point~
  * lsp-mode: Eliminate quadratic-time index-building for imenu. (#1616)
** Release 6.2
  * Support dynamic rename registration
  * Add basic support for style semantic highlighting
  * Added Haxe language server integration
  * Add C#-support via Roslyn.
  * Add emmy lua support
  * Enable plugins in typescript language server.
  * 1079 Provide support for Ada Language server
  * Implement right click support in =lsp-mode= buffers.
  * Added built-in support for =Rust Analyzer=.
  * Added support for HDL Checker server to lsp-vhdl
  * Added support for Terraform language server.
  * Added support for R language server (#1182)
  * Added support for passing environment variables to language servers (#1184)
  * Speedup lsp-mode's JSONRPC processing (~2 times)
  * Add cancel-token to lsp-request-async
  * Implement unified way to handle recurring lsp features
  * Added support for powershell language server.
  * Implemented inlay hints for =Rust Analyzer= (thanks to =brotzeit=).
  * Implemented automatic installation for C# language server.
  * Reimplemented =textDocument/signatureHelp= - now the signature is displayed in =lv= buffer.
  * Cancel sync requests when presssing =C-g= during the request.
  * Use =c-basic-offset= when in =cc-mode=.
  * Add support for Crystal via scry (#1218).
  * Implement =textDocument/documentColor= support.
** Release 6.1
*** Support for new languages/language servers:
   * [[https://github.com/fwcd/KotlinLanguageServer][Kotlin Language Server]] (Thanks to Jon Carr)
   * [[https://github.com/golang/go/wiki/gopls][gopls]] Language Server for Go
   * [[https://github.com/angelozerr/lsp4xml][XML Language Server (lsp4xml)]]
   * Hack (using [[https://docs.hhvm.com/hhvm/][HHVM]])
   * [[http://intelephense.net/][Intelephense]] for PHP
   * [[https://github.com/snoe/clojure-lsp][clojure-lsp]] for Clojure/ClojureScipt (Thanks to Dario Benedek Fazekas)
   * [[https://github.com/elm-tooling/elm-language-server][elmLS]] for Elm (Thanks to Daniel-V)
   * [[https://github.com/fsharp/FsAutoComplete][FsAutoComplete]] for F# (Thanks to Reed Mullanix)
   * Added =Erlang= support via [[https://github.com/erlang-ls/erlang_ls][erlang_ls]]
   * Added =Dockerfile= support via [[https://github.com/rcjsuen/dockerfile-language-server-nodejs][dockerfile-language-server-nodejs]]
*** New logging options
   - =lsp-mode= now logs to buffer =*lsp-log*=, instead of =*Messages*=. This
     can be controlled with the variable =lsp-log-max= (Thanks to Thomas Fini Hansen).
   - If =lsp-print-performance= is non-nil, =lsp-mode= will log a corresponding
     performance trace to =*lsp-log*= for every message to and from the server.
   - The variable =lsp-print-io=, when non-nil will cause =lsp-mode= to log
     all messages to and from the server to a unique =*lsp-io*= buffer for every
     project root. These logs can be saved to a file and viewed using the
     [[https://microsoft.github.io/language-server-protocol/inspector/][LSP Inspector]].

*** LSP Methods
   - Add support for [[https://microsoft.github.io/language-server-protocol/specification#textDocument_prepareRename][textDocument/prepareRename]]. If supported by the language
     server, all renaming operations will be tested for validity.
   - Add support for [[https://microsoft.github.io/language-server-protocol/specification#workspace_didChangeWatchedFiles][file watches]].
   - Add support for [[https://microsoft.github.io/language-server-protocol/specification#textDocument_codeAction][CodeAction literals]].
   - Add API level support for [[https://microsoft.github.io/language-server-protocol/specification#textDocument_foldingRange][folding ranges]]. Folding support for [[https://github.com/gregsexton/origami.el][origami.el]]
     support is implemented by package [[https://github.com/emacs-lsp/lsp-origami][lsp-origami]].
   - Support [[https://microsoft.github.io/language-server-protocol/specification#textDocument_documentLink][document links]]. This can be controlled using the variable
     =lsp-enable-links=.
   - Support resource operations (edits sent from the language server can now
     create/modify/remove files and directories).
   - Add support for [[https://microsoft.github.io/language-server-protocol/specification#workspace_configuration][workspace/configuration]].
   - Add new function =lsp-disconnect=.
   - Added =lsp-find-definition-mouse= and bound to =C-<down-mouse-1>=
   - Added =lsp-extend-selection= as a frontend of new LSP method =textDocument/extendSelection=

*** Other changes
  - Add project logo (thanks to Jon Carr).
  - Created an integration test suite for =lsp-mode= (See directory =features=).
  - If available, using the native JSON API introduced in Emacs 27.1.
  - Tramp implementation now uses TRAMP process instead of TCP sockets (Thanks to
    Karsten Patzwaldt).
  - LSP autoconfiguration adds =company-lsp= to the list of company backends
    instead of overriding it.
  - Add =lsp-mode-map=.
  - Add menu bar entries for =lsp-mode=.
  - Perform _before save_ operations ([[https://microsoft.github.io/language-server-protocol/specification#textDocument_willSaveWaitUntil][textDocument/willSaveWaitUntil]]) asynchronously.
  - =imenu= support is now handled asynchronously (Thanks to Dario Gjorgjevski).
  - Added option =:none= for =lsp-prefer-flymake=, which disabled both Flymake and
    Flycheck support.
  - Changed =flymake= to report the errors immediately after they arrive instead
    of waiting =flymake= to call =lsp-mode=.
  - Add debounce when server does not support incremental updates.
  - Add hook =lsp-after-uninitialized-hook=, which stores the list of functions
    called after a language server has been uninitialized.
  - Add variable =lsp-symbol-highlighting-skip-current=, which lets the user skip
    the current symbol when a given symbol is being highlighted.
  - Add variable =lsp-enabled-clients=, which lets users set which defined clients
    are allowed to be used.
  - Support multiple signatures while displaying eldoc text. Add variable
    =lsp-signature-render-all=, which when non-nil forces =lsp-mode= to only show
    the current active signature.
  - Expose configuration settings for various language servers.
  - Language servers can now be disabled with the variable =lsp-disabled-clients=.
  - Improved applying changes speed.
  - Fixed =xref= support for emacs 27+
  - Implemented automatic installation for F# language server.
  - Added Emacs 26.x to CI
  - Fixed handling of stderr when running over =TRAMP=.
  - Implemented support for running the language server in =Docker= container over local files.
** Release 6.0
  - ~lsp-mode~ now have single entry point ~lsp~ for all language and based on the major mode starts the corresponding language servers.
  - Added ~flymake~ integration.
  - ~lsp~ automatically enables and configures ~company-lsp~, ~lsp-ui~, ~yasnippet~, or ~flymake~ if they are present so no additional configuration is needed except installing the packages. That behavior could be disabled by setting ~lsp-auto-configure~ to ~nil~.
  - ~lsp-mode~ ships with several predefined servers located in ~lsp-clients.el~ which does not require additional package. For the more complex Language Servers like ~Eclipse JDT~, ~ccls~, ~cquery~ and ~haskell~ we still require separate package due to relatively high code base.
  - ~lsp-mode~ handles automatically server failures by asking the user whether he/she wants to restart the server.
  - introduced new command ~lsp-describe-session~ which replaces the existing one ~lsp-capabilities~. The command lists the folders that are part of the workspace and the servers that are associated with the corresponding folder.
  - ~lsp-mode~ displays information about the running server and it's status in the modeline.
  - ~lsp-define-stdio-client~ and ~lsp-define-tcp-client~ are replaced with ~lsp-register-client~
  - ~lsp~ rely on ~projectile~ or ~project.el~ now only for suggesting project root. Once you open new file in a project and start ~lsp~ it will provide several options(import project, blocklist project, select other directory root). Once you select a root it will be persisted and used for the next sessions.
  - support for multiple language servers per single file and workspace.
  - changed ~lsp-mode~ settings to more sensible defaults.
  - Removed all synchronous calls from the server startup.
  - Improved multi-folder support.
  - added backends for: Bash, C++, CSS, Dart, Elixir, Fortran, Go, Groovy, HTML, Javascript/Typescript, Javascript/Typescript, Ocaml, PHP, Python, Ruby, Rust, Vue, Flow<|MERGE_RESOLUTION|>--- conflicted
+++ resolved
@@ -6,9 +6,6 @@
   * Add support for Meson build system. (~meson-mode~).
   * Add support for go to definition for external files (.dll) in CSharp projects for OmniSharp server.
   * Added a new optional ~:action-filter~ argument when defining LSP clients that allows code action requests to be modified before they are sent to the server. This is used by the Haskell language server client to work around an ~lsp-mode~ parsing quirk that incorrectly sends ~null~ values instead of ~false~ in code action requests.
-<<<<<<< HEAD
-  * Fix lsp-unzip on windows when unzip was found on the PATH
-=======
   * Add support for C# via the [[https://github.com/dotnet/roslyn/tree/main/src/LanguageServer][Roslyn language server]].
   * Add basic support for [[https://microsoft.github.io/language-server-protocol/specifications/lsp/3.17/specification/#textDocument_pullDiagnostics][pull diagnostics]] requests.
   * Add ~lsp-flush-delayed-changes-before-next-message~ customization point to enforce throttling document change notifications.
@@ -21,7 +18,7 @@
     unified ~(lsp-interface INTERFACE ...)~ form. The per-interface forms are no
     longer generated. *This is a breaking change.* (See #4430.)
   * If asm-lsp is installed, lsp-asm won't try to download it to cache store
->>>>>>> b635d672
+  * Fix lsp-unzip on windows when unzip was found on the PATH
 
 ** 9.0.0
   * Add language server config for QML (Qt Modeling Language) using qmlls.
