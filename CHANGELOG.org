* Changelog
** Unreleased 8.0.1
  * Add support for installing lsp dependencies via Cargo.
  * Fix tramp support issues (see [[https://github.com/emacs-lsp/lsp-mode/pull/4204][#4204]])
  * Add Cypher support.
  * Add Mojo 🔥 support
  * Add lsp-solidity, using the implementation from NomicFoundation
  * Change rust-analyzer base URL to be github.com/rust-lang/rust-analyzer, rather than rust-analyzer/rust-analyzer.
  * Add support for wgsl using [[https://github.com/wgsl-analyzer/wgsl-analyzer][wgsl-analyzer]]
  * Add [[https://github.com/wader/jq-lsp][jq-lsp]]
  * Add architecture triples for [[https://github.com/WhatsApp/erlang-language-platform][erlang-language-platform]] file downloads, to support macos on ARM and X86.
  * Add semantic token support for [[https://github.com/WhatsApp/erlang-language-platform][erlang-language-platform]] in lsp-erlang client.
  * Update [[https://github.com/WhatsApp/erlang-language-platform][erlang-language-platform]] download file names to match new upstream names.
  * Add [[https://github.com/WhatsApp/erlang-language-platform][erlang-language-platform]] support in lsp-erlang client.
  * Add [[https://github.com/elixir-tools/credo-language-server][credo-language-server]]
  * Add support for clojure-ts-mode in clojure-lsp client
  * terraform-ls now supports prefill required fields and the ability to validate on save.
  * Ignore =.terraform= and =.terragrunt-cache= directories
  * ~lsp-bash~ now supports ~bash-ts-mode~, ~ebuild-mode~ and ~envrc-file-mode~
  * ~lsp-ruby-syntax-tree~, ~lsp-solargraph~, ~lsp-sorbet~, ~lsp-steep~, and ~lsp-typeprof~ now support ~ruby-ts-mode~
  * Drop support for emacs 26.1 and 26.2
  * Added support for ~textDocument/linkedEditingRange~ via
    ~lsp-iedit-linked-ranges~ and ~lsp-evil-multiedit-ranges~ (see [[https://github.com/emacs-lsp/lsp-mode/pull/3166][#3166]])
  * Add [[https://github.com/graphql/graphiql/tree/main/packages/graphql-language-service-cli#readme][GraphQL Language Server]] for autocomplete graphql query
  * Added ~lsp-auto-touch-files~. When it is non-nil it will auto-create the
    file on the disk before sending ~textDocument/didOpen~.
  * Add ~lsp-log-io-allowlist-methods~ for debugging purposes.
  * Enable `lsp-lens-enable` by default.
  * Add TOML support.
  * Add Nginx support.
  * Disable noisy features from ~lsp-ui~: ~lsp-ui-sideline-show-code-actions~ and ~lsp-ui-doc-show-with-cursor~.
  * Fix org mode support. #3258
  * Add [[https://github.com/remarkjs/remark-language-server][remark-language-server]]
  * Deprecate unified-languge-server in favor of remark-language-server
  * Made it possible to disable ~lsp-response-timeout~ entirely.
  * Fix csharp-ls startup on emacs@master (and emacs@emacs-28 on macOS) due to a switch posix_spawn and not setting proper sigmask on child processes.
  * Fix incorrect ~lsp-fsharp~ defcustom types.
  * Add ~lsp-fsharp-generate-binlog~.
  * Update installation mechanism for fsautocomplete (lsp-fsharp) to use ~dotnet tool install -g~.
  * Fix fsautocomplete (lsp-fsharp) startup on emacs@master (and emacs@emacs-28 on macOS) due to
    a switch ~posix_spawn~ and not setting proper sigmask on child processes.
  * Add TypeProf support.
  * Add Ansible support.
  * Disable ~lsp-steep-use-bundler~ by default.
  * Add [[https://github.com/idris-community/idris2-lsp][idris2-lsp]]
  * Add [[https://github.com/aca/emmet-ls][emmet-ls]]
  * Support all ~initializationOptions~ in ~typescript-language-server~
  * Update rust-analyzer's inlay hint protocol support.
  * Add support for ~typescript-language-server~’s inlay hints.
  * Add support for ~workspace/willRenameFiles~ and ~workspace/didRenameFiles~.
  * Improve project root import to read specific keys instead of any events.
  * Support ~labelDetails~ of LSP Specification 3.17
  * Add Gleam support
  * Drop deprecated rust-analyzer variable lsp-rust-analyzer-import-merge-behaviour
  * Added run and debug code lenses to ~lsp-kotlin~
  * Add setting UPDATE_EXPECT=1 when running `expect!` tests ~lsp-rust~
  * Add ~lsp-use-workspace-root-for-server-default-directory~.
  * Add [[https://github.com/artempyanykh/marksman][marksman]] support.
  * ~lsp-find-references~ to include declaration by default (configurable with ~lsp-references-exclude-definition~)
  * Add [[https://github.com/ruby-syntax-tree/syntax_tree][syntax_tree]] support for Ruby code.
  * ~lsp-organize-imports~ no longer prompts for an action, even if ~lsp-auto-execute-action~ is nil.
  * Add [[https://github.com/mint-lang/mint][mint-lang]] support.
  * Add ~lsp-sorbet-as-add-on~ variable to allow running the Sorbet server as an add-on alongside Solargraph or others
  * Add [[https://github.com/nikeee/dot-language-server][dot-language-server]] (/a.k.a./ Graphviz) support.
  * Add [[https://github.com/FractalBoy/perl-language-server][PLS]] support (additional sever for Perl).
  * Fix ~lsp-avy-lens~ when ~avy-style~ is ~'de-bruijn~ or ~'words~ #3554
  * Fix ~lsp-avy-lens~ when ~lsp-lens-place-position~ position is ~end-of-line~
  * Add ~lsp-clojure-trace-enable~ variable.
  * Add some support for rust-analyzer semantic token modifiers.  Highlights mutable and reference variables.
  * Update version for ~lsp-xml~ to 0.21.0, adding custom variables
    for new formatting options.
  * Changes variable ~lsp-xml-validation-schema~ to be an alist rather
    than a boolean.
  * Adds ~lsp-xml-preferences-quote-style~ as a replacement for
    obsolete ~lsp-xml-format-quotes~.
  * Add [[https://github.com/oxalica/nil][nil]] support (additional server for Nix)
  * Add [[https://github.com/johnsoncodehk/volar/pull/1916][Volar 1.0]] support, refactor vue-language-server ~initializationOptions~, and remove multi server that is no longer needed.
  * Ensure that incomplete completions only trigger when retriggering from the same completion session #3028
  * ~lsp-kotlin~ now supports ~kotlin-ts-mode~
  * ~lsp-elixir~ now supports ~elixir-ts-mode~ and ~heex-ts-mode~
  * Update Magik
  * Add ~lsp-clients-typescript-prefer-use-project-ts-server~ custom
    variable to try to use the project's tsserver.js instead of the
    one installed by lsp-mode.
  * Add [[https://github.com/charliermarsh/ruff-lsp][ruff-lsp]] support (additional server for Python).
  * Update documentation of Vue3 install server
  * Add GLSL support.
  * Move inlay hint support in core from ~lsp-rust~ and ~lsp-javascript~. Use
    ~lsp-inlay-hint-enable~ instead of ~lsp-rust-analyzer-server-display-inlay-hints~ and
    ~lsp-javascript-server-display-inlay-hints~
  * Add ShaderLab support.
  * Remove custom variable ~lsp-inlay-hint-enum-format~ since LSP Specification 3.17 only has ~type~ and
    ~parameter~ hint kinds.
  * Add [[https://semgrep.dev][Semgrep]] support
  * Add AWK language server support.
  * Add support for ~scala-ts-mode~.
  * Drop support for emacs 26.3
  * Add [https://github.com/rubocop/rubocop][RuboCop built-in language server]] for linting and formatting Ruby code.
  * Add Move language server support.
  * Add mdx support using [[https://github.com/mdx-js/mdx-analyzer/tree/main/packages/language-server][mdx-language-server]]
  * Add golangci-lint add-on client using [[https://github.com/nametake/golangci-lint-langserver][golangci-lint-langserver]]
  * Add buf/protobuf support via [[https://github.com/bufbuild/buf-language-server][bufls]]
<<<<<<< HEAD
  * Add Autotools support
=======
  * Add Assembly Language support.
>>>>>>> 02b50614
** Release 8.0.0
  * Add ~lsp-clients-angular-node-get-prefix-command~ to get the Angular server from another location which is still has ~/lib/node_modules~ in it.
  * Set ~lsp-clients-angular-language-server-command~ after the first connection to speed up subsequent connections.
  * Add ~lsp-sql-execute-paragraph~ to execute the current paragraph (like ~sql-send-paragraph~).
  * Breaking change: bindings for commands under ~s~ (like ~lsp-workspace-shutdown~) were moved under ~w~ for better compatibility with =Spacemacs=
  * removed ~lsp-print-performance~
  * Add support for insert/replace when performing completion. When using
    ~company~ pressing ~C-u RET~ will perform the alternative action (the
    default is replace, but can be changed).
  * Add ~lsp-after-apply-edits-hook~ that run after every workspace edit is applied.
  * Safe renamed ~lsp-diagnose~ to ~lsp-doctor~.
  * Add ~lsp-modeline-code-actions-segments~ for a better customization.
  * Add [[https://github.com/sumneko/lua-language-server][Lua Language Server]], [[https://github.com/Alloyed/lua-lsp][Lua-LSP]] and improve EmmyLua.
  * Add configuration settings for elixir-ls.
  * Add Nix support.
  * Add Racket support.
  * Provided automatic installers for `lsp-clojure` (`clojure-lsp`).
  * Provided automatic installers for clangd.
  * Added ~lsp-modeline-workspace-status-mode~ and option to disable it via ~lsp-modeline-workspace-status-enable~.
  * Automatically download [[https://github.com/eclipse/lemminx][XML language server Lemminx]]
  * Add Vala support.
  * Add [[https://github.com/sorbet/sorbet][Sorbet Language Server]] for typechecking Ruby code.
  * Add Elixir test lenses support.
  * Enable headerline breadcrumb by default
  * Add [[https://github.com/soutaro/steep][Steep Language Server]] for typechecking Ruby code.
  * Rename semantic highlighting -> semantic tokens.
  * Add [[https://github.com/phpactor/phpactor][Phpactor Language server]]
  * Add ~lsp-headerline-breadcrumb-icons-enable~ to disable breadcrumb icons.
  * Add ActionScript support.
  * Add ~iedit~ integration (=documentHighlights=)
  * Add an interactive =lsp-clangd-find-other-file= method that uses the clangd extension to return the corresponding header/cpp file from cpp/header file respectively.
  * Add support for [[https://deno.land/][Deno language server]].
  * Add ~lsp-dired-mode~ - integration between [[https://www.gnu.org/software/emacs/manual/html_node/emacs/Dired.html][dired]] and ~lsp-mode~
  * Add Grammarly support.
  * Add D support.
  * Add Zig support.
  * Add an interactive ~lsp-rust-analyzer-reload-workspace~ function that reloads the Rust-Analyzer workspace from Cargo.toml
  * Rename ~lsp-rust-analyzer-cargo-load-out-dirs-from-check~ to ~lsp-rust-analyzer-cargo-run-build-scripts~ to align with upstream.
  * Allow customization of ~lsp-file-watch-ignored-directories~ and ~lsp-file-watch-ignored-files~ at the root of an lsp workspace.
  * Add client for markdown language server (called [[https://github.com/unifiedjs/unified-language-server][unified-language-server]])
  * Add client for SystemVerilog language server (called [[https://github.com/imc-trading/svlangserver]])
  * Add client for python-lsp-server, pylsp (https://github.com/python-lsp/python-lsp-server)
  * Deprecate the Palantir Python language server, pyls.
  * Add 2 rust-analyzer LSP extension function ~lsp-rust-analyzer-related-tests~ and
    ~lsp-rust-analyzer-open-cargo-toml~
  * Work around bug in NPM versions 7.0.0 through 7.4.1 that prevented ~lsp-install-server~ from working for NPM-based language servers.
  * Add ~lsp-lens-place-position~ with option to place code lens at end of line as default.
  * Add LanguageTool support.
  * Add Beancount support.
  * Add Nix language server support.
  * Update the ESLint server to 2.1.23
  * Add ~lsp-eslint-warn-on-ignored-files~ and ~lsp-eslint-rules-customizations~
    options to the ESLint client
  * Change interface for configuring ESLint code actions - see documentation of
    ~lsp-eslint-code-action-disable-rule-comment~ and
    ~lsp-eslint-code-action-show-documentation~ for details
  * Add interactive ~lsp-rust-analyzer-move-item-up~ and ~lsp-rust-analyzer-move-item-down~ functions to move Rust items / statements
  * Fix memory leak when handling server response. #3062
  * Improve support for SemanticTokens adding support for delta and range semantic tokens.
  * Allow override specific semantic tokens faces per client.
  * Mention new lsp-mode integration package ~consult-lsp~.
  * Reorganized lsp-mode code moving features and clients to separated files. #2067
  * Add support for signatureHelp using ~posframe~. #1999
  * Add ~iedit~ integration. #2478

** Release 7.0.1
  * Introduced ~lsp-diagnostics-mode~.
  * Safe renamed ~lsp-flycheck-default-level~ -> ~lsp-diagnostics-flycheck-default-level~
  * Safe renamed ~lsp-diagnostic-package~ -> ~lsp-diagnostics-provider~
  * Dropped support for ~company-lsp~, the suggested provider is ~company-capf~.
  * Moved completion features to ~lsp-completion.el~
  * Safe renamed ~lsp-prefer-capf~ -> ~lsp-completion-provider~
  * Safe renamed ~lsp-enable-completion-at-point~ -> ~lsp-completion-enable~
** Release 7.0
  * Support for new language server - Shttps://github.com/lighttiger2505/sqls (thanks to @v2okimochi)
  * Provided automatic installers for elp/css/bash/purescript(thanks to @kiennq)
  * Configurable Rust Analyzer inlay face via ~lsp-rust-analyzer-inlay-face~.
  * Add ~lsp-headerline-breadcrumb-mode~ which shows a breadcrumb with the document symbols on headerline when enabled.
  * Add ~lsp-modeline-code-actions-mode~ which shows code actions on modeline when enabled.
  * Support for Theia-based semantic highlighting has been removed in favor of the semanticTokens protocol specified by LSP 3.16. To enable it, set ~lsp-enable-semantic-highlighting~ to ~t~.
  * ~lsp-metals~ moved into a separate repo https://github.com/emacs-lsp/lsp-metals
  * Breaking change: use alist instead of hast-tables for =lsp-gopls-env= and =lsp-yaml-schemas=.
  * Add =lsp-gopls-codelens= defcustom to configure codelenses used for golang.
  * Added =lsp-diagnose= to help users verify their performance related settings
  * Created new website https://emacs-lsp.github.io/lsp-mode/ (thanks to @ericdallo)
  * Implemented special handling of Clangd echo area.
  * Added setting to disable additional text edits (=lsp-completion-enable-additional-text-edit=).
  * Added setting to disable text detail (=lsplsp-completion-show-detail=).
  * Add serenata language server support (thanks to @Sasanidas)
  * Various capf improments - better handling of partial results, support for try-completions, improved responsibility, optimized filtering/sorting, etc.
  * Remove Elixir JakeBecker support (no longer supported)
  * Support semantic tokens protocol (thanks to @sebastiansturm)
  * Improved flycheck integration for better performance.
  * Implemented client side bindings for the protocol.
  * =Fixup= Ignore timeouts from =willSaveWaitUntil=
  * Implemented org-mode support (see https://github.com/emacs-lsp/lsp-mode/blob/master/docs/page/lsp-org.md)
  * Removed support for Theia semantic highlighting protocol
  * Performed several fixes to make sure lsp-mode is working fine with Emacs 28 native compilation.
  * Add modeline code actions support (thanks to @ericdallo). Enabled by
    default, use =lsp-modeline-code-actions-enable= to disable it.
  * Migrated to github actions from travis.
  * Add breadcrumb on headerline (thanks to @ericdallo). Disabled by default,
    can be enabled via =lsp-headerline-breadcrumb-enable=
  * Migrated lsp-mode to use plists(thanks to @yyoncho, @kiennq and @ericdallo).
  * lsp-diagnostics-modeline: perf improvement (thanks to @kiennq)
** Release 6.3
  * Implemented ~company-capf~ integration. ~company-lsp~ is no longer supported.
  * Dropped support for dart language server in favour of dart SDK(breaking)
  * Added verilog support for LSP using hdl-checker
  * Implemented call hierarchy support (available in ~lsp-treemacs~)
  * Implemented support for ESLint language server.
  * ocmalmerlin-lsp moved to ocaml-lsp-server(breaking)
  * Added New VHDL language server https://github.com/kraigher/rust_hdl#configuration
  * Add Nim language server integration
  * Implement automatic downloading facilities and implemented auto-download for ~typescript-language-server~, ~javascript-typescript-stdio~ and ~json-language-server~.
  * Implement metals decoration protocol
  * Send metals/didFocusTextDocument notification on buffer change
  * Add default keybindings and ~which-key~ integration
  * Add support for Dhall language server
  * Implemented debug adapter protocol support for metals
  * Add CMake language server integration
  * Add rust-analyzer runnables support
  * Implemented rust-analyzer inlay hints
  * Support pyenv for pyls
  * Add clang-tidy specific Flycheck error explainer for the lsp checker
  * Improve lsp-mode completion performance by suppressing non completion related features when completion is active.
  * lsp-json: Enable formatter provider
  * Accommodate the new :end-column and :end-column from flycheck
  * Implement status bar for diagnostics ~lsp-diagnostics-modeline-mode~
  * Auto install of the ~html-language-server~
  * Flycheck support for diagnostic tags (3.15 spec).
  * Adding support for GDScript language server
  * used view mode for metals doctor buffer
  * add texlab as tex LSP server
  * Started new set of integration tests without using ecukes
  * Support "only" param when requesting code actions
  * Add Perl-LanguageServer support
  * add support robot-framework language server.
  * Implement deferred semantic highlighting
  * Change default transport for erlang_ls to stdio
  * dart language server moved into separate repo https://github.com/emacs-lsp/lsp-dart
  * Activate flow language server if there is flow tag in file or .flowconfig in project
  * Add purescript-language-server (#1596)
  * Process the $/progress messages from LSP 3.15
  * Display the first line of MarkupContent in eldoc (#1607)
  * Perform willSaveWaitUntil synchronously and with shorter timeout
  * Display images when rendering markdown(useful for latex language servers).
  * Increase ~lsp-idle-delay~ to 0.5
  * Support bash language server glob pattern option (#1594)
  * Use pagebreaks for ~lsp-describe-thing-at-point~
  * lsp-mode: Eliminate quadratic-time index-building for imenu. (#1616)
** Release 6.2
  * Support dynamic rename registration
  * Add basic support for style semantic highlighting
  * Added Haxe language server integration
  * Add C#-support via Roslyn.
  * Add emmy lua support
  * Enable plugins in typescript language server.
  * 1079 Provide support for Ada Language server
  * Implement right click support in =lsp-mode= buffers.
  * Added built-in support for =Rust Analyzer=.
  * Added support for HDL Checker server to lsp-vhdl
  * Added support for Terraform language server.
  * Added support for R language server (#1182)
  * Added support for passing environment variables to language servers (#1184)
  * Speedup lsp-mode's JSONRPC processing (~2 times)
  * Add cancel-token to lsp-request-async
  * Implement unified way to handle recurring lsp features
  * Added support for powershell language server.
  * Implemented inlay hints for =Rust Analyzer= (thanks to =brotzeit=).
  * Implemented automatic installation for C# language server.
  * Reimplemented =textDocument/signatureHelp= - now the signature is displayed in =lv= buffer.
  * Cancel sync requests when presssing =C-g= during the request.
  * Use =c-basic-offset= when in =cc-mode=.
  * Add support for Crystal via scry (#1218).
  * Implement =textDocument/documentColor= support.
** Release 6.1
*** Support for new languages/language servers:
   * [[https://github.com/fwcd/KotlinLanguageServer][Kotlin Language Server]] (Thanks to Jon Carr)
   * [[https://github.com/golang/go/wiki/gopls][gopls]] Language Server for Go
   * [[https://github.com/angelozerr/lsp4xml][XML Language Server (lsp4xml)]]
   * Hack (using [[https://docs.hhvm.com/hhvm/][HHVM]])
   * [[http://intelephense.net/][Intelephense]] for PHP
   * [[https://github.com/snoe/clojure-lsp][clojure-lsp]] for Clojure/ClojureScipt (Thanks to Dario Benedek Fazekas)
   * [[https://github.com/elm-tooling/elm-language-server][elmLS]] for Elm (Thanks to Daniel-V)
   * [[https://github.com/fsharp/FsAutoComplete][FsAutoComplete]] for F# (Thanks to Reed Mullanix)
   * Added =Erlang= support via [[https://github.com/erlang-ls/erlang_ls][erlang_ls]]
   * Added =Dockerfile= support via [[https://github.com/rcjsuen/dockerfile-language-server-nodejs][dockerfile-language-server-nodejs]]
*** New logging options
   - =lsp-mode= now logs to buffer =*lsp-log*=, instead of =*Messages*=. This
     can be controlled with the variable =lsp-log-max= (Thanks to Thomas Fini Hansen).
   - If =lsp-print-performance= is non-nil, =lsp-mode= will log a corresponding
     performance trace to =*lsp-log*= for every message to and from the server.
   - The variable =lsp-print-io=, when non-nil will cause =lsp-mode= to log
     all messages to and from the server to a unique =*lsp-io*= buffer for every
     project root. These logs can be saved to a file and viewed using the
     [[https://microsoft.github.io/language-server-protocol/inspector/][LSP Inspector]].

*** LSP Methods
   - Add support for [[https://microsoft.github.io/language-server-protocol/specification#textDocument_prepareRename][textDocument/prepareRename]]. If supported by the language
     server, all renaming operations will be tested for validity.
   - Add support for [[https://microsoft.github.io/language-server-protocol/specification#workspace_didChangeWatchedFiles][file watches]].
   - Add support for [[https://microsoft.github.io/language-server-protocol/specification#textDocument_codeAction][CodeAction literals]].
   - Add API level support for [[https://microsoft.github.io/language-server-protocol/specification#textDocument_foldingRange][folding ranges]]. Folding support for [[https://github.com/gregsexton/origami.el][origami.el]]
     support is implemented by package [[https://github.com/emacs-lsp/lsp-origami][lsp-origami]].
   - Support [[https://microsoft.github.io/language-server-protocol/specification#textDocument_documentLink][document links]]. This can be controlled using the variable
     =lsp-enable-links=.
   - Support resource operations (edits sent from the language server can now
     create/modify/remove files and directories).
   - Add support for [[https://microsoft.github.io/language-server-protocol/specification#workspace_configuration][workspace/configuration]].
   - Add new function =lsp-disconnect=.
   - Added =lsp-find-definition-mouse= and bound to =C-<down-mouse-1>=
   - Added =lsp-extend-selection= as a frontend of new LSP method =textDocument/extendSelection=

*** Other changes
  - Add project logo (thanks to Jon Carr).
  - Created an integration test suite for =lsp-mode= (See directory =features=).
  - If available, using the native JSON API introduced in Emacs 27.1.
  - Tramp implementation now uses TRAMP process instead of TCP sockets (Thanks to
    Karsten Patzwaldt).
  - LSP autoconfiguration adds =company-lsp= to the list of company backends
    instead of overriding it.
  - Add =lsp-mode-map=.
  - Add menu bar entries for =lsp-mode=.
  - Perform _before save_ operations ([[https://microsoft.github.io/language-server-protocol/specification#textDocument_willSaveWaitUntil][textDocument/willSaveWaitUntil]]) asynchronously.
  - =imenu= support is now handled asynchronously (Thanks to Dario Gjorgjevski).
  - Added option =:none= for =lsp-prefer-flymake=, which disabled both Flymake and
    Flycheck support.
  - Changed =flymake= to report the errors immediately after they arrive instead
    of waiting =flymake= to call =lsp-mode=.
  - Add debounce when server does not support incremental updates.
  - Add hook =lsp-after-uninitialized-hook=, which stores the list of functions
    called after a language server has been uninitialized.
  - Add variable =lsp-symbol-highlighting-skip-current=, which lets the user skip
    the current symbol when a given symbol is being highlighted.
  - Add variable =lsp-enabled-clients=, which lets users set which defined clients
    are allowed to be used.
  - Support multiple signatures while displaying eldoc text. Add variable
    =lsp-signature-render-all=, which when non-nil forces =lsp-mode= to only show
    the current active signature.
  - Expose configuration settings for various language servers.
  - Language servers can now be disabled with the variable =lsp-disabled-clients=.
  - Improved applying changes speed.
  - Fixed =xref= support for emacs 27+
  - Implemented automatic installation for F# language server.
  - Added Emacs 26.x to CI
  - Fixed handling of stderr when running over =TRAMP=.
  - Implemented support for running the language server in =Docker= container over local files.
** Release 6.0
  - ~lsp-mode~ now have single entry point ~lsp~ for all language and based on the major mode starts the corresponding language servers.
  - Added ~flymake~ integration.
  - ~lsp~ automatically enables and configures ~company-lsp~, ~lsp-ui~, ~yasnippet~, or ~flymake~ if they are present so no additional configuration is needed except installing the packages. That behavior could be disabled by setting ~lsp-auto-configure~ to ~nil~.
  - ~lsp-mode~ ships with several predefined servers located in ~lsp-clients.el~ which does not require additional package. For the more complex Language Servers like ~Eclipse JDT~, ~ccls~, ~cquery~ and ~haskell~ we still require separate package due to relatively high code base.
  - ~lsp-mode~ handles automatically server failures by asking the user whether he/she wants to restart the server.
  - introduced new command ~lsp-describe-session~ which replaces the existing one ~lsp-capabilities~. The command lists the folders that are part of the workspace and the servers that are associated with the corresponding folder.
  - ~lsp-mode~ displays information about the running server and it's status in the modeline.
  - ~lsp-define-stdio-client~ and ~lsp-define-tcp-client~ are replaced with ~lsp-register-client~
  - ~lsp~ rely on ~projectile~ or ~project.el~ now only for suggesting project root. Once you open new file in a project and start ~lsp~ it will provide several options(import project, blocklist project, select other directory root). Once you select a root it will be persisted and used for the next sessions.
  - support for multiple language servers per single file and workspace.
  - changed ~lsp-mode~ settings to more sensible defaults.
  - Removed all synchronous calls from the server startup.
  - Improved multi-folder support.
  - added backends for: Bash, C++, CSS, Dart, Elixir, Fortran, Go, Groovy, HTML, Javascript/Typescript, Javascript/Typescript, Ocaml, PHP, Python, Ruby, Rust, Vue, Flow<|MERGE_RESOLUTION|>--- conflicted
+++ resolved
@@ -100,11 +100,8 @@
   * Add mdx support using [[https://github.com/mdx-js/mdx-analyzer/tree/main/packages/language-server][mdx-language-server]]
   * Add golangci-lint add-on client using [[https://github.com/nametake/golangci-lint-langserver][golangci-lint-langserver]]
   * Add buf/protobuf support via [[https://github.com/bufbuild/buf-language-server][bufls]]
-<<<<<<< HEAD
+  * Add Assembly Language support.
   * Add Autotools support
-=======
-  * Add Assembly Language support.
->>>>>>> 02b50614
 ** Release 8.0.0
   * Add ~lsp-clients-angular-node-get-prefix-command~ to get the Angular server from another location which is still has ~/lib/node_modules~ in it.
   * Set ~lsp-clients-angular-language-server-command~ after the first connection to speed up subsequent connections.
