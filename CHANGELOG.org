* Changelog
** Unreleased 8.0.1
  * Added support for ~textDocument/linkedEditingRange~ via
    ~lsp-iedit-linked-ranges~ and ~lsp-evil-multiedit-ranges~ (see [[https://github.com/emacs-lsp/lsp-mode/pull/3166][#3166]])
  * Add [[https://github.com/graphql/graphiql/tree/main/packages/graphql-language-service-cli#readme][GraphQL Language Server]] for autocomplete graphql query
  * Added ~lsp-auto-touch-files~. When it is non-nil it will auto-create the
    file on the disk before sending ~textDocument/didOpen~.
  * Add ~lsp-log-io-allowlist-methods~ for debugging purposes.
  * Enable `lsp-lens-enable` by default.
  * Add TOML support.
  * Add Nginx support.
  * Disable noisy features from ~lsp-ui~: ~lsp-ui-sideline-show-code-actions~ and ~lsp-ui-doc-show-with-cursor~.
  * Fix org mode support. #3258
  * Add [[https://github.com/remarkjs/remark-language-server][remark-language-server]]
  * Deprecate unified-languge-server in favor of remark-language-server
  * Made it possible to disable ~lsp-response-timeout~ entirely.
  * Fix csharp-ls startup on emacs@master (and emacs@emacs-28 on macOS) due to a switch posix_spawn and not setting proper sigmask on child processes.
  * Fix incorrect ~lsp-fsharp~ defcustom types.
  * Add ~lsp-fsharp-generate-binlog~.
  * Update installation mechanism for fsautocomplete (lsp-fsharp) to use ~dotnet tool install -g~.
  * Fix fsautocomplete (lsp-fsharp) startup on emacs@master (and emacs@emacs-28 on macOS) due to
    a switch ~posix_spawn~ and not setting proper sigmask on child processes.
  * Add TypeProf support.
<<<<<<< HEAD
  * Add Volar support.
=======
  * Disable ~lsp-steep-use-bundler~ by default.
>>>>>>> 918ef7a3
** Release 8.0.0
  * Add ~lsp-clients-angular-node-get-prefix-command~ to get the Angular server from another location which is still has ~/lib/node_modules~ in it.
  * Set ~lsp-clients-angular-language-server-command~ after the first connection to speed up subsequent connections.
  * Add ~lsp-sql-execute-paragraph~ to execute the current paragraph (like ~sql-send-paragraph~).
  * Breaking change: bindings for commands under ~s~ (like ~lsp-workspace-shutdown~) were moved under ~w~ for better compatibility with =Spacemacs=
  * removed ~lsp-print-performance~
  * Add support for insert/replace when performing completion. When using
    ~company~ pressing ~C-u RET~ will perform the alternative action (the
    default is replace, but can be changed).
  * Add ~lsp-after-apply-edits-hook~ that run after every workspace edit is applied.
  * Safe renamed ~lsp-diagnose~ to ~lsp-doctor~.
  * Add ~lsp-modeline-code-actions-segments~ for a better customization.
  * Add [[https://github.com/sumneko/lua-language-server][Lua Language Server]], [[https://github.com/Alloyed/lua-lsp][Lua-LSP]] and improve EmmyLua.
  * Add configuration settings for elixir-ls.
  * Add Nix support.
  * Add Racket support.
  * Provided automatic installers for `lsp-clojure` (`clojure-lsp`).
  * Provided automatic installers for clangd.
  * Added ~lsp-modeline-workspace-status-mode~ and option to disable it via ~lsp-modeline-workspace-status-enable~.
  * Automatically download [[https://github.com/eclipse/lemminx][XML language server Lemminx]]
  * Add Vala support.
  * Add [[https://github.com/sorbet/sorbet][Sorbet Language Server]] for typechecking Ruby code.
  * Add Elixir test lenses support.
  * Enable headerline breadcrumb by default
  * Add [[https://github.com/soutaro/steep][Steep Language Server]] for typechecking Ruby code.
  * Rename semantic highlighting -> semantic tokens.
  * Add [[https://github.com/phpactor/phpactor][Phpactor Language server]]
  * Add ~lsp-headerline-breadcrumb-icons-enable~ to disable breadcrumb icons.
  * Add ActionScript support.
  * Add ~iedit~ integration (=documentHighlights=)
  * Add an interactive =lsp-clangd-find-other-file= method that uses the clangd extension to return the corresponding header/cpp file from cpp/header file respectively.
  * Add support for [[https://deno.land/][Deno language server]].
  * Add ~lsp-dired-mode~ - integration between [[https://www.gnu.org/software/emacs/manual/html_node/emacs/Dired.html][dired]] and ~lsp-mode~
  * Add Grammarly support.
  * Add D support.
  * Add Zig support.
  * Add an interactive ~lsp-rust-analyzer-reload-workspace~ function that reloads the Rust-Analyzer workspace from Cargo.toml
  * Rename ~lsp-rust-analyzer-cargo-load-out-dirs-from-check~ to ~lsp-rust-analyzer-cargo-run-build-scripts~ to align with upstream.
  * Allow customization of ~lsp-file-watch-ignored-directories~ and ~lsp-file-watch-ignored-files~ at the root of an lsp workspace.
  * Add client for markdown language server (called [[https://github.com/unifiedjs/unified-language-server][unified-language-server]])
  * Add client for SystemVerilog language server (called [[https://github.com/imc-trading/svlangserver]])
  * Add client for python-lsp-server, pylsp (https://github.com/python-lsp/python-lsp-server)
  * Deprecate the Palantir Python language server, pyls.
  * Add 2 rust-analyzer LSP extension function ~lsp-rust-analyzer-related-tests~ and
    ~lsp-rust-analyzer-open-cargo-toml~
  * Work around bug in NPM versions 7.0.0 through 7.4.1 that prevented ~lsp-install-server~ from working for NPM-based language servers.
  * Add ~lsp-lens-place-position~ with option to place code lens at end of line as default.
  * Add LanguageTool support.
  * Add Beancount support.
  * Add Nix language server support.
  * Update the ESLint server to 2.1.23
  * Add ~lsp-eslint-warn-on-ignored-files~ and ~lsp-eslint-rules-customizations~
    options to the ESLint client
  * Change interface for configuring ESLint code actions - see documentation of
    ~lsp-eslint-code-action-disable-rule-comment~ and
    ~lsp-eslint-code-action-show-documentation~ for details
  * Add interactive ~lsp-rust-analyzer-move-item-up~ and ~lsp-rust-analyzer-move-item-down~ functions to move Rust items / statements
  * Fix memory leak when handling server response. #3062
  * Improve support for SemanticTokens adding support for delta and range semantic tokens.
  * Allow override specific semantic tokens faces per client.
  * Mention new lsp-mode integration package ~consult-lsp~.
  * Reorganized lsp-mode code moving features and clients to separated files. #2067
  * Add support for signatureHelp using ~posframe~. #1999
  * Add ~iedit~ integration. #2478

** Release 7.0.1
  * Introduced ~lsp-diagnostics-mode~.
  * Safe renamed ~lsp-flycheck-default-level~ -> ~lsp-diagnostics-flycheck-default-level~
  * Safe renamed ~lsp-diagnostic-package~ -> ~lsp-diagnostics-provider~
  * Dropped support for ~company-lsp~, the suggested provider is ~company-capf~.
  * Moved completion features to ~lsp-completion.el~
  * Safe renamed ~lsp-prefer-capf~ -> ~lsp-completion-provider~
  * Safe renamed ~lsp-enable-completion-at-point~ -> ~lsp-completion-enable~
** Release 7.0
  * Support for new language server - Shttps://github.com/lighttiger2505/sqls (thanks to @v2okimochi)
  * Provided automatic installers for elp/css/bash/purescript(thanks to @kiennq)
  * Configurable Rust Analyzer inlay face via ~lsp-rust-analyzer-inlay-face~.
  * Add ~lsp-headerline-breadcrumb-mode~ which shows a breadcrumb with the document symbols on headerline when enabled.
  * Add ~lsp-modeline-code-actions-mode~ which shows code actions on modeline when enabled.
  * Support for Theia-based semantic highlighting has been removed in favor of the semanticTokens protocol specified by LSP 3.16. To enable it, set ~lsp-enable-semantic-highlighting~ to ~t~.
  * ~lsp-metals~ moved into a separate repo https://github.com/emacs-lsp/lsp-metals
  * Breaking change: use alist instead of hast-tables for =lsp-gopls-env= and =lsp-yaml-schemas=.
  * Add =lsp-gopls-codelens= defcustom to configure codelenses used for golang.
  * Added =lsp-diagnose= to help users verify their performance related settings
  * Created new website https://emacs-lsp.github.io/lsp-mode/ (thanks to @ericdallo)
  * Implemented special handling of Clangd echo area.
  * Added setting to disable additional text edits (=lsp-completion-enable-additional-text-edit=).
  * Added setting to disable text detail (=lsplsp-completion-show-detail=).
  * Add serenata language server support (thanks to @Sasanidas)
  * Various capf improments - better handling of partial results, support for try-completions, improved responsibility, optimized filtering/sorting, etc.
  * Remove Elixir JakeBecker support (no longer supported)
  * Support semantic tokens protocol (thanks to @sebastiansturm)
  * Improved flycheck integration for better performance.
  * Implemented client side bindings for the protocol.
  * =Fixup= Ignore timeouts from =willSaveWaitUntil=
  * Implemented org-mode support (see https://github.com/emacs-lsp/lsp-mode/blob/master/docs/page/lsp-org.md)
  * Removed support for Theia semantic highlighting protocol
  * Performed several fixes to make sure lsp-mode is working fine with Emacs 28 native compilation.
  * Add modeline code actions support (thanks to @ericdallo). Enabled by
    default, use =lsp-modeline-code-actions-enable= to disable it.
  * Migrated to github actions from travis.
  * Add breadcrumb on headerline (thanks to @ericdallo). Disabled by default,
    can be enabled via =lsp-headerline-breadcrumb-enable=
  * Migrated lsp-mode to use plists(thanks to @yyoncho, @kiennq and @ericdallo).
  * lsp-diagnostics-modeline: perf improvement (thanks to @kiennq)
** Release 6.3
  * Implemented ~company-capf~ integration. ~company-lsp~ is no longer supported.
  * Dropped support for dart language server in favour of dart SDK(breaking)
  * Added verilog support for LSP using hdl-checker
  * Implemented call hierarchy support (available in ~lsp-treemacs~)
  * Implemented support for ESLint language server.
  * ocmalmerlin-lsp moved to ocaml-lsp-server(breaking)
  * Added New VHDL language server https://github.com/kraigher/rust_hdl#configuration
  * Add Nim language server integration
  * Implement automatic downloading facilities and implemented auto-download for ~typescript-language-server~, ~javascript-typescript-stdio~ and ~json-language-server~.
  * Implement metals decoration protocol
  * Send metals/didFocusTextDocument notification on buffer change
  * Add default keybindings and ~which-key~ integration
  * Add support for Dhall language server
  * Implemented debug adapter protocol support for metals
  * Add CMake language server integration
  * Add rust-analyzer runnables support
  * Implemented rust-analyzer inlay hints
  * Support pyenv for pyls
  * Add clang-tidy specific Flycheck error explainer for the lsp checker
  * Improve lsp-mode completion performance by suppressing non completion related features when completion is active.
  * lsp-json: Enable formatter provider
  * Accommodate the new :end-column and :end-column from flycheck
  * Implement status bar for diagnostics ~lsp-diagnostics-modeline-mode~
  * Auto install of the ~html-language-server~
  * Flycheck support for diagnostic tags (3.15 spec).
  * Adding support for GDScript language server
  * used view mode for metals doctor buffer
  * add texlab as tex LSP server
  * Started new set of integration tests without using ecukes
  * Support "only" param when requesting code actions
  * Add Perl-LanguageServer support
  * add support robot-framework language server.
  * Implement deferred semantic highlighting
  * Change default transport for erlang_ls to stdio
  * dart language server moved into separate repo https://github.com/emacs-lsp/lsp-dart
  * Activate flow language server if there is flow tag in file or .flowconfig in project
  * Add purescript-language-server (#1596)
  * Process the $/progress messages from LSP 3.15
  * Display the first line of MarkupContent in eldoc (#1607)
  * Perform willSaveWaitUntil synchronously and with shorter timeout
  * Display images when rendering markdown(useful for latex language servers).
  * Increase ~lsp-idle-delay~ to 0.5
  * Support bash language server glob pattern option (#1594)
  * Use pagebreaks for ~lsp-describe-thing-at-point~
  * lsp-mode: Eliminate quadratic-time index-building for imenu. (#1616)
** Release 6.2
  * Support dynamic rename registration
  * Add basic support for style semantic highlighting
  * Added Haxe language server integration
  * Add C#-support via Roslyn.
  * Add emmy lua support
  * Enable plugins in typescript language server.
  * 1079 Provide support for Ada Language server
  * Implement right click support in =lsp-mode= buffers.
  * Added built-in support for =Rust Analyzer=.
  * Added support for HDL Checker server to lsp-vhdl
  * Added support for Terraform language server.
  * Added support for R language server (#1182)
  * Added support for passing environment variables to language servers (#1184)
  * Speedup lsp-mode's JSONRPC processing (~2 times)
  * Add cancel-token to lsp-request-async
  * Implement unified way to handle recurring lsp features
  * Added support for powershell language server.
  * Implemented inlay hints for =Rust Analyzer= (thanks to =brotzeit=).
  * Implemented automatic installation for C# language server.
  * Reimplemented =textDocument/signatureHelp= - now the signature is displayed in =lv= buffer.
  * Cancel sync requests when presssing =C-g= during the request.
  * Use =c-basic-offset= when in =cc-mode=.
  * Add support for Crystal via scry (#1218).
  * Implement =textDocument/documentColor= support.
** Release 6.1
*** Support for new languages/language servers:
   * [[https://github.com/fwcd/KotlinLanguageServer][Kotlin Language Server]] (Thanks to Jon Carr)
   * [[https://github.com/golang/go/wiki/gopls][gopls]] Language Server for Go
   * [[https://github.com/angelozerr/lsp4xml][XML Language Server (lsp4xml)]]
   * Hack (using [[https://docs.hhvm.com/hhvm/][HHVM]])
   * [[http://intelephense.net/][Intelephense]] for PHP
   * [[https://github.com/snoe/clojure-lsp][clojure-lsp]] for Clojure/ClojureScipt (Thanks to Dario Benedek Fazekas)
   * [[https://github.com/elm-tooling/elm-language-server][elmLS]] for Elm (Thanks to Daniel-V)
   * [[https://github.com/fsharp/FsAutoComplete][FsAutoComplete]] for F# (Thanks to Reed Mullanix)
   * Added =Erlang= support via [[https://github.com/erlang-ls/erlang_ls][erlang_ls]]
   * Added =Dockerfile= support via [[https://github.com/rcjsuen/dockerfile-language-server-nodejs][dockerfile-language-server-nodejs]]
*** New logging options
   - =lsp-mode= now logs to buffer =*lsp-log*=, instead of =*Messages*=. This
     can be controlled with the variable =lsp-log-max= (Thanks to Thomas Fini Hansen).
   - If =lsp-print-performance= is non-nil, =lsp-mode= will log a corresponding
     performance trace to =*lsp-log*= for every message to and from the server.
   - The variable =lsp-print-io=, when non-nil will cause =lsp-mode= to log
     all messages to and from the server to a unique =*lsp-io*= buffer for every
     project root. These logs can be saved to a file and viewed using the
     [[https://microsoft.github.io/language-server-protocol/inspector/][LSP Inspector]].

*** LSP Methods
   - Add support for [[https://microsoft.github.io/language-server-protocol/specification#textDocument_prepareRename][textDocument/prepareRename]]. If supported by the language
     server, all renaming operations will be tested for validity.
   - Add support for [[https://microsoft.github.io/language-server-protocol/specification#workspace_didChangeWatchedFiles][file watches]].
   - Add support for [[https://microsoft.github.io/language-server-protocol/specification#textDocument_codeAction][CodeAction literals]].
   - Add API level support for [[https://microsoft.github.io/language-server-protocol/specification#textDocument_foldingRange][folding ranges]]. Folding support for [[https://github.com/gregsexton/origami.el][origami.el]]
     support is implemented by package [[https://github.com/emacs-lsp/lsp-origami][lsp-origami]].
   - Support [[https://microsoft.github.io/language-server-protocol/specification#textDocument_documentLink][document links]]. This can be controlled using the variable
     =lsp-enable-links=.
   - Support resource operations (edits sent from the language server can now
     create/modify/remove files and directories).
   - Add support for [[https://microsoft.github.io/language-server-protocol/specification#workspace_configuration][workspace/configuration]].
   - Add new function =lsp-disconnect=.
   - Added =lsp-find-definition-mouse= and bound to =C-<down-mouse-1>=
   - Added =lsp-extend-selection= as a frontend of new LSP method =textDocument/extendSelection=

*** Other changes
  - Add project logo (thanks to Jon Carr).
  - Created an integration test suite for =lsp-mode= (See directory =features=).
  - If available, using the native JSON API introduced in Emacs 27.1.
  - Tramp implementation now uses TRAMP process instead of TCP sockets (Thanks to
    Karsten Patzwaldt).
  - LSP autoconfiguration adds =company-lsp= to the list of company backends
    instead of overriding it.
  - Add =lsp-mode-map=.
  - Add menu bar entries for =lsp-mode=.
  - Perform _before save_ operations ([[https://microsoft.github.io/language-server-protocol/specification#textDocument_willSaveWaitUntil][textDocument/willSaveWaitUntil]]) asynchronously.
  - =imenu= support is now handled asynchronously (Thanks to Dario Gjorgjevski).
  - Added option =:none= for =lsp-prefer-flymake=, which disabled both Flymake and
    Flycheck support.
  - Changed =flymake= to report the errors immediately after they arrive instead
    of waiting =flymake= to call =lsp-mode=.
  - Add debounce when server does not support incremental updates.
  - Add hook =lsp-after-uninitialized-hook=, which stores the list of functions
    called after a language server has been uninitialized.
  - Add variable =lsp-symbol-highlighting-skip-current=, which lets the user skip
    the current symbol when a given symbol is being highlighted.
  - Add variable =lsp-enabled-clients=, which lets users set which defined clients
    are allowed to be used.
  - Support multiple signatures while displaying eldoc text. Add variable
    =lsp-signature-render-all=, which when non-nil forces =lsp-mode= to only show
    the current active signature.
  - Expose configuration settings for various language servers.
  - Language servers can now be disabled with the variable =lsp-disabled-clients=.
  - Improved applying changes speed.
  - Fixed =xref= support for emacs 27+
  - Implemented automatic installation for F# language server.
  - Added Emacs 26.x to CI
  - Fixed handling of stderr when running over =TRAMP=.
  - Implemented support for running the language server in =Docker= container over local files.
** Release 6.0
  - ~lsp-mode~ now have single entry point ~lsp~ for all language and based on the major mode starts the corresponding language servers.
  - Added ~flymake~ integration.
  - ~lsp~ automatically enables and configures ~company-lsp~, ~lsp-ui~, ~yasnippet~, or ~flymake~ if they are present so no additional configuration is needed except installing the packages. That behavior could be disabled by setting ~lsp-auto-configure~ to ~nil~.
  - ~lsp-mode~ ships with several predefined servers located in ~lsp-clients.el~ which does not require additional package. For the more complex Language Servers like ~Eclipse JDT~, ~ccls~, ~cquery~ and ~haskell~ we still require separate package due to relatively high code base.
  - ~lsp-mode~ handles automatically server failures by asking the user whether he/she wants to restart the server.
  - introduced new command ~lsp-describe-session~ which replaces the existing one ~lsp-capabilities~. The command lists the folders that are part of the workspace and the servers that are associated with the corresponding folder.
  - ~lsp-mode~ displays information about the running server and it's status in the modeline.
  - ~lsp-define-stdio-client~ and ~lsp-define-tcp-client~ are replaced with ~lsp-register-client~
  - ~lsp~ rely on ~projectile~ or ~project.el~ now only for suggesting project root. Once you open new file in a project and start ~lsp~ it will provide several options(import project, blacklist project, select other directory root). Once you select a root it will be persisted and used for the next sessions.
  - support for multiple language servers per single file and workspace.
  - changed ~lsp-mode~ settings to more sensible defaults.
  - Removed all synchronous calls from the server startup.
  - Improved multi-folder support.
  - added backends for: Bash, C++, CSS, Dart, Elixir, Fortran, Go, Groovy, HTML, Javascript/Typescript, Javascript/Typescript, Ocaml, PHP, Python, Ruby, Rust, Vue, Flow<|MERGE_RESOLUTION|>--- conflicted
+++ resolved
@@ -21,11 +21,8 @@
   * Fix fsautocomplete (lsp-fsharp) startup on emacs@master (and emacs@emacs-28 on macOS) due to
     a switch ~posix_spawn~ and not setting proper sigmask on child processes.
   * Add TypeProf support.
-<<<<<<< HEAD
   * Add Volar support.
-=======
   * Disable ~lsp-steep-use-bundler~ by default.
->>>>>>> 918ef7a3
 ** Release 8.0.0
   * Add ~lsp-clients-angular-node-get-prefix-command~ to get the Angular server from another location which is still has ~/lib/node_modules~ in it.
   * Set ~lsp-clients-angular-language-server-command~ after the first connection to speed up subsequent connections.
