--- conflicted
+++ resolved
@@ -22,11 +22,8 @@
   * Fix zls wrong bin path
   * Add support for buf CLI ([[https://github.com/bufbuild/buf/releases/tag/v1.43.0][beta]])
   * Add fennel support
-<<<<<<< HEAD
+  * Add support for [[https://github.com/nextflow-io/language-server][Nextflow]]
   * Add TypeSpec support
-=======
-  * Add support for [[https://github.com/nextflow-io/language-server][Nextflow]]
->>>>>>> 2f72a485
 
 ** 9.0.0
   * Add language server config for QML (Qt Modeling Language) using qmlls.
