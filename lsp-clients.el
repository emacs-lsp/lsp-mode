;;; lsp-clients.el --- lightweight clients                       -*- lexical-binding: t; -*-

;; Copyright (C) 2018 Ivan Yonchovski

;; Author: Ivan Yonchovski <ivan.yonchovski@tick42.com>
;; Keywords: languages

;; This program is free software; you can redistribute it and/or modify
;; it under the terms of the GNU General Public License as published by
;; the Free Software Foundation, either version 3 of the License, or
;; (at your option) any later version.

;; This program is distributed in the hope that it will be useful,
;; but WITHOUT ANY WARRANTY; without even the implied warranty of
;; MERCHANTABILITY or FITNESS FOR A PARTICULAR PURPOSE.  See the
;; GNU General Public License for more details.

;; You should have received a copy of the GNU General Public License
;; along with this program.  If not, see <https://www.gnu.org/licenses/>.

;;; Commentary:

;; Contains definitions for the simple clients.

;;; Code:

(require 'lsp-mode)
(require 'dash)
(require 'dash-functional)
(require 'rx)
(require 'cl-lib)

;;; Ada
(defgroup lsp-ada nil
  "Settings for Ada Language Server."
  :group 'tools
  :tag "Language Server"
  :package-version '(lsp-mode . "6.2"))

(defcustom lsp-ada-project-file "default.gpr"
  "Set the project file full path to configure the language server with.
  The ~ prefix (for the user home directory) is supported.
  See https://github.com/AdaCore/ada_language_server for a per-project
  configuration example."
  :type 'string
  :group 'lsp-ada
  :package-version '(lsp-mode . "6.2"))

(defcustom lsp-ada-option-charset "UTF-8"
  "The charset to use by the Ada Language server. Defaults to 'UTF-8'."
  :type 'string
  :group 'lsp-ada
  :package-version '(lsp-mode . "6.2"))

(defcustom lsp-ada-enable-diagnostics t
  "A boolean to disable diagnostics. Defaults to true."
  :type 'boolean
  :group 'lsp-ada
  :package-version '(lsp-mode . "6.2"))

(lsp-register-custom-settings
 '(("ada.projectFile" lsp-ada-project-file)
   ("ada.enableDiagnostics" lsp-ada-enable-diagnostics)
   ("ada.defaultCharset" lsp-ada-option-charset)))

(lsp-register-client
 (make-lsp-client :new-connection (lsp-stdio-connection '("ada_language_server"))
                  :major-modes '(ada-mode)
                  :priority -1
                  :initialized-fn (lambda (workspace)
                                    (with-lsp-workspace workspace
                                      (lsp--set-configuration
                                       (lsp-configuration-section "ada"))))
                  :server-id 'ada-ls))



;;; Groovy
(defgroup lsp-groovy nil
  "LSP support for Groovy, using groovy-language-server"
  :group 'lsp-mode
  :link '(url-link "https://github.com/prominic/groovy-language-server"))

(defcustom lsp-groovy-server-file
  (locate-user-emacs-file "groovy-language-server/groovy-language-server-all.jar")
  "JAR file path for groovy-language-server-all.jar."
  :group 'lsp-groovy
  :risky t
  :type 'file)

(defun lsp-groovy--lsp-command ()
  "Generate LSP startup command."
  `("java" "-jar" ,(expand-file-name lsp-groovy-server-file)))

(lsp-register-client
 (make-lsp-client :new-connection (lsp-stdio-connection 'lsp-groovy--lsp-command)
                  :major-modes '(groovy-mode)
                  :priority -1
                  :server-id 'groovy-ls))

;;; TypeScript/JavaScript

(lsp-dependency 'javascript-typescript-langserver
                '(:system "javascript-typescript-stdio")
                '(:npm :package "javascript-typescript-langserver"
                       :path "javascript-typescript-stdio"))

(defgroup lsp-typescript-javascript nil
  "Support for TypeScript/JavaScript, using Sourcegraph's JavaScript/TypeScript language server."
  :group 'lsp-mode
  :link '(url-link "https://github.com/sourcegraph/javascript-typescript-langserver"))

(defcustom lsp-clients-typescript-javascript-server-args '()
  "Extra arguments for the typescript-language-server language server."
  :group 'lsp-typescript-javascript
  :risky t
  :type '(repeat string))

(defun lsp-typescript-javascript-tsx-jsx-activate-p (filename &optional _)
  "Check if the javascript-typescript language server should be enabled based on FILENAME."
  (or (string-match-p (rx (one-or-more anything) "." (or "ts" "js") (opt "x") string-end) filename)
      (and (derived-mode-p 'js-mode 'js2-mode 'typescript-mode)
           (not (derived-mode-p 'json-mode)))))

(lsp-register-client
 (make-lsp-client :new-connection (lsp-stdio-connection (lambda ()
                                                          (cons (lsp-package-path 'javascript-typescript-langserver)
                                                                lsp-clients-typescript-javascript-server-args)))
                  :activation-fn 'lsp-typescript-javascript-tsx-jsx-activate-p
                  :priority -3
                  :completion-in-comments? t
                  :server-id 'jsts-ls
                  :download-server-fn (lambda (_client callback error-callback _update?)
                                        (lsp-package-ensure
                                         'javascript-typescript-langserver
                                         callback
                                         error-callback))))


;;; TypeScript
(defgroup lsp-typescript nil
  "LSP support for TypeScript, using Theia/Typefox's TypeScript Language Server."
  :group 'lsp-mode
  :link '(url-link "https://github.com/theia-ide/typescript-language-server"))

(defcustom lsp-clients-typescript-server-args '("--stdio")
  "Extra arguments for the typescript-language-server language server."
  :group 'lsp-typescript
  :risky t
  :type '(repeat string))

(defcustom lsp-clients-typescript-log-verbosity "info"
  "The server log verbosity."
  :group 'lsp-typescript
  :type 'string)

(defcustom lsp-clients-typescript-plugins (vector)
  "The list of plugins to load.
It should be a vector of plist with keys `:location' and `:name'
where `:name' is the name of the package and `:location' is the
directory containing the package. Example:
\(vector
   \(list :name \"@vsintellicode/typescript-intellicode-plugin\"
         :location \"<path>.vscode/extensions/visualstudioexptteam.vscodeintellicode-1.1.9/\"))"
  :group 'lsp-typescript
  :type  '(restricted-sexp :tag "Vector"
                           :match-alternatives
                           (lambda (xs)
                             (and (vectorp xs) (seq-every-p
                                                (-lambda ((&plist :name :location))
                                                  (and name location))
                                                xs)))))

(lsp-dependency 'typescript-language-server
                '(:system "typescript-language-server")
                '(:npm :package "typescript-language-server"
                       :path "typescript-language-server"))

(lsp-dependency 'typescript
                '(:system "tsserver")
                '  (:npm :package "typescript"
                         :path "tsserver"))

(lsp-register-client
 (make-lsp-client :new-connection (lsp-stdio-connection (lambda ()
                                                          `(,(lsp-package-path 'typescript-language-server)
                                                            "--tsserver-path"
                                                            ,(lsp-package-path 'typescript)
                                                            ,@lsp-clients-typescript-server-args)))
                  :activation-fn 'lsp-typescript-javascript-tsx-jsx-activate-p
                  :priority -2
                  :completion-in-comments? t
                  :initialization-options (lambda ()
                                            (list :plugins lsp-clients-typescript-plugins
                                                  :logVerbosity lsp-clients-typescript-log-verbosity
                                                  :tsServerPath (lsp-package-path 'typescript)))
                  :ignore-messages '("readFile .*? requested by TypeScript but content not available")
                  :server-id 'ts-ls
                  :download-server-fn (lambda (_client callback error-callback _update?)
                                        (lsp-package-ensure
                                         'typescript
                                         (-partial #'lsp-package-ensure
                                                   'typescript-language-server
                                                   callback
                                                   error-callback)
                                         error-callback))))



;;; JavaScript Flow
(defgroup lsp-flow nil
  "LSP support for the Flow Javascript type checker."
  :group 'lsp-mode
  :link '(url-link "https://flow.org/"))

(defcustom lsp-clients-flow-server "flow"
  "The Flow executable to use.
Leave as just the executable name to use the default behavior of
finding the executable with variable `exec-path'."
  :group 'lsp-flow
  :risky t
  :type 'file)

(defcustom lsp-clients-flow-server-args '("lsp")
  "Extra arguments for starting the Flow language server."
  :group 'lsp-flow
  :risky t
  :type '(repeat string))

(defun lsp-clients-flow-tag-file-present-p (file-name)
  "Check if the '// @flow' or `/* @flow */' tag is present in
the contents of FILE-NAME."
  (if-let ((buffer (find-buffer-visiting file-name)))
      (with-current-buffer buffer
        (lsp-clients-flow-tag-string-present-p))
    (with-temp-buffer
      (insert-file-contents file-name)
      (lsp-clients-flow-tag-string-present-p))))

(defun lsp-clients-flow-tag-string-present-p ()
  "Helper for `lsp-clients-flow-tag-file-present-p' that works
with the file contents."
  (save-excursion
    (goto-char (point-min))
    (let (stop found)
      (while (not stop)
        (when (not (re-search-forward "[^\n[:space:]]" nil t))
          (setq stop t))
        (if (equal (point) (point-min))
            (setq stop t)
          (backward-char))
        (cond ((or (looking-at "//+[ ]*@flow")
                   (looking-at "/\\**[ ]*@flow")
                   (looking-at "[ ]*\\*[ ]*@flow"))
               (setq found t)
               (setq stop t))
              ((looking-at "//")
               (forward-line))
              ((looking-at "*")
               (forward-line))
              ((looking-at "/\\*")
               (save-excursion
                 (when (not (re-search-forward "*/" nil t))
                   (setq stop t)))
               (forward-line))
              (t (setq stop t))))
      found)))

(defun lsp-clients-flow-project-p (file-name)
  "Check if FILE-NAME is part of a Flow project, that is, if
there is a .flowconfig file in the folder hierarchy."
  (locate-dominating-file file-name ".flowconfig"))

(defun lsp-clients-flow-activate-p (file-name _mode)
  "Check if the Flow language server should be enabled for a
particular FILE-NAME and MODE."
  (and (derived-mode-p 'js-mode 'web-mode 'js2-mode 'flow-js2-mode 'rjsx-mode)
       (or (lsp-clients-flow-project-p file-name)
	   (lsp-clients-flow-tag-file-present-p file-name))))

(lsp-register-client
 (make-lsp-client :new-connection (lsp-stdio-connection (lambda ()
                                                          (cons lsp-clients-flow-server
                                                                lsp-clients-flow-server-args)))
                  :priority -1
                  :activation-fn 'lsp-clients-flow-activate-p
                  :server-id 'flow-ls))


;; PHP
(defgroup lsp-php nil
  "LSP support for PHP, using php-language-server."
  :link '(url-link "https://github.com/felixfbecker/php-language-server")
  :group 'lsp-mode)

(defcustom lsp-clients-php-server-command
  `("php" ,(expand-file-name "~/.composer/vendor/felixfbecker/language-server/bin/php-language-server.php"))
  "Install directory for php-language-server."
  :group 'lsp-php
  :type '(repeat string))

(defun lsp-php--create-connection ()
  "Create lsp connection."
  (lsp-stdio-connection
   (lambda () lsp-clients-php-server-command)
   (lambda ()
     (if (and (cdr lsp-clients-php-server-command)
              (eq (string-match-p "php[0-9.]*\\'" (car lsp-clients-php-server-command)) 0))
         ;; Start with the php command and the list has more elems. Test the existence of the PHP script.
         (let ((php-file (nth 1 lsp-clients-php-server-command)))
           (or (file-exists-p php-file)
               (progn
                 (lsp-log "%s is not present." php-file)
                 nil)))
       t))))

(lsp-register-client
 (make-lsp-client :new-connection (lsp-php--create-connection)
                  :major-modes '(php-mode)
                  :priority -3
                  :server-id 'php-ls))



(defgroup lsp-ocaml nil
  "LSP support for OCaml, using ocaml-language-server."
  :group 'lsp-mode
  :link '(url-link "https://github.com/freebroccolo/ocaml-language-server"))

(define-obsolete-variable-alias
  'lsp-ocaml-ocaml-lang-server-command
  'lsp-ocaml-lang-server-command
  "lsp-mode 6.1")

(defcustom lsp-ocaml-lang-server-command
  '("ocaml-language-server" "--stdio")
  "Command to start ocaml-language-server."
  :group 'lsp-ocaml
  :type '(choice
          (string :tag "Single string value")
          (repeat :tag "List of string values"
                  string)))

(lsp-register-client
 (make-lsp-client :new-connection (lsp-stdio-connection
                                   (lambda () lsp-ocaml-lang-server-command))
                  :major-modes '(reason-mode caml-mode tuareg-mode)
                  :priority -1
                  :server-id 'ocaml-ls))

(defgroup lsp-ocaml-lsp-server nil
  "LSP support for OCaml, using ocaml-lsp-server."
  :group 'lsp-mode
  :link '(url-link "https://github.com/ocaml/ocaml-lsp"))

(define-obsolete-variable-alias 'lsp-merlin 'lsp-ocaml-lsp-server)
(define-obsolete-variable-alias 'lsp-merlin-command 'lsp-ocaml-lsp-server-command)

(defcustom lsp-ocaml-lsp-server-command
  '("ocamllsp")
  "Command to start ocaml-language-server."
  :group 'lsp-ocaml
  :type '(choice
          (string :tag "Single string value")
          (repeat :tag "List of string values"
                  string)))

(lsp-register-client
 (make-lsp-client
  :new-connection
  (lsp-stdio-connection (lambda () lsp-ocaml-lsp-server-command))
  :major-modes '(caml-mode tuareg-mode)
  :priority 0
  :server-id 'ocaml-lsp-server))


;; C-family (C, C++, Objective-C, Objective-C++)

(defgroup lsp-clangd nil
  "LSP support for C-family languages (C, C++, Objective-C, Objective-C++), using clangd."
  :group 'lsp-mode
  :link '(url-link "https://clang.llvm.org/extra/clangd/"))

(defcustom lsp-clients-clangd-executable nil
  "The clangd executable to use.
When `'non-nil' use the name of the clangd executable file
available in your path to use. Otherwise the system will try to
find a suitable one. Set this variable before loading lsp."
  :group 'lsp-clangd
  :risky t
  :type 'file)

(defvar lsp-clients-clangd-executable-found nil
  "Clang executable full path when found.
This must be set only once after loading the clang client.")

(defcustom lsp-clients-clangd-args '()
  "Extra arguments for the clangd executable."
  :group 'lsp-clangd
  :risky t
  :type '(repeat string))

(defun lsp-clients--clangd-command ()
  "Generate the language server startup command."
  (unless lsp-clients-clangd-executable-found
    (setq lsp-clients-clangd-executable-found
          (or (and lsp-clients-clangd-executable
                   (locate-file lsp-clients-clangd-executable exec-path nil 1))
              (locate-file "clangd" exec-path '("" "-10" "-9" "-8" "-7" "-6") 1))))

  `(,lsp-clients-clangd-executable-found ,@lsp-clients-clangd-args))

(lsp-register-client
 (make-lsp-client :new-connection (lsp-stdio-connection
                                   'lsp-clients--clangd-command)
                  :major-modes '(c-mode c++-mode objc-mode)
                  :priority -1
                  :server-id 'clangd))

(cl-defmethod lsp-clients-extract-signature-on-hover (contents (_server-id (eql clangd)))
  "Extract a representative line from clangd's CONTENTS, to show in the echo area.
This function tries to extract the type signature from CONTENTS,
or the first line if it cannot do so. A single line is always
returned to avoid that the echo area grows uncomfortably."
  (with-temp-buffer
    (-let [value (lsp:markup-content-value contents)]
      (insert value)
      (goto-char (point-min))
      (if (re-search-forward (rx (seq "```cpp\n"
                                      (opt (group "//"
                                                  (zero-or-more nonl)
                                                  "\n"))
                                      (group
                                       (one-or-more
                                        (not (any "`")))
                                       "\n")
                                      "```")) nil t nil)
          (progn (narrow-to-region (match-beginning 2) (match-end 2))
                 (lsp--render-element (lsp-join-region (point-min) (point-max))))
        (car (s-lines (lsp--render-element contents)))))))

;; Elixir
(defgroup lsp-elixir nil
  "LSP support for Elixir, using elixir-ls."
  :group 'lsp-mode
  :link '(url-link "https://github.com/elixir-lsp/elixir-ls"))

(defcustom lsp-clients-elixir-server-executable
  (if (equal system-type 'windows-nt)
      "language_server.bat"
    "language_server.sh")
  "The elixir-language-server executable to use.
Leave as just the executable name to use the default behavior of
finding the executable with `exec-path'."
  :group 'lsp-elixir
  :type 'file)

(lsp-register-client
 (make-lsp-client :new-connection (lsp-stdio-connection (lambda ()
                                                          `(,lsp-clients-elixir-server-executable)))
                  :major-modes '(elixir-mode)
                  :priority -1
                  :server-id 'elixir-ls
                  :initialized-fn (lambda (workspace)
                                    (puthash
                                     "textDocumentSync"
                                     (ht ("save" t)
                                         ("change" 2))
                                     (lsp--workspace-server-capabilities workspace)))))

;; Fortran
(defgroup lsp-fortran nil
  "LSP support for Fortran, using the Fortran Language Server."
  :group 'lsp-mode
  :link '(url-link "https://github.com/hansec/fortran-language-server"))

(defcustom lsp-clients-fortls-executable "fortls"
  "The fortls executable to use.
Leave as just the executable name to use the default behavior of
finding the executable with `exec-path'."
  :group 'lsp-fortran
  :risky t
  :type 'file)

(defcustom lsp-clients-fortls-args '()
  "Extra arguments for the fortls executable"
  :group 'lsp-fortran
  :risky t
  :type '(repeat string))

(defun lsp-clients--fortls-command ()
  "Generate the language server startup command."
  `(,lsp-clients-fortls-executable,@lsp-clients-fortls-args))

(lsp-register-client
 (make-lsp-client :new-connection (lsp-stdio-connection 'lsp-clients--fortls-command)
                  :major-modes '(f90-mode fortran-mode)
                  :priority -1
                  :server-id 'fortls))



;; Kotlin
(defgroup lsp-kotlin nil
  "LSP support for Kotlin, using KotlinLanguageServer."
  :group 'lsp-mode
  :link '(url-link "https://github.com/fwcd/KotlinLanguageServer"))

(define-obsolete-variable-alias
  'lsp-kotlin-language-server-path
  'lsp-clients-kotlin-server-executable
  "lsp-mode 6.4")

(defcustom lsp-clients-kotlin-server-executable "kotlin-language-server"
  "The kotlin-language-server executable to use.
Leave as just the executable name to use the default behavior of finding the
executable with `exec-path'."
  :type 'string
  :group 'lsp-kotlin)

(defcustom lsp-kotlin-trace-server "off"
  "Traces the communication between VSCode and the Kotlin language server."
  :type '(choice (:tag "off" "messages" "verbose"))
  :group 'lsp-kotlin
  :package-version '(lsp-mode . "6.1"))

(defcustom lsp-kotlin-compiler-jvm-target "1.8"
  "Specifies the JVM target, e.g. \"1.6\" or \"1.8\""
  :type 'string
  :group 'lsp-kotlin
  :package-version '(lsp-mode . "6.1"))

(defcustom lsp-kotlin-linting-debounce-time 250
  "[DEBUG] Specifies the debounce time limit. Lower to increase
responsiveness at the cost of possible stability issues."
  :type 'number
  :group 'lsp-kotlin
  :package-version '(lsp-mode . "6.1"))

(defcustom lsp-kotlin-completion-snippets-enabled t
  "Specifies whether code completion should provide snippets (true) or plain-text items (false)."
  :type 'boolean
  :group 'lsp-kotlin
  :package-version '(lsp-mode . "6.1"))

(defcustom lsp-kotlin-debug-adapter-enabled t
  "[Recommended] Specifies whether the debug adapter should be used. When enabled a debugger for Kotlin will be available."
  :type 'boolean)

(defcustom lsp-kotlin-debug-adapter-path ""
  "Optionally a custom path to the debug adapter executable."
  :type 'string
  :group 'lsp-kotlin
  :package-version '(lsp-mode . "6.1"))

(defcustom lsp-kotlin-external-sources-use-kls-scheme t
  "[Recommended] Specifies whether URIs inside JARs should be represented using the 'kls'-scheme."
  :type 'boolean
  :group 'lsp-kotlin
  :package-version '(lsp-mode . "6.1"))

(defcustom lsp-kotlin-external-sources-auto-convert-to-kotlin t
  "Specifies whether decompiled/external classes should be auto-converted to Kotlin."
  :type 'boolean
  :group 'lsp-kotlin
  :package-version '(lsp-mode . "6.1"))

(lsp-register-custom-settings
 '(("kotlin.externalSources.autoConvertToKotlin" lsp-kotlin-external-sources-auto-convert-to-kotlin t)
   ("kotlin.externalSources.useKlsScheme" lsp-kotlin-external-sources-use-kls-scheme t)
   ("kotlin.debugAdapter.path" lsp-kotlin-debug-adapter-path)
   ("kotlin.debugAdapter.enabled" lsp-kotlin-debug-adapter-enabled t)
   ("kotlin.completion.snippets.enabled" lsp-kotlin-completion-snippets-enabled t)
   ("kotlin.linting.debounceTime" lsp-kotlin-linting-debounce-time)
   ("kotlin.compiler.jvm.target" lsp-kotlin-compiler-jvm-target)
   ("kotlin.trace.server" lsp-kotlin-trace-server)
   ("kotlin.languageServer.path" lsp-clients-kotlin-server-executable)))

(lsp-register-client
 (make-lsp-client
  :new-connection (lsp-stdio-connection lsp-clients-kotlin-server-executable)
  :major-modes '(kotlin-mode)
  :priority -1
  :server-id 'kotlin-ls
  :initialized-fn (lambda (workspace)
                    (with-lsp-workspace workspace
                      (lsp--set-configuration (lsp-configuration-section "kotlin"))))))


;; Hack
(defgroup lsp-hack nil
  "LSP support for Hack, using HHVM."
  :group 'lsp-mode
  :link '(url-link "https://docs.hhvm.com/hhvm/"))

(defcustom lsp-clients-hack-command '("hh_client" "lsp" "--from" "emacs")
  "Command to start hh_client."
  :group 'lsp-hack
  :risky t
  :type '(repeat string))

(lsp-register-client
 (make-lsp-client :new-connection (lsp-stdio-connection (lambda () lsp-clients-hack-command))
                  :major-modes '(hack-mode)
                  :priority -1
                  :server-id 'hack
                  ;; ignore some unsupported messages from Nuclide
                  :notification-handlers (lsp-ht ("telemetry/event" 'ignore)
                                                 ("$/cancelRequest" 'ignore))
                  :request-handlers (lsp-ht ("window/showStatus" 'ignore))))



;;; Angular
(defcustom lsp-clients-angular-language-server-command
  '("node"
    "/usr/lib/node_modules/@angular/language-server"
    "--ngProbeLocations"
    "/usr/lib/node_modules"
    "--tsProbeLocations"
    "/usr/lib/node_modules"
    "--stdio")
  "The command that starts the angular language server."
  :group 'lsp-clients-angular
  :type '(choice
          (string :tag "Single string value")
          (repeat :tag "List of string values"
                  string)))

(defun lsp-client--angular-start-loading (_workspace params)
  (lsp--info "Started loading project %s" params))

(defun lsp-client--angular-finished-loading (_workspace params)
  (lsp--info "Finished loading project %s" params))

(lsp-register-client
 (make-lsp-client :new-connection (lsp-stdio-connection
                                   (lambda () lsp-clients-angular-language-server-command))
                  :activation-fn (lambda (&rest _args)
                                   (and (string-match-p "\\.html\\'" (buffer-file-name))
                                        (lsp-workspace-root)
                                        (file-exists-p (f-join (lsp-workspace-root) "angular.json"))))
                  :priority -1
                  :notification-handlers (ht ("angular-language-service/projectLoadingStart" #'lsp-client--angular-start-loading)
                                             ("angular-language-service/projectLoadingFinish" #'lsp-client--angular-finished-loading))
                  :add-on? t
                  :server-id 'angular-ls))


;; TeX
(defgroup lsp-tex nil
  "LSP support for TeX and friends, using Digestif and texlab."
  :group 'lsp-mode
  :link '(url-link "https://github.com/astoff/digestif/")
  :link '(url-link "https://github.com/latex-lsp/texlab"))

(defcustom lsp-tex-server 'texlab
  "Choose LSP tex server."
  :type '(choice (const :tag "texlab" texlab)
                 (const :tag "digestif" digestif))
  :group 'lsp-tex)

(defcustom lsp-clients-digestif-executable "digestif"
  "Command to start the Digestif language server."
  :group 'lsp-tex
  :risky t
  :type 'file)

(lsp-register-client
 (make-lsp-client :new-connection (lsp-stdio-connection lsp-clients-digestif-executable)
                  :major-modes '(plain-tex-mode latex-mode)
                  :priority (if (eq lsp-tex-server 'digestif) 1 -1)
                  :server-id 'digestif))

(defcustom lsp-clients-texlab-executable "texlab"
  "Command to start the texlab language server."
  :group 'lsp-tex
  :risky t
  :type 'file)

(lsp-register-client
 (make-lsp-client :new-connection (lsp-stdio-connection lsp-clients-texlab-executable)
                  :major-modes '(plain-tex-mode latex-mode)
                  :priority (if (eq lsp-tex-server 'texlab) 1 -1)
                  :server-id 'texlab))


;; Vim script
(defgroup lsp-vim nil
  "LSP support for viml using vim-language-server"
  :group 'lsp-mode)

(defcustom lsp-clients-vim-executable '("vim-language-server" "--stdio")
  "Command to start the vim language server."
  :group 'lsp-vim
  :risky t
  :type 'file)

(defcustom lsp-clients-vim-initialization-options '((iskeyword . "vim iskeyword option")
                                                    (vimruntime . "/usr/bin/vim")
                                                    (runtimepath . "/usr/bin/vim")
                                                    (diagnostic . ((enable . t)))
                                                    (indexes . ((runtimepath . t)
                                                                (gap . 100)
                                                                (count . 3)))
                                                    (suggest . ((fromVimruntime . t)
                                                                (fromRuntimepath . :json-false))))
  "Initialization options for vim language server."
  :group 'lsp-vim
  :type 'alist)

(lsp-register-client
 (make-lsp-client :new-connection (lsp-stdio-connection lsp-clients-vim-executable)
                  :major-modes '(vimrc-mode)
                  :priority -1
                  :server-id 'vimls
                  :initialization-options (lambda ()
                                            lsp-clients-vim-initialization-options)))



;; R
(defgroup lsp-r nil
  "LSP support for R."
  :group 'lsp-mode
  :link '(url-link "https://github.com/REditorSupport/languageserver"))

(defcustom lsp-clients-r-server-command '("R" "--slave" "-e" "languageserver::run()")
  "Command to start the R language server."
  :group 'lsp-r
  :risky t
  :type '(repeat string))

(lsp-register-client
 (make-lsp-client :new-connection (lsp-stdio-connection lsp-clients-r-server-command)
                  :major-modes '(ess-r-mode)
                  :server-id 'lsp-r))


<<<<<<< HEAD
;; Crystal
(defgroup lsp-crystal nil
  "LSP support for Crystal via scry."
  :group 'lsp-mode
  :link '(url-link "https://github.com/crystal-lang-tools/scry"))

(defcustom lsp-clients-crystal-executable '("scry" "--stdio")
  "Command to start the scry language server."
  :group 'lsp-crystal
  :risky t
  :type 'file)

(lsp-register-client
 (make-lsp-client :new-connection (lsp-stdio-connection lsp-clients-crystal-executable)
                  :major-modes '(crystal-mode)
                  :server-id 'scry))
=======

;; Nim
(defgroup lsp-nim nil
  "LSP support for Nim, using nimlsp."
  :group 'lsp-mode
  :link '(url-link "https://github.com/PMunch/nimlsp"))

(lsp-register-client
 (make-lsp-client :new-connection (lsp-stdio-connection "nimlsp")
                  :major-modes '(nim-mode)
                  :priority -1
                  :server-id 'nimls))
>>>>>>> ece8e4d6


;; Dhall
(defgroup lsp-dhall nil
  "LSP support for Dhall, using dhall-lsp-server."
  :group 'lsp-mode
  :link '(url-link "https://github.com/dhall-lang/dhall-haskell"))

(lsp-register-client
 (make-lsp-client :new-connection (lsp-stdio-connection "dhall-lsp-server")
                  :major-modes '(dhall-mode)
                  :priority -1
                  :server-id 'dhallls))

;; CMake
(defgroup lsp-cmake nil
  "LSP support for CMake, using cmake-language-server."
  :group 'lsp-mode
  :link '(url-link "https://github.com/regen100/cmake-language-server"))

(lsp-register-client
 (make-lsp-client :new-connection (lsp-stdio-connection "cmake-language-server")
                  :major-modes '(cmake-mode)
                  :priority -1
                  :server-id 'cmakels))

;; PureScript
(defgroup lsp-purescript nil
  "LSP support for PureScript, using purescript-language-server."
  :group 'lsp-mode
  :link '(url-link "https://github.com/nwolverson/purescript-language-server"))

(defcustom lsp-purescript-server-executable nil
  "Path to server executable."
  :type 'string
  :risky t
  :group 'lsp-purescript)

(defcustom lsp-purescript-server-args
  '("--stdio")
  "Arguments to pass to the server."
  :type '(repeat string)
  :risky t
  :group 'lsp-purescript)

(defun lsp-purescript--server-command ()
  "Generate LSP startup command for purescript-language-server."
  (cons (or lsp-purescript-server-executable
            (lsp-package-path 'purescript-language-server))
        lsp-purescript-server-args))

(lsp-dependency 'purescript-language-server
                '(:system "purescript-language-server")
                '(:npm :package "purescript-language-server"
                       :path "purescript-language-server"))

(lsp-register-client
 (make-lsp-client
  :new-connection (lsp-stdio-connection
                   #'lsp-purescript--server-command)
  :major-modes '(purescript-mode)
  :priority -1
  :server-id 'pursls
  :download-server-fn (lambda (_client callback error-callback _update?)
                        (lsp-package-ensure 'purescript-language-server callback error-callback))))

;;; Rf
(defgroup lsp-rf nil
  "Settings for Robot Framework Language Server."
  :group 'lsp-mode
  :tag "Language Server"
  :link '(url-link "https://github.com/tomi/vscode-rf-language-server.git"))

(defcustom lsp-rf-language-server-start-command '("~/.nvm/versions/node/v9.11.2/bin/node" "~/.vscode/extensions/tomiturtiainen.rf-intellisense-2.8.0/server/server.js")
  "Path to the server.js file of the rf-intellisense server. Accepts a list of strings (path/to/interpreter path/to/server.js)"
  :type 'list
  :group 'lsp-rf)

(defcustom lsp-rf-language-server-include-paths []
  "An array of files that should be included by the parser. Glob patterns as strings are accepted (eg. *.robot between double quotes)"
  :type 'lsp-string-vector
  :group 'lsp-rf)

(defcustom lsp-rf-language-server-exclude-paths []
  "An array of files that should be ignored by the parser. Glob patterns as strings are accepted (eg. *bad.robot between double quotes)"
  :type 'lsp-string-vector
  :group 'lsp-rf)

(defcustom lsp-rf-language-server-dir "~/.vscode/extensions/tomiturtiainen.rf-intellisense-2.8.0/server/library-docs/"
  "Libraries directory for libraries in lsp-rf-language-server-libraries"
  :type 'string
  :group 'lsp-rf)

(defcustom lsp-rf-language-server-libraries ["BuiltIn-3.1.1" "Collections-3.0.4"]
  "Libraries whose keywords are suggested with auto-complete"
  :type '(repeat string)
  ;; :type 'lsp-string-vector
  :group 'lsp-rf)

(defcustom lsp-rf-language-server-log-level "debug"
  "What language server log messages are printed"
  :type 'string
  ;; :type '(choice (:tag "off" "errors" "info" "debug"))
  :group 'lsp-rf)

(defcustom lsp-rf-language-server-trace-server "verbose"
  "Traces the communication between VSCode and the rfLanguageServer service."
  :type 'string
  ;; :type '(choice (:tag "off" "messages" "verbose"))
  :group 'lsp-rf)

(defun parse-rf-language-server-library-dirs (dirs)
  (vconcat (mapcar
   (lambda (x)
     (concat
      (expand-file-name
       lsp-rf-language-server-dir)
      x
      ".json"))
   dirs)))

(defun expand-start-command ()
  (mapcar 'expand-file-name lsp-rf-language-server-start-command))

(defun parse-rf-language-server-globs-to-regex (vector)
  "Converts vector with globs to regex"
  (concat "\\(" (mapconcat #'lsp-glob-to-regexp vector "\\|") "\\)"))

(defun parse-rf-language-server-include-path-regex (vector)
  "Creates regexp to select files from workspace directory"
  (let ((globs (if (eq vector [])
                        ["*.robot" "*.resource"]
                      vector)))
    (parse-rf-language-server-globs-to-regex globs)))

(defun parse-rf-language-server-exclude-paths (seq)
  "Creates regexp to select files from workspace directory"
  (if (eq lsp-rf-language-server-exclude-paths [])
      seq
  (cl-delete-if (lambda (x) (string-match-p
                             (parse-rf-language-server-globs-to-regex
                              lsp-rf-language-server-exclude-paths)
                             x))
                seq)))

(lsp-register-custom-settings
 '(
   ("rfLanguageServer.trace.server" lsp-rf-language-server-trace-server)
   ("rfLanguageServer.logLevel" lsp-rf-language-server-log-level)
   ("rfLanguageServer.libraries" lsp-rf-language-server-libraries)
   ("rfLanguageServer.excludePaths" lsp-rf-language-server-exclude-paths)
   ("rfLanguageServer.includePaths" lsp-rf-language-server-include-paths)))

(lsp-register-client
 (make-lsp-client :new-connection (lsp-stdio-connection
                                   (expand-start-command))
                  :major-modes '(robot-mode)
                  :server-id 'rf-intellisense
                  ;; :library-folders-fn (lambda (_workspace)
                  ;;                        lsp-rf-language-server-libraries)
                  :library-folders-fn (lambda (_workspace)
                                         (parse-rf-language-server-library-dirs
                                         lsp-rf-language-server-libraries))
                  :initialized-fn (lambda (workspace)
                                    (with-lsp-workspace workspace
                                      (lsp--set-configuration
                                       (lsp-configuration-section "rfLanguageServer"))
                                      (lsp-request "buildFromFiles"
                                                   (list :files
                                                         (vconcat
                                                          (parse-rf-language-server-exclude-paths
                                                           (directory-files-recursively
                                                            (lsp--workspace-root workspace)
                                                            (parse-rf-language-server-include-path-regex
                                                             lsp-rf-language-server-include-paths))))))))))

(provide 'lsp-clients)
;;; lsp-clients.el ends here<|MERGE_RESOLUTION|>--- conflicted
+++ resolved
@@ -751,7 +751,6 @@
 
  
-<<<<<<< HEAD
 ;; Crystal
 (defgroup lsp-crystal nil
   "LSP support for Crystal via scry."
@@ -768,20 +767,6 @@
  (make-lsp-client :new-connection (lsp-stdio-connection lsp-clients-crystal-executable)
                   :major-modes '(crystal-mode)
                   :server-id 'scry))
-=======
-
-;; Nim
-(defgroup lsp-nim nil
-  "LSP support for Nim, using nimlsp."
-  :group 'lsp-mode
-  :link '(url-link "https://github.com/PMunch/nimlsp"))
-
-(lsp-register-client
- (make-lsp-client :new-connection (lsp-stdio-connection "nimlsp")
-                  :major-modes '(nim-mode)
-                  :priority -1
-                  :server-id 'nimls))
->>>>>>> ece8e4d6
 
  
