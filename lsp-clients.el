;;; lsp-clients.el --- lightweight clients                       -*- lexical-binding: t; -*-

;; Copyright (C) 2018 Ivan Yonchovski

;; Author: Ivan Yonchovski <ivan.yonchovski@tick42.com>
;; Keywords: languages

;; This program is free software; you can redistribute it and/or modify
;; it under the terms of the GNU General Public License as published by
;; the Free Software Foundation, either version 3 of the License, or
;; (at your option) any later version.

;; This program is distributed in the hope that it will be useful,
;; but WITHOUT ANY WARRANTY; without even the implied warranty of
;; MERCHANTABILITY or FITNESS FOR A PARTICULAR PURPOSE.  See the
;; GNU General Public License for more details.

;; You should have received a copy of the GNU General Public License
;; along with this program.  If not, see <https://www.gnu.org/licenses/>.

;;; Commentary:

;; Contains definitions for the simple clients.

;;; Code:

(require 'lsp-mode)
(require 'dash)
(require 'dash-functional)
(require 'rx)
(require 'cl-lib)

<<<<<<< HEAD
;;; Ada
(defgroup lsp-ada nil
  "Settings for Ada Language Server."
  :group 'tools
  :tag "Language Server"
  :package-version '(lsp-mode . "6.2"))

(defcustom lsp-ada-project-file "default.gpr"
  "Set the project file full path to configure the language server with.
  The ~ prefix (for the user home directory) is supported.
  See https://github.com/AdaCore/ada_language_server for a per-project
  configuration example."
  :type 'string
  :group 'lsp-ada
  :package-version '(lsp-mode . "6.2"))

(defcustom lsp-ada-option-charset "UTF-8"
  "The charset to use by the Ada Language server. Defaults to 'UTF-8'."
  :type 'string
  :group 'lsp-ada
  :package-version '(lsp-mode . "6.2"))

(defcustom lsp-ada-enable-diagnostics t
  "A boolean to disable diagnostics. Defaults to true."
  :type 'boolean
  :group 'lsp-ada
  :package-version '(lsp-mode . "6.2"))

(lsp-register-custom-settings
 '(("ada.projectFile" lsp-ada-project-file)
   ("ada.enableDiagnostics" lsp-ada-enable-diagnostics)
   ("ada.defaultCharset" lsp-ada-option-charset)))

(lsp-register-client
 (make-lsp-client :new-connection (lsp-stdio-connection '("ada_language_server"))
                  :major-modes '(ada-mode)
                  :priority -1
                  :initialized-fn (lambda (workspace)
                                    (with-lsp-workspace workspace
                                      (lsp--set-configuration
                                       (lsp-configuration-section "ada"))))
                  :server-id 'ada-ls))

=======

;;; Groovy
(defgroup lsp-groovy nil
  "LSP support for Groovy, using groovy-language-server"
  :group 'lsp-mode
  :link '(url-link "https://github.com/prominic/groovy-language-server"))

(defcustom lsp-groovy-server-file
  (locate-user-emacs-file "groovy-language-server/groovy-language-server-all.jar")
  "JAR file path for groovy-language-server-all.jar."
  :group 'lsp-groovy
  :risky t
  :type 'file)

(defun lsp-groovy--lsp-command ()
  "Generate LSP startup command."
  `("java" "-jar" ,(expand-file-name lsp-groovy-server-file)))

(lsp-register-client
 (make-lsp-client :new-connection (lsp-stdio-connection 'lsp-groovy--lsp-command)
                  :major-modes '(groovy-mode)
                  :priority -1
                  :server-id 'groovy-ls))
>>>>>>> 619d1c57

;;; TypeScript/JavaScript

(lsp-dependency 'javascript-typescript-langserver
                '(:system "javascript-typescript-stdio")
                '(:npm :package "javascript-typescript-langserver"
                       :path "javascript-typescript-stdio"))

(defgroup lsp-typescript-javascript nil
  "Support for TypeScript/JavaScript, using Sourcegraph's JavaScript/TypeScript language server."
  :group 'lsp-mode
  :link '(url-link "https://github.com/sourcegraph/javascript-typescript-langserver"))

(defcustom lsp-clients-typescript-javascript-server-args '()
  "Extra arguments for the typescript-language-server language server."
  :group 'lsp-typescript-javascript
  :risky t
  :type '(repeat string))

(defun lsp-typescript-javascript-tsx-jsx-activate-p (filename &optional _)
  "Check if the javascript-typescript language server should be enabled based on FILENAME."
  (or (string-match-p (rx (one-or-more anything) "." (or "ts" "js") (opt "x") string-end) filename)
      (and (derived-mode-p 'js-mode 'js2-mode 'typescript-mode)
           (not (derived-mode-p 'json-mode)))))

(lsp-register-client
 (make-lsp-client :new-connection (lsp-stdio-connection (lambda ()
                                                          (cons (lsp-package-path 'javascript-typescript-langserver)
                                                                lsp-clients-typescript-javascript-server-args)))
                  :activation-fn 'lsp-typescript-javascript-tsx-jsx-activate-p
                  :priority -3
                  :completion-in-comments? t
                  :server-id 'jsts-ls
                  :download-server-fn (lambda (_client callback error-callback _update?)
                                        (lsp-package-ensure
                                         'javascript-typescript-langserver
                                         callback
                                         error-callback))))


;;; TypeScript
(defgroup lsp-typescript nil
  "LSP support for TypeScript, using Theia/Typefox's TypeScript Language Server."
  :group 'lsp-mode
  :link '(url-link "https://github.com/theia-ide/typescript-language-server"))

(defcustom lsp-clients-typescript-server-args '("--stdio")
  "Extra arguments for the typescript-language-server language server."
  :group 'lsp-typescript
  :risky t
  :type '(repeat string))

(defcustom lsp-clients-typescript-log-verbosity "info"
  "The server log verbosity."
  :group 'lsp-typescript
  :type 'string)

(defcustom lsp-clients-typescript-plugins (vector)
  "The list of plugins to load.
It should be a vector of plist with keys `:location' and `:name'
where `:name' is the name of the package and `:location' is the
directory containing the package. Example:
\(vector
   \(list :name \"@vsintellicode/typescript-intellicode-plugin\"
         :location \"<path>.vscode/extensions/visualstudioexptteam.vscodeintellicode-1.1.9/\"))"
  :group 'lsp-typescript
  :type  '(restricted-sexp :tag "Vector"
                           :match-alternatives
                           (lambda (xs)
                             (and (vectorp xs) (seq-every-p
                                                (-lambda ((&plist :name :location))
                                                  (and name location))
                                                xs)))))

(lsp-dependency 'typescript-language-server
                '(:system "typescript-language-server")
                '(:npm :package "typescript-language-server"
                       :path "typescript-language-server"))

(lsp-dependency 'typescript
                '(:system "tsserver")
                '  (:npm :package "typescript"
                         :path "tsserver"))

(lsp-register-client
 (make-lsp-client :new-connection (lsp-stdio-connection (lambda ()
                                                          `(,(lsp-package-path 'typescript-language-server)
                                                            "--tsserver-path"
                                                            ,(lsp-package-path 'typescript)
                                                            ,@lsp-clients-typescript-server-args)))
                  :activation-fn 'lsp-typescript-javascript-tsx-jsx-activate-p
                  :priority -2
                  :completion-in-comments? t
                  :initialization-options (lambda ()
                                            (list :plugins lsp-clients-typescript-plugins
                                                  :logVerbosity lsp-clients-typescript-log-verbosity
                                                  :tsServerPath (lsp-package-path 'typescript)))
                  :ignore-messages '("readFile .*? requested by TypeScript but content not available")
                  :server-id 'ts-ls
                  :download-server-fn (lambda (_client callback error-callback _update?)
                                        (lsp-package-ensure
                                         'typescript
                                         (-partial #'lsp-package-ensure
                                                   'typescript-language-server
                                                   callback
                                                   error-callback)
                                         error-callback))))



;;; JavaScript Flow
(defgroup lsp-flow nil
  "LSP support for the Flow Javascript type checker."
  :group 'lsp-mode
  :link '(url-link "https://flow.org/"))

(defcustom lsp-clients-flow-server "flow"
  "The Flow executable to use.
Leave as just the executable name to use the default behavior of
finding the executable with variable `exec-path'."
  :group 'lsp-flow
  :risky t
  :type 'file)

(defcustom lsp-clients-flow-server-args '("lsp")
  "Extra arguments for starting the Flow language server."
  :group 'lsp-flow
  :risky t
  :type '(repeat string))

(defun lsp-clients-flow-tag-file-present-p (file-name)
  "Check if the '// @flow' or `/* @flow */' tag is present in
the contents of FILE-NAME."
  (if-let ((buffer (find-buffer-visiting file-name)))
      (with-current-buffer buffer
        (lsp-clients-flow-tag-string-present-p))
    (with-temp-buffer
      (insert-file-contents file-name)
      (lsp-clients-flow-tag-string-present-p))))

(defun lsp-clients-flow-tag-string-present-p ()
  "Helper for `lsp-clients-flow-tag-file-present-p' that works
with the file contents."
  (save-excursion
    (goto-char (point-min))
    (let (stop found)
      (while (not stop)
        (when (not (re-search-forward "[^\n[:space:]]" nil t))
          (setq stop t))
        (if (equal (point) (point-min))
            (setq stop t)
          (backward-char))
        (cond ((or (looking-at "//+[ ]*@flow")
                   (looking-at "/\\**[ ]*@flow")
                   (looking-at "[ ]*\\*[ ]*@flow"))
               (setq found t)
               (setq stop t))
              ((looking-at "//")
               (forward-line))
              ((looking-at "*")
               (forward-line))
              ((looking-at "/\\*")
               (save-excursion
                 (when (not (re-search-forward "*/" nil t))
                   (setq stop t)))
               (forward-line))
              (t (setq stop t))))
      found)))

(defun lsp-clients-flow-project-p (file-name)
  "Check if FILE-NAME is part of a Flow project, that is, if
there is a .flowconfig file in the folder hierarchy."
  (locate-dominating-file file-name ".flowconfig"))

(defun lsp-clients-flow-activate-p (file-name _mode)
  "Check if the Flow language server should be enabled for a
particular FILE-NAME and MODE."
  (and (derived-mode-p 'js-mode 'web-mode 'js2-mode 'flow-js2-mode 'rjsx-mode)
       (or (lsp-clients-flow-project-p file-name)
	   (lsp-clients-flow-tag-file-present-p file-name))))

(lsp-register-client
 (make-lsp-client :new-connection (lsp-stdio-connection (lambda ()
                                                          (cons lsp-clients-flow-server
                                                                lsp-clients-flow-server-args)))
                  :priority -1
                  :activation-fn 'lsp-clients-flow-activate-p
                  :server-id 'flow-ls))



(defgroup lsp-ocaml nil
  "LSP support for OCaml, using ocaml-language-server."
  :group 'lsp-mode
  :link '(url-link "https://github.com/freebroccolo/ocaml-language-server"))

(define-obsolete-variable-alias
  'lsp-ocaml-ocaml-lang-server-command
  'lsp-ocaml-lang-server-command
  "lsp-mode 6.1")

(defcustom lsp-ocaml-lang-server-command
  '("ocaml-language-server" "--stdio")
  "Command to start ocaml-language-server."
  :group 'lsp-ocaml
  :type '(choice
          (string :tag "Single string value")
          (repeat :tag "List of string values"
                  string)))

(lsp-register-client
 (make-lsp-client :new-connection (lsp-stdio-connection
                                   (lambda () lsp-ocaml-lang-server-command))
                  :major-modes '(reason-mode caml-mode tuareg-mode)
                  :priority -1
                  :server-id 'ocaml-ls))

(defgroup lsp-ocaml-lsp-server nil
  "LSP support for OCaml, using ocaml-lsp-server."
  :group 'lsp-mode
  :link '(url-link "https://github.com/ocaml/ocaml-lsp"))

(define-obsolete-variable-alias 'lsp-merlin 'lsp-ocaml-lsp-server)
(define-obsolete-variable-alias 'lsp-merlin-command 'lsp-ocaml-lsp-server-command)

(defcustom lsp-ocaml-lsp-server-command
  '("ocamllsp")
  "Command to start ocaml-language-server."
  :group 'lsp-ocaml
  :type '(choice
          (string :tag "Single string value")
          (repeat :tag "List of string values"
                  string)))

(lsp-register-client
 (make-lsp-client
  :new-connection
  (lsp-stdio-connection (lambda () lsp-ocaml-lsp-server-command))
  :major-modes '(caml-mode tuareg-mode)
  :priority 0
  :server-id 'ocaml-lsp-server))


;; C-family (C, C++, Objective-C, Objective-C++)

(defgroup lsp-clangd nil
  "LSP support for C-family languages (C, C++, Objective-C, Objective-C++), using clangd."
  :group 'lsp-mode
  :link '(url-link "https://clang.llvm.org/extra/clangd/"))

(defcustom lsp-clients-clangd-executable nil
  "The clangd executable to use.
When `'non-nil' use the name of the clangd executable file
available in your path to use. Otherwise the system will try to
find a suitable one. Set this variable before loading lsp."
  :group 'lsp-clangd
  :risky t
  :type 'file)

(defvar lsp-clients--clangd-default-executable nil
  "Clang default executable full path when found.
This must be set only once after loading the clang client.")

(defcustom lsp-clients-clangd-args '()
  "Extra arguments for the clangd executable."
  :group 'lsp-clangd
  :risky t
  :type '(repeat string))

(defun lsp-clients--clangd-command ()
  "Generate the language server startup command."
  (unless lsp-clients--clangd-default-executable
    (setq lsp-clients--clangd-default-executable
          (catch 'path
            (mapc (lambda (suffix)
                    (let ((path (executable-find (concat "clangd" suffix))))
                      (when path (throw 'path path))))
                  '("" "-10" "-9" "-8" "-7" "-6")))))

  `(,(or lsp-clients-clangd-executable lsp-clients--clangd-default-executable)
    ,@lsp-clients-clangd-args))

(lsp-register-client
 (make-lsp-client :new-connection (lsp-stdio-connection
                                   'lsp-clients--clangd-command)
                  :major-modes '(c-mode c++-mode objc-mode)
                  :priority -1
                  :server-id 'clangd))

(cl-defmethod lsp-clients-extract-signature-on-hover (contents (_server-id (eql clangd)))
  "Extract a representative line from clangd's CONTENTS, to show in the echo area.
This function tries to extract the type signature from CONTENTS,
or the first line if it cannot do so. A single line is always
returned to avoid that the echo area grows uncomfortably."
  (with-temp-buffer
    (-let [value (lsp:markup-content-value contents)]
      (insert value)
      (goto-char (point-min))
      (if (re-search-forward (rx (seq "```cpp\n"
                                      (opt (group "//"
                                                  (zero-or-more nonl)
                                                  "\n"))
                                      (group
                                       (one-or-more
                                        (not (any "`")))
                                       "\n")
                                      "```")) nil t nil)
          (progn (narrow-to-region (match-beginning 2) (match-end 2))
                 (lsp--render-element (lsp-join-region (point-min) (point-max))))
        (car (s-lines (lsp--render-element contents)))))))

;; Elixir
(defgroup lsp-elixir nil
  "LSP support for Elixir, using elixir-ls."
  :group 'lsp-mode
  :link '(url-link "https://github.com/elixir-lsp/elixir-ls"))

(defcustom lsp-clients-elixir-server-executable
  (if (equal system-type 'windows-nt)
      "language_server.bat"
    "language_server.sh")
  "The elixir-language-server executable to use.
Leave as just the executable name to use the default behavior of
finding the executable with `exec-path'."
  :group 'lsp-elixir
  :type 'file)

(lsp-register-client
 (make-lsp-client :new-connection (lsp-stdio-connection (lambda ()
                                                          `(,lsp-clients-elixir-server-executable)))
                  :major-modes '(elixir-mode)
                  :priority -1
                  :server-id 'elixir-ls
                  :initialized-fn (lambda (workspace)
                                    (puthash
                                     "textDocumentSync"
                                     (ht ("save" t)
                                         ("change" 2))
                                     (lsp--workspace-server-capabilities workspace)))))

;; Fortran
(defgroup lsp-fortran nil
  "LSP support for Fortran, using the Fortran Language Server."
  :group 'lsp-mode
  :link '(url-link "https://github.com/hansec/fortran-language-server"))

(defcustom lsp-clients-fortls-executable "fortls"
  "The fortls executable to use.
Leave as just the executable name to use the default behavior of
finding the executable with `exec-path'."
  :group 'lsp-fortran
  :risky t
  :type 'file)

(defcustom lsp-clients-fortls-args '()
  "Extra arguments for the fortls executable"
  :group 'lsp-fortran
  :risky t
  :type '(repeat string))

(defun lsp-clients--fortls-command ()
  "Generate the language server startup command."
  `(,lsp-clients-fortls-executable,@lsp-clients-fortls-args))

(lsp-register-client
 (make-lsp-client :new-connection (lsp-stdio-connection 'lsp-clients--fortls-command)
                  :major-modes '(f90-mode fortran-mode)
                  :priority -1
                  :server-id 'fortls))



;; Kotlin
(defgroup lsp-kotlin nil
  "LSP support for Kotlin, using KotlinLanguageServer."
  :group 'lsp-mode
  :link '(url-link "https://github.com/fwcd/KotlinLanguageServer"))

(define-obsolete-variable-alias
  'lsp-kotlin-language-server-path
  'lsp-clients-kotlin-server-executable
  "lsp-mode 6.4")

(defcustom lsp-clients-kotlin-server-executable "kotlin-language-server"
  "The kotlin-language-server executable to use.
Leave as just the executable name to use the default behavior of finding the
executable with `exec-path'."
  :type 'string
  :group 'lsp-kotlin)

(defcustom lsp-kotlin-trace-server "off"
  "Traces the communication between VSCode and the Kotlin language server."
  :type '(choice (:tag "off" "messages" "verbose"))
  :group 'lsp-kotlin
  :package-version '(lsp-mode . "6.1"))

(defcustom lsp-kotlin-compiler-jvm-target "1.8"
  "Specifies the JVM target, e.g. \"1.6\" or \"1.8\""
  :type 'string
  :group 'lsp-kotlin
  :package-version '(lsp-mode . "6.1"))

(defcustom lsp-kotlin-linting-debounce-time 250
  "[DEBUG] Specifies the debounce time limit. Lower to increase
responsiveness at the cost of possible stability issues."
  :type 'number
  :group 'lsp-kotlin
  :package-version '(lsp-mode . "6.1"))

(defcustom lsp-kotlin-completion-snippets-enabled t
  "Specifies whether code completion should provide snippets (true) or plain-text items (false)."
  :type 'boolean
  :group 'lsp-kotlin
  :package-version '(lsp-mode . "6.1"))

(defcustom lsp-kotlin-debug-adapter-enabled t
  "[Recommended] Specifies whether the debug adapter should be used. When enabled a debugger for Kotlin will be available."
  :type 'boolean)

(defcustom lsp-kotlin-debug-adapter-path ""
  "Optionally a custom path to the debug adapter executable."
  :type 'string
  :group 'lsp-kotlin
  :package-version '(lsp-mode . "6.1"))

(defcustom lsp-kotlin-external-sources-use-kls-scheme t
  "[Recommended] Specifies whether URIs inside JARs should be represented using the 'kls'-scheme."
  :type 'boolean
  :group 'lsp-kotlin
  :package-version '(lsp-mode . "6.1"))

(defcustom lsp-kotlin-external-sources-auto-convert-to-kotlin t
  "Specifies whether decompiled/external classes should be auto-converted to Kotlin."
  :type 'boolean
  :group 'lsp-kotlin
  :package-version '(lsp-mode . "6.1"))

(lsp-register-custom-settings
 '(("kotlin.externalSources.autoConvertToKotlin" lsp-kotlin-external-sources-auto-convert-to-kotlin t)
   ("kotlin.externalSources.useKlsScheme" lsp-kotlin-external-sources-use-kls-scheme t)
   ("kotlin.debugAdapter.path" lsp-kotlin-debug-adapter-path)
   ("kotlin.debugAdapter.enabled" lsp-kotlin-debug-adapter-enabled t)
   ("kotlin.completion.snippets.enabled" lsp-kotlin-completion-snippets-enabled t)
   ("kotlin.linting.debounceTime" lsp-kotlin-linting-debounce-time)
   ("kotlin.compiler.jvm.target" lsp-kotlin-compiler-jvm-target)
   ("kotlin.trace.server" lsp-kotlin-trace-server)
   ("kotlin.languageServer.path" lsp-clients-kotlin-server-executable)))

(lsp-register-client
 (make-lsp-client
  :new-connection (lsp-stdio-connection lsp-clients-kotlin-server-executable)
  :major-modes '(kotlin-mode)
  :priority -1
  :server-id 'kotlin-ls
  :initialized-fn (lambda (workspace)
                    (with-lsp-workspace workspace
                      (lsp--set-configuration (lsp-configuration-section "kotlin"))))))


;; Hack
(defgroup lsp-hack nil
  "LSP support for Hack, using HHVM."
  :group 'lsp-mode
  :link '(url-link "https://docs.hhvm.com/hhvm/"))

(defcustom lsp-clients-hack-command '("hh_client" "lsp" "--from" "emacs")
  "Command to start hh_client."
  :group 'lsp-hack
  :risky t
  :type '(repeat string))

(lsp-register-client
 (make-lsp-client :new-connection (lsp-stdio-connection (lambda () lsp-clients-hack-command))
                  :major-modes '(hack-mode)
                  :priority -1
                  :server-id 'hack
                  ;; ignore some unsupported messages from Nuclide
                  :notification-handlers (lsp-ht ("telemetry/event" 'ignore)
                                                 ("$/cancelRequest" 'ignore))
                  :request-handlers (lsp-ht ("window/showStatus" 'ignore))))



;; TeX
(defgroup lsp-tex nil
  "LSP support for TeX and friends, using Digestif and texlab."
  :group 'lsp-mode
  :link '(url-link "https://github.com/astoff/digestif/")
  :link '(url-link "https://github.com/latex-lsp/texlab"))

(defcustom lsp-tex-server 'texlab
  "Choose LSP tex server."
  :type '(choice (const :tag "texlab" texlab)
                 (const :tag "digestif" digestif))
  :group 'lsp-tex)

(defcustom lsp-clients-digestif-executable "digestif"
  "Command to start the Digestif language server."
  :group 'lsp-tex
  :risky t
  :type 'file)

(lsp-register-client
 (make-lsp-client :new-connection (lsp-stdio-connection lsp-clients-digestif-executable)
                  :major-modes '(plain-tex-mode latex-mode)
                  :priority (if (eq lsp-tex-server 'digestif) 1 -1)
                  :server-id 'digestif))

(defcustom lsp-clients-texlab-executable "texlab"
  "Command to start the texlab language server."
  :group 'lsp-tex
  :risky t
  :type 'file)

(lsp-register-client
 (make-lsp-client :new-connection (lsp-stdio-connection lsp-clients-texlab-executable)
                  :major-modes '(plain-tex-mode latex-mode)
                  :priority (if (eq lsp-tex-server 'texlab) 1 -1)
                  :server-id 'texlab))


;; PureScript
(defgroup lsp-purescript nil
  "LSP support for PureScript, using purescript-language-server."
  :group 'lsp-mode
  :link '(url-link "https://github.com/nwolverson/purescript-language-server"))

(defcustom lsp-purescript-server-executable nil
  "Path to server executable."
  :type 'string
  :risky t
  :group 'lsp-purescript)

(defcustom lsp-purescript-server-args
  '("--stdio")
  "Arguments to pass to the server."
  :type '(repeat string)
  :risky t
  :group 'lsp-purescript)

(defun lsp-purescript--server-command ()
  "Generate LSP startup command for purescript-language-server."
  (cons (or lsp-purescript-server-executable
            (lsp-package-path 'purescript-language-server))
        lsp-purescript-server-args))

(lsp-dependency 'purescript-language-server
                '(:system "purescript-language-server")
                '(:npm :package "purescript-language-server"
                       :path "purescript-language-server"))

(lsp-register-client
 (make-lsp-client
  :new-connection (lsp-stdio-connection
                   #'lsp-purescript--server-command)
  :major-modes '(purescript-mode)
  :priority -1
  :server-id 'pursls
  :download-server-fn (lambda (_client callback error-callback _update?)
                        (lsp-package-ensure 'purescript-language-server callback error-callback))))


(provide 'lsp-clients)
;;; lsp-clients.el ends here<|MERGE_RESOLUTION|>--- conflicted
+++ resolved
@@ -30,76 +30,6 @@
 (require 'rx)
 (require 'cl-lib)
 
-<<<<<<< HEAD
-;;; Ada
-(defgroup lsp-ada nil
-  "Settings for Ada Language Server."
-  :group 'tools
-  :tag "Language Server"
-  :package-version '(lsp-mode . "6.2"))
-
-(defcustom lsp-ada-project-file "default.gpr"
-  "Set the project file full path to configure the language server with.
-  The ~ prefix (for the user home directory) is supported.
-  See https://github.com/AdaCore/ada_language_server for a per-project
-  configuration example."
-  :type 'string
-  :group 'lsp-ada
-  :package-version '(lsp-mode . "6.2"))
-
-(defcustom lsp-ada-option-charset "UTF-8"
-  "The charset to use by the Ada Language server. Defaults to 'UTF-8'."
-  :type 'string
-  :group 'lsp-ada
-  :package-version '(lsp-mode . "6.2"))
-
-(defcustom lsp-ada-enable-diagnostics t
-  "A boolean to disable diagnostics. Defaults to true."
-  :type 'boolean
-  :group 'lsp-ada
-  :package-version '(lsp-mode . "6.2"))
-
-(lsp-register-custom-settings
- '(("ada.projectFile" lsp-ada-project-file)
-   ("ada.enableDiagnostics" lsp-ada-enable-diagnostics)
-   ("ada.defaultCharset" lsp-ada-option-charset)))
-
-(lsp-register-client
- (make-lsp-client :new-connection (lsp-stdio-connection '("ada_language_server"))
-                  :major-modes '(ada-mode)
-                  :priority -1
-                  :initialized-fn (lambda (workspace)
-                                    (with-lsp-workspace workspace
-                                      (lsp--set-configuration
-                                       (lsp-configuration-section "ada"))))
-                  :server-id 'ada-ls))
-
-=======
--
-;;; Groovy
-(defgroup lsp-groovy nil
-  "LSP support for Groovy, using groovy-language-server"
-  :group 'lsp-mode
-  :link '(url-link "https://github.com/prominic/groovy-language-server"))
-
-(defcustom lsp-groovy-server-file
-  (locate-user-emacs-file "groovy-language-server/groovy-language-server-all.jar")
-  "JAR file path for groovy-language-server-all.jar."
-  :group 'lsp-groovy
-  :risky t
-  :type 'file)
-
-(defun lsp-groovy--lsp-command ()
-  "Generate LSP startup command."
-  `("java" "-jar" ,(expand-file-name lsp-groovy-server-file)))
-
-(lsp-register-client
- (make-lsp-client :new-connection (lsp-stdio-connection 'lsp-groovy--lsp-command)
-                  :major-modes '(groovy-mode)
-                  :priority -1
-                  :server-id 'groovy-ls))
->>>>>>> 619d1c57
  
 ;;; TypeScript/JavaScript
