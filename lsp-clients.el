--- conflicted
+++ resolved
@@ -377,68 +377,6 @@
 
  
-<<<<<<< HEAD
-;;; Angular
-(defcustom lsp-clients-angular-language-server-command
-  '("node"
-    "/usr/lib/node_modules/@angular/language-server"
-    "--ngProbeLocations"
-    "/usr/lib/node_modules"
-    "--tsProbeLocations"
-    "/usr/lib/node_modules"
-    "--stdio")
-  "The command that starts the angular language server."
-  :group 'lsp-clients-angular
-  :type '(choice
-          (string :tag "Single string value")
-          (repeat :tag "List of string values"
-                  string)))
-
-(defun lsp-client--angular-start-loading (_workspace params)
-  (lsp--info "Started loading project %s" params))
-
-(defun lsp-client--angular-finished-loading (_workspace params)
-  (lsp--info "Finished loading project %s" params))
-
-(lsp-register-client
- (make-lsp-client :new-connection (lsp-stdio-connection
-                                   (lambda () lsp-clients-angular-language-server-command))
-                  :activation-fn (lambda (&rest _args)
-                                   (and (string-match-p "\\.html\\'" (buffer-file-name))
-                                        (lsp-workspace-root)
-                                        (file-exists-p (f-join (lsp-workspace-root) "angular.json"))))
-                  :priority -1
-                  :notification-handlers (ht ("angular-language-service/projectLoadingStart" #'lsp-client--angular-start-loading)
-                                             ("angular-language-service/projectLoadingFinish" #'lsp-client--angular-finished-loading))
-                  :add-on? t
-                  :server-id 'angular-ls))
-=======
-;; Hack
-(defgroup lsp-hack nil
-  "LSP support for Hack, using HHVM."
-  :group 'lsp-mode
-  :link '(url-link "https://docs.hhvm.com/hhvm/"))
-
-(defcustom lsp-clients-hack-command '("hh_client" "lsp" "--from" "emacs")
-  "Command to start hh_client."
-  :group 'lsp-hack
-  :risky t
-  :type '(repeat string))
-
-(lsp-register-client
- (make-lsp-client :new-connection (lsp-stdio-connection (lambda () lsp-clients-hack-command))
-                  :major-modes '(hack-mode)
-                  :priority -1
-                  :server-id 'hack
-                  ;; ignore some unsupported messages from Nuclide
-                  :notification-handlers (lsp-ht ("telemetry/event" 'ignore)
-                                                 ("$/cancelRequest" 'ignore))
-                  :request-handlers (lsp-ht ("window/showStatus" 'ignore))))
-
->>>>>>> 1d11da05
-
--
 ;; TeX
 (defgroup lsp-tex nil
   "LSP support for TeX and friends, using Digestif and texlab."
