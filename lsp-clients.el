--- conflicted
+++ resolved
@@ -377,97 +377,6 @@
 
  
-<<<<<<< HEAD
-;; Kotlin
-(defgroup lsp-kotlin nil
-  "LSP support for Kotlin, using KotlinLanguageServer."
-  :group 'lsp-mode
-  :link '(url-link "https://github.com/fwcd/KotlinLanguageServer"))
-
-(define-obsolete-variable-alias
-  'lsp-kotlin-language-server-path
-  'lsp-clients-kotlin-server-executable
-  "lsp-mode 6.4")
-
-(defcustom lsp-clients-kotlin-server-executable "kotlin-language-server"
-  "The kotlin-language-server executable to use.
-Leave as just the executable name to use the default behavior of finding the
-executable with `exec-path'."
-  :type 'string
-  :group 'lsp-kotlin)
-
-(defcustom lsp-kotlin-trace-server "off"
-  "Traces the communication between VSCode and the Kotlin language server."
-  :type '(choice (:tag "off" "messages" "verbose"))
-  :group 'lsp-kotlin
-  :package-version '(lsp-mode . "6.1"))
-
-(defcustom lsp-kotlin-compiler-jvm-target "1.8"
-  "Specifies the JVM target, e.g. \"1.6\" or \"1.8\""
-  :type 'string
-  :group 'lsp-kotlin
-  :package-version '(lsp-mode . "6.1"))
-
-(defcustom lsp-kotlin-linting-debounce-time 250
-  "[DEBUG] Specifies the debounce time limit. Lower to increase
-responsiveness at the cost of possible stability issues."
-  :type 'number
-  :group 'lsp-kotlin
-  :package-version '(lsp-mode . "6.1"))
-
-(defcustom lsp-kotlin-completion-snippets-enabled t
-  "Specifies whether code completion should provide snippets (true) or plain-text items (false)."
-  :type 'boolean
-  :group 'lsp-kotlin
-  :package-version '(lsp-mode . "6.1"))
-
-(defcustom lsp-kotlin-debug-adapter-enabled t
-  "[Recommended] Specifies whether the debug adapter should be used. When enabled a debugger for Kotlin will be available."
-  :type 'boolean)
-
-(defcustom lsp-kotlin-debug-adapter-path ""
-  "Optionally a custom path to the debug adapter executable."
-  :type 'string
-  :group 'lsp-kotlin
-  :package-version '(lsp-mode . "6.1"))
-
-(defcustom lsp-kotlin-external-sources-use-kls-scheme t
-  "[Recommended] Specifies whether URIs inside JARs should be represented using the 'kls'-scheme."
-  :type 'boolean
-  :group 'lsp-kotlin
-  :package-version '(lsp-mode . "6.1"))
-
-(defcustom lsp-kotlin-external-sources-auto-convert-to-kotlin t
-  "Specifies whether decompiled/external classes should be auto-converted to Kotlin."
-  :type 'boolean
-  :group 'lsp-kotlin
-  :package-version '(lsp-mode . "6.1"))
-
-(lsp-register-custom-settings
- '(("kotlin.externalSources.autoConvertToKotlin" lsp-kotlin-external-sources-auto-convert-to-kotlin t)
-   ("kotlin.externalSources.useKlsScheme" lsp-kotlin-external-sources-use-kls-scheme t)
-   ("kotlin.debugAdapter.path" lsp-kotlin-debug-adapter-path)
-   ("kotlin.debugAdapter.enabled" lsp-kotlin-debug-adapter-enabled t)
-   ("kotlin.completion.snippets.enabled" lsp-kotlin-completion-snippets-enabled t)
-   ("kotlin.linting.debounceTime" lsp-kotlin-linting-debounce-time)
-   ("kotlin.compiler.jvm.target" lsp-kotlin-compiler-jvm-target)
-   ("kotlin.trace.server" lsp-kotlin-trace-server)
-   ("kotlin.languageServer.path" lsp-clients-kotlin-server-executable)))
-
-(lsp-register-client
- (make-lsp-client
-  :new-connection (lsp-stdio-connection lsp-clients-kotlin-server-executable)
-  :major-modes '(kotlin-mode)
-  :priority -1
-  :server-id 'kotlin-ls
-  :initialized-fn (lambda (workspace)
-                    (with-lsp-workspace workspace
-                      (lsp--set-configuration (lsp-configuration-section "kotlin"))))))
-
--
-=======
->>>>>>> 14707954
 ;; Hack
 (defgroup lsp-hack nil
   "LSP support for Hack, using HHVM."
