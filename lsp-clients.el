;;; lsp-clients.el --- lightweight clients                       -*- lexical-binding: t; -*-

;; Copyright (C) 2018 Ivan Yonchovski

;; Author: Ivan Yonchovski <ivan.yonchovski@tick42.com>
;; Keywords: languages

;; This program is free software; you can redistribute it and/or modify
;; it under the terms of the GNU General Public License as published by
;; the Free Software Foundation, either version 3 of the License, or
;; (at your option) any later version.

;; This program is distributed in the hope that it will be useful,
;; but WITHOUT ANY WARRANTY; without even the implied warranty of
;; MERCHANTABILITY or FITNESS FOR A PARTICULAR PURPOSE.  See the
;; GNU General Public License for more details.

;; You should have received a copy of the GNU General Public License
;; along with this program.  If not, see <https://www.gnu.org/licenses/>.

;;; Commentary:

;; Contains definitions for the simple clients.

;;; Code:

(require 'lsp-mode)
(require 'dash)
(require 'dash-functional)
(require 'rx)
(require 'cl-lib)


;;; TypeScript/JavaScript

(lsp-dependency 'javascript-typescript-langserver
                '(:system "javascript-typescript-stdio")
                '(:npm :package "javascript-typescript-langserver"
                       :path "javascript-typescript-stdio"))

(defgroup lsp-typescript-javascript nil
  "Support for TypeScript/JavaScript, using Sourcegraph's JavaScript/TypeScript language server."
  :group 'lsp-mode
  :link '(url-link "https://github.com/sourcegraph/javascript-typescript-langserver"))

(defcustom lsp-clients-typescript-javascript-server-args '()
  "Extra arguments for the typescript-language-server language server."
  :group 'lsp-typescript-javascript
  :risky t
  :type '(repeat string))

(defun lsp-typescript-javascript-tsx-jsx-activate-p (filename &optional _)
  "Check if the javascript-typescript language server should be enabled based on FILENAME."
  (or (string-match-p (rx (one-or-more anything) "." (or "ts" "js") (opt "x") string-end) filename)
      (and (derived-mode-p 'js-mode 'js2-mode 'typescript-mode)
           (not (derived-mode-p 'json-mode)))))

(lsp-register-client
 (make-lsp-client :new-connection (lsp-stdio-connection (lambda ()
                                                          (cons (lsp-package-path 'javascript-typescript-langserver)
                                                                lsp-clients-typescript-javascript-server-args)))
                  :activation-fn 'lsp-typescript-javascript-tsx-jsx-activate-p
                  :priority -3
                  :completion-in-comments? t
                  :server-id 'jsts-ls
                  :download-server-fn (lambda (_client callback error-callback _update?)
                                        (lsp-package-ensure
                                         'javascript-typescript-langserver
                                         callback
                                         error-callback))))


;;; TypeScript
(defgroup lsp-typescript nil
  "LSP support for TypeScript, using Theia/Typefox's TypeScript Language Server."
  :group 'lsp-mode
  :link '(url-link "https://github.com/theia-ide/typescript-language-server"))

(defcustom lsp-clients-typescript-server-args '("--stdio")
  "Extra arguments for the typescript-language-server language server."
  :group 'lsp-typescript
  :risky t
  :type '(repeat string))

(defcustom lsp-clients-typescript-log-verbosity "info"
  "The server log verbosity."
  :group 'lsp-typescript
  :type 'string)

(defcustom lsp-clients-typescript-plugins (vector)
  "The list of plugins to load.
It should be a vector of plist with keys `:location' and `:name'
where `:name' is the name of the package and `:location' is the
directory containing the package. Example:
\(vector
   \(list :name \"@vsintellicode/typescript-intellicode-plugin\"
         :location \"<path>.vscode/extensions/visualstudioexptteam.vscodeintellicode-1.1.9/\"))"
  :group 'lsp-typescript
  :type  '(restricted-sexp :tag "Vector"
                           :match-alternatives
                           (lambda (xs)
                             (and (vectorp xs) (seq-every-p
                                                (-lambda ((&plist :name :location))
                                                  (and name location))
                                                xs)))))

(lsp-dependency 'typescript-language-server
                '(:system "typescript-language-server")
                '(:npm :package "typescript-language-server"
                       :path "typescript-language-server"))

(lsp-dependency 'typescript
                '(:system "tsserver")
                '  (:npm :package "typescript"
                         :path "tsserver"))

(lsp-register-client
 (make-lsp-client :new-connection (lsp-stdio-connection (lambda ()
                                                          `(,(lsp-package-path 'typescript-language-server)
                                                            "--tsserver-path"
                                                            ,(lsp-package-path 'typescript)
                                                            ,@lsp-clients-typescript-server-args)))
                  :activation-fn 'lsp-typescript-javascript-tsx-jsx-activate-p
                  :priority -2
                  :completion-in-comments? t
                  :initialization-options (lambda ()
                                            (list :plugins lsp-clients-typescript-plugins
                                                  :logVerbosity lsp-clients-typescript-log-verbosity
                                                  :tsServerPath (lsp-package-path 'typescript)))
                  :ignore-messages '("readFile .*? requested by TypeScript but content not available")
                  :server-id 'ts-ls
                  :download-server-fn (lambda (_client callback error-callback _update?)
                                        (lsp-package-ensure
                                         'typescript
                                         (-partial #'lsp-package-ensure
                                                   'typescript-language-server
                                                   callback
                                                   error-callback)
                                         error-callback))))



;;; JavaScript Flow
(defgroup lsp-flow nil
  "LSP support for the Flow Javascript type checker."
  :group 'lsp-mode
  :link '(url-link "https://flow.org/"))

(defcustom lsp-clients-flow-server "flow"
  "The Flow executable to use.
Leave as just the executable name to use the default behavior of
finding the executable with variable `exec-path'."
  :group 'lsp-flow
  :risky t
  :type 'file)

(defcustom lsp-clients-flow-server-args '("lsp")
  "Extra arguments for starting the Flow language server."
  :group 'lsp-flow
  :risky t
  :type '(repeat string))

(defun lsp-clients-flow-tag-file-present-p (file-name)
  "Check if the '// @flow' or `/* @flow */' tag is present in
the contents of FILE-NAME."
  (if-let ((buffer (find-buffer-visiting file-name)))
      (with-current-buffer buffer
        (lsp-clients-flow-tag-string-present-p))
    (with-temp-buffer
      (insert-file-contents file-name)
      (lsp-clients-flow-tag-string-present-p))))

(defun lsp-clients-flow-tag-string-present-p ()
  "Helper for `lsp-clients-flow-tag-file-present-p' that works
with the file contents."
  (save-excursion
    (goto-char (point-min))
    (let (stop found)
      (while (not stop)
        (when (not (re-search-forward "[^\n[:space:]]" nil t))
          (setq stop t))
        (if (equal (point) (point-min))
            (setq stop t)
          (backward-char))
        (cond ((or (looking-at "//+[ ]*@flow")
                   (looking-at "/\\**[ ]*@flow")
                   (looking-at "[ ]*\\*[ ]*@flow"))
               (setq found t)
               (setq stop t))
              ((looking-at "//")
               (forward-line))
              ((looking-at "*")
               (forward-line))
              ((looking-at "/\\*")
               (save-excursion
                 (when (not (re-search-forward "*/" nil t))
                   (setq stop t)))
               (forward-line))
              (t (setq stop t))))
      found)))

(defun lsp-clients-flow-project-p (file-name)
  "Check if FILE-NAME is part of a Flow project, that is, if
there is a .flowconfig file in the folder hierarchy."
  (locate-dominating-file file-name ".flowconfig"))

(defun lsp-clients-flow-activate-p (file-name _mode)
  "Check if the Flow language server should be enabled for a
particular FILE-NAME and MODE."
  (and (derived-mode-p 'js-mode 'web-mode 'js2-mode 'flow-js2-mode 'rjsx-mode)
       (or (lsp-clients-flow-project-p file-name)
	   (lsp-clients-flow-tag-file-present-p file-name))))

(lsp-register-client
 (make-lsp-client :new-connection (lsp-stdio-connection (lambda ()
                                                          (cons lsp-clients-flow-server
                                                                lsp-clients-flow-server-args)))
                  :priority -1
                  :activation-fn 'lsp-clients-flow-activate-p
                  :server-id 'flow-ls))



(defgroup lsp-ocaml nil
  "LSP support for OCaml, using ocaml-language-server."
  :group 'lsp-mode
  :link '(url-link "https://github.com/freebroccolo/ocaml-language-server"))

(define-obsolete-variable-alias
  'lsp-ocaml-ocaml-lang-server-command
  'lsp-ocaml-lang-server-command
  "lsp-mode 6.1")

(defcustom lsp-ocaml-lang-server-command
  '("ocaml-language-server" "--stdio")
  "Command to start ocaml-language-server."
  :group 'lsp-ocaml
  :type '(choice
          (string :tag "Single string value")
          (repeat :tag "List of string values"
                  string)))

(lsp-register-client
 (make-lsp-client :new-connection (lsp-stdio-connection
                                   (lambda () lsp-ocaml-lang-server-command))
                  :major-modes '(reason-mode caml-mode tuareg-mode)
                  :priority -1
                  :server-id 'ocaml-ls))

(defgroup lsp-ocaml-lsp-server nil
  "LSP support for OCaml, using ocaml-lsp-server."
  :group 'lsp-mode
  :link '(url-link "https://github.com/ocaml/ocaml-lsp"))

(define-obsolete-variable-alias 'lsp-merlin 'lsp-ocaml-lsp-server)
(define-obsolete-variable-alias 'lsp-merlin-command 'lsp-ocaml-lsp-server-command)

(defcustom lsp-ocaml-lsp-server-command
  '("ocamllsp")
  "Command to start ocaml-language-server."
  :group 'lsp-ocaml
  :type '(choice
          (string :tag "Single string value")
          (repeat :tag "List of string values"
                  string)))

(lsp-register-client
 (make-lsp-client
  :new-connection
  (lsp-stdio-connection (lambda () lsp-ocaml-lsp-server-command))
  :major-modes '(caml-mode tuareg-mode)
  :priority 0
  :server-id 'ocaml-lsp-server))


;; C-family (C, C++, Objective-C, Objective-C++)

(defgroup lsp-clangd nil
  "LSP support for C-family languages (C, C++, Objective-C, Objective-C++), using clangd."
  :group 'lsp-mode
  :link '(url-link "https://clang.llvm.org/extra/clangd/"))

(defcustom lsp-clients-clangd-executable nil
  "The clangd executable to use.
When `'non-nil' use the name of the clangd executable file
available in your path to use. Otherwise the system will try to
find a suitable one. Set this variable before loading lsp."
  :group 'lsp-clangd
  :risky t
  :type 'file)

(defvar lsp-clients--clangd-default-executable nil
  "Clang default executable full path when found.
This must be set only once after loading the clang client.")

(defcustom lsp-clients-clangd-args '()
  "Extra arguments for the clangd executable."
  :group 'lsp-clangd
  :risky t
  :type '(repeat string))

(defun lsp-clients--clangd-command ()
  "Generate the language server startup command."
  (unless lsp-clients--clangd-default-executable
    (setq lsp-clients--clangd-default-executable
          (catch 'path
            (mapc (lambda (suffix)
                    (let ((path (executable-find (concat "clangd" suffix))))
                      (when path (throw 'path path))))
                  '("" "-10" "-9" "-8" "-7" "-6")))))

  `(,(or lsp-clients-clangd-executable lsp-clients--clangd-default-executable)
    ,@lsp-clients-clangd-args))

(lsp-register-client
 (make-lsp-client :new-connection (lsp-stdio-connection
                                   'lsp-clients--clangd-command)
                  :major-modes '(c-mode c++-mode objc-mode)
                  :priority -1
                  :server-id 'clangd))

(cl-defmethod lsp-clients-extract-signature-on-hover (contents (_server-id (eql clangd)))
  "Extract a representative line from clangd's CONTENTS, to show in the echo area.
This function tries to extract the type signature from CONTENTS,
or the first line if it cannot do so. A single line is always
returned to avoid that the echo area grows uncomfortably."
  (with-temp-buffer
    (-let [value (lsp:markup-content-value contents)]
      (insert value)
      (goto-char (point-min))
      (if (re-search-forward (rx (seq "```cpp\n"
                                      (opt (group "//"
                                                  (zero-or-more nonl)
                                                  "\n"))
                                      (group
                                       (one-or-more
                                        (not (any "`")))
                                       "\n")
                                      "```")) nil t nil)
          (progn (narrow-to-region (match-beginning 2) (match-end 2))
                 (lsp--render-element (lsp-join-region (point-min) (point-max))))
        (car (s-lines (lsp--render-element contents)))))))





<<<<<<< HEAD
;; Vim script
(defgroup lsp-vim nil
  "LSP support for viml using vim-language-server"
  :group 'lsp-mode)

(defcustom lsp-clients-vim-executable '("vim-language-server" "--stdio")
  "Command to start the vim language server."
  :group 'lsp-vim
  :risky t
  :type 'file)

(defcustom lsp-clients-vim-initialization-options '((iskeyword . "vim iskeyword option")
                                                    (vimruntime . "/usr/bin/vim")
                                                    (runtimepath . "/usr/bin/vim")
                                                    (diagnostic . ((enable . t)))
                                                    (indexes . ((runtimepath . t)
                                                                (gap . 100)
                                                                (count . 3)))
                                                    (suggest . ((fromVimruntime . t)
                                                                (fromRuntimepath . :json-false))))
  "Initialization options for vim language server."
  :group 'lsp-vim
  :type 'alist)

(lsp-register-client
 (make-lsp-client :new-connection (lsp-stdio-connection lsp-clients-vim-executable)
                  :major-modes '(vimrc-mode)
                  :priority -1
                  :server-id 'vimls
                  :initialization-options (lambda ()
                                            lsp-clients-vim-initialization-options)))



;; R
(defgroup lsp-r nil
  "LSP support for R."
  :group 'lsp-mode
  :link '(url-link "https://github.com/REditorSupport/languageserver"))

(defcustom lsp-clients-r-server-command '("R" "--slave" "-e" "languageserver::run()")
  "Command to start the R language server."
  :group 'lsp-r
  :risky t
  :type '(repeat string))

(lsp-register-client
 (make-lsp-client :new-connection (lsp-stdio-connection lsp-clients-r-server-command)
                  :major-modes '(ess-r-mode)
                  :server-id 'lsp-r))



;; Nim
(defgroup lsp-nim nil
  "LSP support for Nim, using nimlsp."
  :group 'lsp-mode
  :link '(url-link "https://github.com/PMunch/nimlsp"))

(lsp-register-client
 (make-lsp-client :new-connection (lsp-stdio-connection "nimlsp")
                  :major-modes '(nim-mode)
                  :priority -1
                  :server-id 'nimls))
=======
;; TeX
(defgroup lsp-tex nil
  "LSP support for TeX and friends, using Digestif and texlab."
  :group 'lsp-mode
  :link '(url-link "https://github.com/astoff/digestif/")
  :link '(url-link "https://github.com/latex-lsp/texlab"))

(defcustom lsp-tex-server 'texlab
  "Choose LSP tex server."
  :type '(choice (const :tag "texlab" texlab)
                 (const :tag "digestif" digestif))
  :group 'lsp-tex)

(defcustom lsp-clients-digestif-executable "digestif"
  "Command to start the Digestif language server."
  :group 'lsp-tex
  :risky t
  :type 'file)

(lsp-register-client
 (make-lsp-client :new-connection (lsp-stdio-connection lsp-clients-digestif-executable)
                  :major-modes '(plain-tex-mode latex-mode)
                  :priority (if (eq lsp-tex-server 'digestif) 1 -1)
                  :server-id 'digestif))

(defcustom lsp-clients-texlab-executable "texlab"
  "Command to start the texlab language server."
  :group 'lsp-tex
  :risky t
  :type 'file)

(lsp-register-client
 (make-lsp-client :new-connection (lsp-stdio-connection lsp-clients-texlab-executable)
                  :major-modes '(plain-tex-mode latex-mode)
                  :priority (if (eq lsp-tex-server 'texlab) 1 -1)
                  :server-id 'texlab))

>>>>>>> 64d831e0



(provide 'lsp-clients)
;;; lsp-clients.el ends here<|MERGE_RESOLUTION|>--- conflicted
+++ resolved
@@ -347,119 +347,5 @@
         (car (s-lines (lsp--render-element contents)))))))
 
 
--
-
--
-<<<<<<< HEAD
-;; Vim script
-(defgroup lsp-vim nil
-  "LSP support for viml using vim-language-server"
-  :group 'lsp-mode)
-
-(defcustom lsp-clients-vim-executable '("vim-language-server" "--stdio")
-  "Command to start the vim language server."
-  :group 'lsp-vim
-  :risky t
-  :type 'file)
-
-(defcustom lsp-clients-vim-initialization-options '((iskeyword . "vim iskeyword option")
-                                                    (vimruntime . "/usr/bin/vim")
-                                                    (runtimepath . "/usr/bin/vim")
-                                                    (diagnostic . ((enable . t)))
-                                                    (indexes . ((runtimepath . t)
-                                                                (gap . 100)
-                                                                (count . 3)))
-                                                    (suggest . ((fromVimruntime . t)
-                                                                (fromRuntimepath . :json-false))))
-  "Initialization options for vim language server."
-  :group 'lsp-vim
-  :type 'alist)
-
-(lsp-register-client
- (make-lsp-client :new-connection (lsp-stdio-connection lsp-clients-vim-executable)
-                  :major-modes '(vimrc-mode)
-                  :priority -1
-                  :server-id 'vimls
-                  :initialization-options (lambda ()
-                                            lsp-clients-vim-initialization-options)))
-
-
--
-;; R
-(defgroup lsp-r nil
-  "LSP support for R."
-  :group 'lsp-mode
-  :link '(url-link "https://github.com/REditorSupport/languageserver"))
-
-(defcustom lsp-clients-r-server-command '("R" "--slave" "-e" "languageserver::run()")
-  "Command to start the R language server."
-  :group 'lsp-r
-  :risky t
-  :type '(repeat string))
-
-(lsp-register-client
- (make-lsp-client :new-connection (lsp-stdio-connection lsp-clients-r-server-command)
-                  :major-modes '(ess-r-mode)
-                  :server-id 'lsp-r))
-
--
-
-;; Nim
-(defgroup lsp-nim nil
-  "LSP support for Nim, using nimlsp."
-  :group 'lsp-mode
-  :link '(url-link "https://github.com/PMunch/nimlsp"))
-
-(lsp-register-client
- (make-lsp-client :new-connection (lsp-stdio-connection "nimlsp")
-                  :major-modes '(nim-mode)
-                  :priority -1
-                  :server-id 'nimls))
-=======
-;; TeX
-(defgroup lsp-tex nil
-  "LSP support for TeX and friends, using Digestif and texlab."
-  :group 'lsp-mode
-  :link '(url-link "https://github.com/astoff/digestif/")
-  :link '(url-link "https://github.com/latex-lsp/texlab"))
-
-(defcustom lsp-tex-server 'texlab
-  "Choose LSP tex server."
-  :type '(choice (const :tag "texlab" texlab)
-                 (const :tag "digestif" digestif))
-  :group 'lsp-tex)
-
-(defcustom lsp-clients-digestif-executable "digestif"
-  "Command to start the Digestif language server."
-  :group 'lsp-tex
-  :risky t
-  :type 'file)
-
-(lsp-register-client
- (make-lsp-client :new-connection (lsp-stdio-connection lsp-clients-digestif-executable)
-                  :major-modes '(plain-tex-mode latex-mode)
-                  :priority (if (eq lsp-tex-server 'digestif) 1 -1)
-                  :server-id 'digestif))
-
-(defcustom lsp-clients-texlab-executable "texlab"
-  "Command to start the texlab language server."
-  :group 'lsp-tex
-  :risky t
-  :type 'file)
-
-(lsp-register-client
- (make-lsp-client :new-connection (lsp-stdio-connection lsp-clients-texlab-executable)
-                  :major-modes '(plain-tex-mode latex-mode)
-                  :priority (if (eq lsp-tex-server 'texlab) 1 -1)
-                  :server-id 'texlab))
-
->>>>>>> 64d831e0
-
-
-
 (provide 'lsp-clients)
 ;;; lsp-clients.el ends here