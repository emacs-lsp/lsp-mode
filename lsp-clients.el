;;; lsp-clients.el --- lightweight clients                       -*- lexical-binding: t; -*-

;; Copyright (C) 2018 Ivan Yonchovski

;; Author: Ivan Yonchovski <ivan.yonchovski@tick42.com>
;; Keywords: languages

;; This program is free software; you can redistribute it and/or modify
;; it under the terms of the GNU General Public License as published by
;; the Free Software Foundation, either version 3 of the License, or
;; (at your option) any later version.

;; This program is distributed in the hope that it will be useful,
;; but WITHOUT ANY WARRANTY; without even the implied warranty of
;; MERCHANTABILITY or FITNESS FOR A PARTICULAR PURPOSE.  See the
;; GNU General Public License for more details.

;; You should have received a copy of the GNU General Public License
;; along with this program.  If not, see <https://www.gnu.org/licenses/>.

;;; Commentary:

;; Contains definitions for the simple clients.

;;; Code:

(require 'lsp-mode)
(require 'dash)
(require 'dash-functional)
(require 'rx)
(require 'cl-lib)


<<<<<<< HEAD
;;; Groovy
(defgroup lsp-groovy nil
  "LSP support for Groovy, using groovy-language-server"
  :group 'lsp-mode
  :link '(url-link "https://github.com/prominic/groovy-language-server"))

(defcustom lsp-groovy-server-file
  (locate-user-emacs-file "groovy-language-server/groovy-language-server-all.jar")
  "JAR file path for groovy-language-server-all.jar."
  :group 'lsp-groovy
  :risky t
  :type 'file)

(defun lsp-groovy--lsp-command ()
  "Generate LSP startup command."
  `("java" "-jar" ,(expand-file-name lsp-groovy-server-file)))

(lsp-register-client
 (make-lsp-client :new-connection (lsp-stdio-connection 'lsp-groovy--lsp-command)
                  :major-modes '(groovy-mode)
                  :priority -1
                  :server-id 'groovy-ls))
=======
;;; TypeScript/JavaScript

(lsp-dependency 'javascript-typescript-langserver
                '(:system "javascript-typescript-stdio")
                '(:npm :package "javascript-typescript-langserver"
                       :path "javascript-typescript-stdio"))

(defgroup lsp-typescript-javascript nil
  "Support for TypeScript/JavaScript, using Sourcegraph's JavaScript/TypeScript language server."
  :group 'lsp-mode
  :link '(url-link "https://github.com/sourcegraph/javascript-typescript-langserver"))

(defcustom lsp-clients-typescript-javascript-server-args '()
  "Extra arguments for the typescript-language-server language server."
  :group 'lsp-typescript-javascript
  :risky t
  :type '(repeat string))

(defun lsp-typescript-javascript-tsx-jsx-activate-p (filename &optional _)
  "Check if the javascript-typescript language server should be enabled based on FILENAME."
  (or (string-match-p (rx (one-or-more anything) "." (or "ts" "js") (opt "x") string-end) filename)
      (and (derived-mode-p 'js-mode 'js2-mode 'typescript-mode)
           (not (derived-mode-p 'json-mode)))))

(lsp-register-client
 (make-lsp-client :new-connection (lsp-stdio-connection (lambda ()
                                                          (cons (lsp-package-path 'javascript-typescript-langserver)
                                                                lsp-clients-typescript-javascript-server-args)))
                  :activation-fn 'lsp-typescript-javascript-tsx-jsx-activate-p
                  :priority -3
                  :completion-in-comments? t
                  :server-id 'jsts-ls
                  :download-server-fn (lambda (_client callback error-callback _update?)
                                        (lsp-package-ensure
                                         'javascript-typescript-langserver
                                         callback
                                         error-callback))))


;;; TypeScript
(defgroup lsp-typescript nil
  "LSP support for TypeScript, using Theia/Typefox's TypeScript Language Server."
  :group 'lsp-mode
  :link '(url-link "https://github.com/theia-ide/typescript-language-server"))

(defcustom lsp-clients-typescript-server-args '("--stdio")
  "Extra arguments for the typescript-language-server language server."
  :group 'lsp-typescript
  :risky t
  :type '(repeat string))

(defcustom lsp-clients-typescript-log-verbosity "info"
  "The server log verbosity."
  :group 'lsp-typescript
  :type 'string)

(defcustom lsp-clients-typescript-plugins (vector)
  "The list of plugins to load.
It should be a vector of plist with keys `:location' and `:name'
where `:name' is the name of the package and `:location' is the
directory containing the package. Example:
\(vector
   \(list :name \"@vsintellicode/typescript-intellicode-plugin\"
         :location \"<path>.vscode/extensions/visualstudioexptteam.vscodeintellicode-1.1.9/\"))"
  :group 'lsp-typescript
  :type  '(restricted-sexp :tag "Vector"
                           :match-alternatives
                           (lambda (xs)
                             (and (vectorp xs) (seq-every-p
                                                (-lambda ((&plist :name :location))
                                                  (and name location))
                                                xs)))))

(lsp-dependency 'typescript-language-server
                '(:system "typescript-language-server")
                '(:npm :package "typescript-language-server"
                       :path "typescript-language-server"))

(lsp-dependency 'typescript
                '(:system "tsserver")
                '  (:npm :package "typescript"
                         :path "tsserver"))

(lsp-register-client
 (make-lsp-client :new-connection (lsp-stdio-connection (lambda ()
                                                          `(,(lsp-package-path 'typescript-language-server)
                                                            "--tsserver-path"
                                                            ,(lsp-package-path 'typescript)
                                                            ,@lsp-clients-typescript-server-args)))
                  :activation-fn 'lsp-typescript-javascript-tsx-jsx-activate-p
                  :priority -2
                  :completion-in-comments? t
                  :initialization-options (lambda ()
                                            (list :plugins lsp-clients-typescript-plugins
                                                  :logVerbosity lsp-clients-typescript-log-verbosity
                                                  :tsServerPath (lsp-package-path 'typescript)))
                  :ignore-messages '("readFile .*? requested by TypeScript but content not available")
                  :server-id 'ts-ls
                  :download-server-fn (lambda (_client callback error-callback _update?)
                                        (lsp-package-ensure
                                         'typescript
                                         (-partial #'lsp-package-ensure
                                                   'typescript-language-server
                                                   callback
                                                   error-callback)
                                         error-callback))))



;;; JavaScript Flow
(defgroup lsp-flow nil
  "LSP support for the Flow Javascript type checker."
  :group 'lsp-mode
  :link '(url-link "https://flow.org/"))

(defcustom lsp-clients-flow-server "flow"
  "The Flow executable to use.
Leave as just the executable name to use the default behavior of
finding the executable with variable `exec-path'."
  :group 'lsp-flow
  :risky t
  :type 'file)

(defcustom lsp-clients-flow-server-args '("lsp")
  "Extra arguments for starting the Flow language server."
  :group 'lsp-flow
  :risky t
  :type '(repeat string))

(defun lsp-clients-flow-tag-file-present-p (file-name)
  "Check if the '// @flow' or `/* @flow */' tag is present in
the contents of FILE-NAME."
  (if-let ((buffer (find-buffer-visiting file-name)))
      (with-current-buffer buffer
        (lsp-clients-flow-tag-string-present-p))
    (with-temp-buffer
      (insert-file-contents file-name)
      (lsp-clients-flow-tag-string-present-p))))

(defun lsp-clients-flow-tag-string-present-p ()
  "Helper for `lsp-clients-flow-tag-file-present-p' that works
with the file contents."
  (save-excursion
    (goto-char (point-min))
    (let (stop found)
      (while (not stop)
        (when (not (re-search-forward "[^\n[:space:]]" nil t))
          (setq stop t))
        (if (equal (point) (point-min))
            (setq stop t)
          (backward-char))
        (cond ((or (looking-at "//+[ ]*@flow")
                   (looking-at "/\\**[ ]*@flow")
                   (looking-at "[ ]*\\*[ ]*@flow"))
               (setq found t)
               (setq stop t))
              ((looking-at "//")
               (forward-line))
              ((looking-at "*")
               (forward-line))
              ((looking-at "/\\*")
               (save-excursion
                 (when (not (re-search-forward "*/" nil t))
                   (setq stop t)))
               (forward-line))
              (t (setq stop t))))
      found)))

(defun lsp-clients-flow-project-p (file-name)
  "Check if FILE-NAME is part of a Flow project, that is, if
there is a .flowconfig file in the folder hierarchy."
  (locate-dominating-file file-name ".flowconfig"))

(defun lsp-clients-flow-activate-p (file-name _mode)
  "Check if the Flow language server should be enabled for a
particular FILE-NAME and MODE."
  (and (derived-mode-p 'js-mode 'web-mode 'js2-mode 'flow-js2-mode 'rjsx-mode)
       (or (lsp-clients-flow-project-p file-name)
	   (lsp-clients-flow-tag-file-present-p file-name))))

(lsp-register-client
 (make-lsp-client :new-connection (lsp-stdio-connection (lambda ()
                                                          (cons lsp-clients-flow-server
                                                                lsp-clients-flow-server-args)))
                  :priority -1
                  :activation-fn 'lsp-clients-flow-activate-p
                  :server-id 'flow-ls))
>>>>>>> 50746a8e



(defgroup lsp-ocaml nil
  "LSP support for OCaml, using ocaml-language-server."
  :group 'lsp-mode
  :link '(url-link "https://github.com/freebroccolo/ocaml-language-server"))

(define-obsolete-variable-alias
  'lsp-ocaml-ocaml-lang-server-command
  'lsp-ocaml-lang-server-command
  "lsp-mode 6.1")

(defcustom lsp-ocaml-lang-server-command
  '("ocaml-language-server" "--stdio")
  "Command to start ocaml-language-server."
  :group 'lsp-ocaml
  :type '(choice
          (string :tag "Single string value")
          (repeat :tag "List of string values"
                  string)))

(lsp-register-client
 (make-lsp-client :new-connection (lsp-stdio-connection
                                   (lambda () lsp-ocaml-lang-server-command))
                  :major-modes '(reason-mode caml-mode tuareg-mode)
                  :priority -1
                  :server-id 'ocaml-ls))

(defgroup lsp-ocaml-lsp-server nil
  "LSP support for OCaml, using ocaml-lsp-server."
  :group 'lsp-mode
  :link '(url-link "https://github.com/ocaml/ocaml-lsp"))

(define-obsolete-variable-alias 'lsp-merlin 'lsp-ocaml-lsp-server)
(define-obsolete-variable-alias 'lsp-merlin-command 'lsp-ocaml-lsp-server-command)

(defcustom lsp-ocaml-lsp-server-command
  '("ocamllsp")
  "Command to start ocaml-language-server."
  :group 'lsp-ocaml
  :type '(choice
          (string :tag "Single string value")
          (repeat :tag "List of string values"
                  string)))

(lsp-register-client
 (make-lsp-client
  :new-connection
  (lsp-stdio-connection (lambda () lsp-ocaml-lsp-server-command))
  :major-modes '(caml-mode tuareg-mode)
  :priority 0
  :server-id 'ocaml-lsp-server))


;; C-family (C, C++, Objective-C, Objective-C++)

(defgroup lsp-clangd nil
  "LSP support for C-family languages (C, C++, Objective-C, Objective-C++), using clangd."
  :group 'lsp-mode
  :link '(url-link "https://clang.llvm.org/extra/clangd/"))

(defcustom lsp-clients-clangd-executable nil
  "The clangd executable to use.
When `'non-nil' use the name of the clangd executable file
available in your path to use. Otherwise the system will try to
find a suitable one. Set this variable before loading lsp."
  :group 'lsp-clangd
  :risky t
  :type 'file)

(defvar lsp-clients--clangd-default-executable nil
  "Clang default executable full path when found.
This must be set only once after loading the clang client.")

(defcustom lsp-clients-clangd-args '()
  "Extra arguments for the clangd executable."
  :group 'lsp-clangd
  :risky t
  :type '(repeat string))

(defun lsp-clients--clangd-command ()
  "Generate the language server startup command."
  (unless lsp-clients--clangd-default-executable
    (setq lsp-clients--clangd-default-executable
          (catch 'path
            (mapc (lambda (suffix)
                    (let ((path (executable-find (concat "clangd" suffix))))
                      (when path (throw 'path path))))
                  '("" "-10" "-9" "-8" "-7" "-6")))))

  `(,(or lsp-clients-clangd-executable lsp-clients--clangd-default-executable)
    ,@lsp-clients-clangd-args))

(lsp-register-client
 (make-lsp-client :new-connection (lsp-stdio-connection
                                   'lsp-clients--clangd-command)
                  :major-modes '(c-mode c++-mode objc-mode)
                  :priority -1
                  :server-id 'clangd))

(cl-defmethod lsp-clients-extract-signature-on-hover (contents (_server-id (eql clangd)))
  "Extract a representative line from clangd's CONTENTS, to show in the echo area.
This function tries to extract the type signature from CONTENTS,
or the first line if it cannot do so. A single line is always
returned to avoid that the echo area grows uncomfortably."
  (with-temp-buffer
    (-let [value (lsp:markup-content-value contents)]
      (insert value)
      (goto-char (point-min))
      (if (re-search-forward (rx (seq "```cpp\n"
                                      (opt (group "//"
                                                  (zero-or-more nonl)
                                                  "\n"))
                                      (group
                                       (one-or-more
                                        (not (any "`")))
                                       "\n")
                                      "```")) nil t nil)
          (progn (narrow-to-region (match-beginning 2) (match-end 2))
                 (lsp--render-element (lsp-join-region (point-min) (point-max))))
        (car (s-lines (lsp--render-element contents)))))))


(provide 'lsp-clients)
;;; lsp-clients.el ends here<|MERGE_RESOLUTION|>--- conflicted
+++ resolved
@@ -29,223 +29,6 @@
 (require 'dash-functional)
 (require 'rx)
 (require 'cl-lib)
-
--
-<<<<<<< HEAD
-;;; Groovy
-(defgroup lsp-groovy nil
-  "LSP support for Groovy, using groovy-language-server"
-  :group 'lsp-mode
-  :link '(url-link "https://github.com/prominic/groovy-language-server"))
-
-(defcustom lsp-groovy-server-file
-  (locate-user-emacs-file "groovy-language-server/groovy-language-server-all.jar")
-  "JAR file path for groovy-language-server-all.jar."
-  :group 'lsp-groovy
-  :risky t
-  :type 'file)
-
-(defun lsp-groovy--lsp-command ()
-  "Generate LSP startup command."
-  `("java" "-jar" ,(expand-file-name lsp-groovy-server-file)))
-
-(lsp-register-client
- (make-lsp-client :new-connection (lsp-stdio-connection 'lsp-groovy--lsp-command)
-                  :major-modes '(groovy-mode)
-                  :priority -1
-                  :server-id 'groovy-ls))
-=======
-;;; TypeScript/JavaScript
-
-(lsp-dependency 'javascript-typescript-langserver
-                '(:system "javascript-typescript-stdio")
-                '(:npm :package "javascript-typescript-langserver"
-                       :path "javascript-typescript-stdio"))
-
-(defgroup lsp-typescript-javascript nil
-  "Support for TypeScript/JavaScript, using Sourcegraph's JavaScript/TypeScript language server."
-  :group 'lsp-mode
-  :link '(url-link "https://github.com/sourcegraph/javascript-typescript-langserver"))
-
-(defcustom lsp-clients-typescript-javascript-server-args '()
-  "Extra arguments for the typescript-language-server language server."
-  :group 'lsp-typescript-javascript
-  :risky t
-  :type '(repeat string))
-
-(defun lsp-typescript-javascript-tsx-jsx-activate-p (filename &optional _)
-  "Check if the javascript-typescript language server should be enabled based on FILENAME."
-  (or (string-match-p (rx (one-or-more anything) "." (or "ts" "js") (opt "x") string-end) filename)
-      (and (derived-mode-p 'js-mode 'js2-mode 'typescript-mode)
-           (not (derived-mode-p 'json-mode)))))
-
-(lsp-register-client
- (make-lsp-client :new-connection (lsp-stdio-connection (lambda ()
-                                                          (cons (lsp-package-path 'javascript-typescript-langserver)
-                                                                lsp-clients-typescript-javascript-server-args)))
-                  :activation-fn 'lsp-typescript-javascript-tsx-jsx-activate-p
-                  :priority -3
-                  :completion-in-comments? t
-                  :server-id 'jsts-ls
-                  :download-server-fn (lambda (_client callback error-callback _update?)
-                                        (lsp-package-ensure
-                                         'javascript-typescript-langserver
-                                         callback
-                                         error-callback))))
-
--
-;;; TypeScript
-(defgroup lsp-typescript nil
-  "LSP support for TypeScript, using Theia/Typefox's TypeScript Language Server."
-  :group 'lsp-mode
-  :link '(url-link "https://github.com/theia-ide/typescript-language-server"))
-
-(defcustom lsp-clients-typescript-server-args '("--stdio")
-  "Extra arguments for the typescript-language-server language server."
-  :group 'lsp-typescript
-  :risky t
-  :type '(repeat string))
-
-(defcustom lsp-clients-typescript-log-verbosity "info"
-  "The server log verbosity."
-  :group 'lsp-typescript
-  :type 'string)
-
-(defcustom lsp-clients-typescript-plugins (vector)
-  "The list of plugins to load.
-It should be a vector of plist with keys `:location' and `:name'
-where `:name' is the name of the package and `:location' is the
-directory containing the package. Example:
-\(vector
-   \(list :name \"@vsintellicode/typescript-intellicode-plugin\"
-         :location \"<path>.vscode/extensions/visualstudioexptteam.vscodeintellicode-1.1.9/\"))"
-  :group 'lsp-typescript
-  :type  '(restricted-sexp :tag "Vector"
-                           :match-alternatives
-                           (lambda (xs)
-                             (and (vectorp xs) (seq-every-p
-                                                (-lambda ((&plist :name :location))
-                                                  (and name location))
-                                                xs)))))
-
-(lsp-dependency 'typescript-language-server
-                '(:system "typescript-language-server")
-                '(:npm :package "typescript-language-server"
-                       :path "typescript-language-server"))
-
-(lsp-dependency 'typescript
-                '(:system "tsserver")
-                '  (:npm :package "typescript"
-                         :path "tsserver"))
-
-(lsp-register-client
- (make-lsp-client :new-connection (lsp-stdio-connection (lambda ()
-                                                          `(,(lsp-package-path 'typescript-language-server)
-                                                            "--tsserver-path"
-                                                            ,(lsp-package-path 'typescript)
-                                                            ,@lsp-clients-typescript-server-args)))
-                  :activation-fn 'lsp-typescript-javascript-tsx-jsx-activate-p
-                  :priority -2
-                  :completion-in-comments? t
-                  :initialization-options (lambda ()
-                                            (list :plugins lsp-clients-typescript-plugins
-                                                  :logVerbosity lsp-clients-typescript-log-verbosity
-                                                  :tsServerPath (lsp-package-path 'typescript)))
-                  :ignore-messages '("readFile .*? requested by TypeScript but content not available")
-                  :server-id 'ts-ls
-                  :download-server-fn (lambda (_client callback error-callback _update?)
-                                        (lsp-package-ensure
-                                         'typescript
-                                         (-partial #'lsp-package-ensure
-                                                   'typescript-language-server
-                                                   callback
-                                                   error-callback)
-                                         error-callback))))
-
--
-
-;;; JavaScript Flow
-(defgroup lsp-flow nil
-  "LSP support for the Flow Javascript type checker."
-  :group 'lsp-mode
-  :link '(url-link "https://flow.org/"))
-
-(defcustom lsp-clients-flow-server "flow"
-  "The Flow executable to use.
-Leave as just the executable name to use the default behavior of
-finding the executable with variable `exec-path'."
-  :group 'lsp-flow
-  :risky t
-  :type 'file)
-
-(defcustom lsp-clients-flow-server-args '("lsp")
-  "Extra arguments for starting the Flow language server."
-  :group 'lsp-flow
-  :risky t
-  :type '(repeat string))
-
-(defun lsp-clients-flow-tag-file-present-p (file-name)
-  "Check if the '// @flow' or `/* @flow */' tag is present in
-the contents of FILE-NAME."
-  (if-let ((buffer (find-buffer-visiting file-name)))
-      (with-current-buffer buffer
-        (lsp-clients-flow-tag-string-present-p))
-    (with-temp-buffer
-      (insert-file-contents file-name)
-      (lsp-clients-flow-tag-string-present-p))))
-
-(defun lsp-clients-flow-tag-string-present-p ()
-  "Helper for `lsp-clients-flow-tag-file-present-p' that works
-with the file contents."
-  (save-excursion
-    (goto-char (point-min))
-    (let (stop found)
-      (while (not stop)
-        (when (not (re-search-forward "[^\n[:space:]]" nil t))
-          (setq stop t))
-        (if (equal (point) (point-min))
-            (setq stop t)
-          (backward-char))
-        (cond ((or (looking-at "//+[ ]*@flow")
-                   (looking-at "/\\**[ ]*@flow")
-                   (looking-at "[ ]*\\*[ ]*@flow"))
-               (setq found t)
-               (setq stop t))
-              ((looking-at "//")
-               (forward-line))
-              ((looking-at "*")
-               (forward-line))
-              ((looking-at "/\\*")
-               (save-excursion
-                 (when (not (re-search-forward "*/" nil t))
-                   (setq stop t)))
-               (forward-line))
-              (t (setq stop t))))
-      found)))
-
-(defun lsp-clients-flow-project-p (file-name)
-  "Check if FILE-NAME is part of a Flow project, that is, if
-there is a .flowconfig file in the folder hierarchy."
-  (locate-dominating-file file-name ".flowconfig"))
-
-(defun lsp-clients-flow-activate-p (file-name _mode)
-  "Check if the Flow language server should be enabled for a
-particular FILE-NAME and MODE."
-  (and (derived-mode-p 'js-mode 'web-mode 'js2-mode 'flow-js2-mode 'rjsx-mode)
-       (or (lsp-clients-flow-project-p file-name)
-	   (lsp-clients-flow-tag-file-present-p file-name))))
-
-(lsp-register-client
- (make-lsp-client :new-connection (lsp-stdio-connection (lambda ()
-                                                          (cons lsp-clients-flow-server
-                                                                lsp-clients-flow-server-args)))
-                  :priority -1
-                  :activation-fn 'lsp-clients-flow-activate-p
-                  :server-id 'flow-ls))
->>>>>>> 50746a8e
 
  
