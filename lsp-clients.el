;;; lsp.el --- LSP mode                              -*- lexical-binding: t; -*-

;; Copyright (C) 2018 Ivan Yonchovski

;; Author: Ivan Yonchovski <ivan.yonchovski@tick42.com>
;; Keywords: languages

;; This program is free software; you can redistribute it and/or modify
;; it under the terms of the GNU General Public License as published by
;; the Free Software Foundation, either version 3 of the License, or
;; (at your option) any later version.

;; This program is distributed in the hope that it will be useful,
;; but WITHOUT ANY WARRANTY; without even the implied warranty of
;; MERCHANTABILITY or FITNESS FOR A PARTICULAR PURPOSE.  See the
;; GNU General Public License for more details.

;; You should have received a copy of the GNU General Public License
;; along with this program.  If not, see <https://www.gnu.org/licenses/>.

;;; Commentary:

;; Contains definitions for the simple clients.

;;; Code:

(require 'lsp)
(require 'dash)
(require 'dash-functional)
(require 'lsp-pyls)
(require 'lsp-rust)
(require 'lsp-solargraph)
(require 'lsp-vetur)
(require 'lsp-intelephense)
(require 'lsp-css)
(require 'lsp-xml)
(require 'lsp-go)
(require 'lsp-clojure)
<<<<<<< HEAD
(require 'lsp-dart)
=======
(require 'lsp-elm)
>>>>>>> 84bd7150

;;; Bash
(lsp-register-client
 (make-lsp-client :new-connection (lsp-stdio-connection '("bash-language-server" "start"))
                  :major-modes '(sh-mode)
                  :priority -1
                  :server-id 'bash-ls))

;;; Groovy
(defgroup lsp-groovy nil
  "LSP support for Groovy, using groovy-language-server"
  :group 'lsp-mode
  :link '(url-link "https://github.com/palantir/language-servers"))

(defcustom lsp-groovy-server-install-dir
  (locate-user-emacs-file "groovy-language-server/")
  "Install directory for groovy-language-server.
A slash is expected at the end.
This directory shoud contain a file matching groovy-language-server-*.jar"
  :group 'lsp-groovy
  :risky t
  :type 'directory)

(defun lsp-groovy--lsp-command ()
  "Generate LSP startup command."
  `("java"
    "-cp" ,(concat (file-truename lsp-groovy-server-install-dir) "*")
    "com.palantir.ls.groovy.GroovyLanguageServer"))

(lsp-register-client
 (make-lsp-client :new-connection (lsp-stdio-connection 'lsp-groovy--lsp-command)
                  :major-modes '(groovy-mode)
                  :priority -1
                  :server-id 'groovy-ls))

;;; TypeScript/JavaScript
(defgroup lsp-typescript-javascript nil
  "Support for TypeScript/JavaScript, using Sourcegraph's JavaScript/TypeScript language server."
  :group 'lsp-mode
  :link "https://github.com/sourcegraph/javascript-typescript-langserver")

(defcustom lsp-clients-javascript-typescript-server "javascript-typescript-stdio"
  "The javascript-typescript-stdio executable to use.
Leave as just the executable name to use the default behavior of
finding the executable with variable `exec-path'."
  :group 'lsp-typescript-javascript
  :risky t
  :type 'file)

(defcustom lsp-clients-typescript-javascript-server-args '()
  "Extra arguments for the typescript-language-server language server."
  :group 'lsp-typescript-javascript
  :risky t
  :type '(repeat string))

(defun lsp-typescript-javascript-tsx-jsx-activate-p (filename &optional _)
  "Check if the javascript-typescript language server should be enabled based on FILENAME."
  (string-match-p (rx (one-or-more char) "." (or "ts" "js") (opt "x") string-end) filename))

(lsp-register-client
 (make-lsp-client :new-connection (lsp-stdio-connection (lambda ()
                                                          (cons lsp-clients-javascript-typescript-server
                                                                lsp-clients-typescript-javascript-server-args)))
                  :activation-fn 'lsp-typescript-javascript-tsx-jsx-activate-p
                  :priority -3
                  :ignore-messages '("readFile .*? requested by TypeScript but content not available")
                  :server-id 'jsts-ls))


;;; TypeScript
(defgroup lsp-typescript nil
  "LSP support for TypeScript, using Theia/Typefox's TypeScript Language Server."
  :group 'lsp-mode
  :link "https://github.com/theia-ide/typescript-language-server")

(defcustom lsp-clients-typescript-server "typescript-language-server"
  "The typescript-language-server executable to use.
Leave as just the executable name to use the default behavior of
finding the executable with variable `exec-path'."
  :group 'lsp-typescript
  :risky t
  :type 'file)

(defcustom lsp-clients-typescript-server-args '("--stdio")
  "Extra arguments for the typescript-language-server language server."
  :group 'lsp-typescript
  :risky t
  :type '(repeat string))

(lsp-register-client
 (make-lsp-client :new-connection (lsp-stdio-connection (lambda ()
                                                          (cons lsp-clients-typescript-server
                                                                lsp-clients-typescript-server-args)))
                  :activation-fn 'lsp-typescript-javascript-tsx-jsx-activate-p
                  :priority -2
                  :ignore-messages '("readFile .*? requested by TypeScript but content not available")
                  :server-id 'ts-ls))



;;; JavaScript Flow
(defgroup lsp-flow nil
  "LSP support for the Flow Javascript type checker."
  :group 'lsp-mode
  :link '(url-link "https://flow.org/"))

(defcustom lsp-clients-flow-server "flow"
  "The Flow executable to use.
Leave as just the executable name to use the default behavior of
finding the executable with variable `exec-path'."
  :group 'lsp-flow
  :risky t
  :type 'file)

(defcustom lsp-clients-flow-server-args '("lsp")
  "Extra arguments for starting the Flow language server."
  :group 'lsp-flow
  :risky t
  :type '(repeat string))

(defun lsp-clients-flow-tag-file-present-p (file-name)
  "Check if the '// @flow' or `/* @flow */' tag is present in
the contents of FILE-NAME."
  (with-temp-buffer
    (insert-file-contents file-name)
    (lsp-clients-flow-tag-string-present-p (buffer-string))))

(defun lsp-clients-flow-tag-string-present-p (file-contents)
  "Helper for `lsp-clients-flow-tag-file-present-p' that works
with the file contents."
  (with-temp-buffer
    (insert file-contents)
    (save-excursion
      (goto-char (point-min))
      (let (stop found)
        (while (not stop)
          (when (not (re-search-forward "[^\n[:space:]]" nil t))
            (setq stop t))
          (if (equal (point) (point-min))
              (setq stop t)
            (backward-char))
          (cond ((or (looking-at "//+[ ]*@flow")
                     (looking-at "/\\**[ ]*@flow")
                     (looking-at "[ ]*\\*[ ]*@flow"))
                 (setq found t)
                 (setq stop t))
                ((looking-at "//")
                 (forward-line))
                ((looking-at "*")
                 (forward-line))
                ((looking-at "/\\*")
                 (save-excursion
                   (when (not (re-search-forward "*/" nil t))
                     (setq stop t)))
                 (forward-line))
                (t (setq stop t))))
        found))))

(defun lsp-clients-flow-project-p (file-name)
  "Check if FILE-NAME is part of a Flow project, that is, if
there is a .flowconfig file in the folder hierarchy."
  (locate-dominating-file file-name ".flowconfig"))

(defun lsp-clients-flow-activate-p (file-name _mode)
  "Check if the Flow language server should be enabled for a
particular FILE-NAME and MODE."
  (and (derived-mode-p 'js-mode 'web-mode 'js2-mode 'flow-js2-mode 'rjsx-mode)
       (lsp-clients-flow-project-p file-name)
       (lsp-clients-flow-tag-file-present-p file-name)))

(lsp-register-client
 (make-lsp-client :new-connection (lsp-stdio-connection (lambda ()
                                                          (cons lsp-clients-flow-server
                                                                lsp-clients-flow-server-args)))
                  :priority -1
                  :activation-fn 'lsp-clients-flow-activate-p
                  :server-id 'flow-ls))


;; PHP
(defgroup lsp-php nil
  "LSP support for PHP, using php-language-server."
  :link '(url-link "https://github.com/felixfbecker/php-language-server")
  :group 'lsp-mode)

(defcustom lsp-clients-php-server-command
  `("php" ,(expand-file-name "~/.composer/vendor/felixfbecker/language-server/bin/php-language-server.php"))
  "Install directory for php-language-server."
  :group 'lsp-php
  :type 'file)

(lsp-register-client
 (make-lsp-client :new-connection (lsp-stdio-connection
                                   (lambda () lsp-clients-php-server-command))
                  :major-modes '(php-mode)
                  :priority -2
                  :server-id 'php-ls))



(defgroup lsp-ocaml nil
  "LSP support for OCaml, using ocaml-language-server."
  :group 'lsp-mode
  :link '(url-link "https://github.com/freebroccolo/ocaml-language-server"))

(define-obsolete-variable-alias
  'lsp-ocaml-ocaml-lang-server-command
  'lsp-ocaml-lang-server-command
  "lsp-mode 6.1")

(defcustom lsp-ocaml-lang-server-command
  '("ocaml-language-server" "--stdio")
  "Command to start ocaml-language-server."
  :group 'lsp-ocaml
  :type '(choice
          (string :tag "Single string value")
          (repeat :tag "List of string values"
                  string)))

(lsp-register-client
 (make-lsp-client :new-connection (lsp-stdio-connection
                                   (lambda () lsp-ocaml-lang-server-command))
                  :major-modes '(reason-mode caml-mode tuareg-mode)
                  :priority -1
                  :server-id 'ocaml-ls))


;; C-family (C, C++, Objective-C, Objective-C++)

(defgroup lsp-clangd nil
  "LSP support for C-family languages (C, C++, Objective-C, Objective-C++), using clangd."
  :group 'lsp-mode
  :link '(url-link "https://clang.llvm.org/extra/clangd/"))

(defcustom lsp-clients-clangd-executable "clangd"
  "The clangd executable to use.
Leave as just the executable name to use the default behavior of
finding the executable with `exec-path'."
  :group 'lsp-clangd
  :risky t
  :type 'file)

(defcustom lsp-clients-clangd-args '()
  "Extra arguments for the clangd executable."
  :group 'lsp-clangd
  :risky t
  :type '(repeat string))

(defun lsp-clients--clangd-command ()
  "Generate the language server startup command."
  `(,lsp-clients-clangd-executable ,@lsp-clients-clangd-args))

(lsp-register-client
 (make-lsp-client :new-connection (lsp-stdio-connection
                                   'lsp-clients--clangd-command)
                  :major-modes '(c-mode c++-mode objc-mode)
                  :priority -1
                  :server-id 'clangd))

(defun lsp-clients-register-clangd ()
  (warn "This call is no longer needed. clangd is now automatically registered. Delete lsp-clients-register-clangd call from your config."))

(make-obsolete 'lsp-clients-register-clangd
               "This function is no longer needed, as clangd is now automatically registered."
               "lsp-mode 6.1")

;; Elixir
(defgroup lsp-elixir nil
  "LSP support for Elixir, using elixir-ls."
  :group 'lsp-mode
  :link '(url-link "https://github.com/JakeBecker/elixir-ls"))

(defcustom lsp-clients-elixir-server-executable
  (if (equal system-type 'windows-nt)
      "language_server.bat"
    "language_server.sh")
  "The elixir-language-server executable to use.
Leave as just the executable name to use the default behavior of
finding the executable with `exec-path'."
  :group 'lsp-elixir
  :type 'file)

(lsp-register-client
 (make-lsp-client :new-connection (lsp-stdio-connection (lambda ()
                                                          `(,lsp-clients-elixir-server-executable)))
                  :major-modes '(elixir-mode)
                  :priority -1
                  :server-id 'elixir-ls))

;; Fortran
(defgroup lsp-fortran nil
  "LSP support for Fortran, using the Fortran Language Server."
  :group 'lsp-mode
  :link '(url-link "https://github.com/hansec/fortran-language-server"))

(defcustom lsp-clients-fortls-executable "fortls"
  "The fortls executable to use.
Leave as just the executable name to use the default behavior of
finding the executable with `exec-path'."
  :group 'lsp-fortran
  :risky t
  :type 'file)

(defcustom lsp-clients-fortls-args '()
  "Extra arguments for the fortls executable"
  :group 'lsp-fortran
  :risky t
  :type '(repeat string))

(defun lsp-clients--fortls-command ()
  "Generate the language server startup command."
  `(,lsp-clients-fortls-executable,@lsp-clients-fortls-args))

(lsp-register-client
 (make-lsp-client :new-connection (lsp-stdio-connection 'lsp-clients--fortls-command)
                  :major-modes '(f90-mode fortran-mode)
                  :priority -1
                  :server-id 'fortls))



;; Kotlin
(defgroup lsp-kotlin nil
  "LSP support for Kotlin, using KotlinLanguageServer."
  :group 'lsp-mode
  :link '(url-link "https://github.com/fwcd/KotlinLanguageServer"))

(lsp-register-client
 (make-lsp-client :new-connection (lsp-stdio-connection '("kotlin-language-server"))
                  :major-modes '(kotlin-mode)
                  :priority -1
                  :server-id 'kotlin-ls))


;; Hack
(defgroup lsp-hack nil
  "LSP support for Hack, using HHVM."
  :group 'lsp-mode
  :link '(url-link "https://docs.hhvm.com/hhvm/"))

(defcustom lsp-clients-hack-command '("hh_client" "lsp" "--from" "emacs")
  "Command to start hh_client."
  :group 'lsp-hack
  :risky t
  :type '(repeat string))

(lsp-register-client
 (make-lsp-client :new-connection (lsp-stdio-connection (lambda () lsp-clients-hack-command))
                  :major-modes '(hack-mode)
                  :priority -1
                  :server-id 'hack
                  ;; ignore some unsupported messages from Nuclide
                  :notification-handlers (lsp-ht ("telemetry/event" 'ignore)
                                                 ("$/cancelRequest" 'ignore))
                  :request-handlers (lsp-ht ("window/showStatus" 'ignore))))


(provide 'lsp-clients)
;;; lsp-clients.el ends here<|MERGE_RESOLUTION|>--- conflicted
+++ resolved
@@ -36,11 +36,8 @@
 (require 'lsp-xml)
 (require 'lsp-go)
 (require 'lsp-clojure)
-<<<<<<< HEAD
 (require 'lsp-dart)
-=======
 (require 'lsp-elm)
->>>>>>> 84bd7150
 
 ;;; Bash
 (lsp-register-client
