--- conflicted
+++ resolved
@@ -50,13 +50,8 @@
 
 (defun lsp-graphql-activate-p (filename &optional _)
   "Check if the GraphQL language server should be enabled based on FILENAME."
-<<<<<<< HEAD
-  (let ((target-extensions (mapconcat (lambda (e) (format "\\.%s\\'" e)) lsp-graphql-target-file-extensions "\\|")))
-    (or (string-match-p target-extensions filename)
-=======
   (let ((target-extensions (mapconcat 'identity lsp-graphql-target-file-extensions "\\|")))
     (or (string-match-p (format "\\.\\(?:%s\\)\\'" target-extensions) filename)
->>>>>>> 567a49b8
         (and (derived-mode-p 'js-mode 'js2-mode 'typescript-mode 'typescript-ts-mode)
              (not (derived-mode-p 'json-mode))))))
 
