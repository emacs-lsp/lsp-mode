--- conflicted
+++ resolved
@@ -34,11 +34,7 @@
 (defcustom lsp-lisp-active-modes
   '( lisp-mode)
   "List of major mode that work with lisp."
-<<<<<<< HEAD
   :type '(repeat function)
-=======
-  :type '(list symbol)
->>>>>>> 8e036345
   :group 'lsp-lisp)
 
 (defcustom lsp-lisp-alive-port 8006
