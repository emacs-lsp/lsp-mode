;;; lsp-roslyn.el --- description -*- lexical-binding: t; -*-

;; Copyright (C) 2023 Ruin0x11

;; Author: Ruin0x11 <ipickering2@gmail.com>
;; Keywords:

;; This program is free software; you can redistribute it and/or modify
;; it under the terms of the GNU General Public License as published by
;; the Free Software Foundation, either version 3 of the License, or
;; (at your option) any later version.

;; This program is distributed in the hope that it will be useful,
;; but WITHOUT ANY WARRANTY; without even the implied warranty of
;; MERCHANTABILITY or FITNESS FOR A PARTICULAR PURPOSE.  See the
;; GNU General Public License for more details.

;; You should have received a copy of the GNU General Public License
;; along with this program.  If not, see <https://www.gnu.org/licenses/>.

;;; Commentary:

;; C# client using the Roslyn language server

;;; Code:

(require 'lsp-mode)

(defgroup lsp-roslyn nil
  "LSP support for the C# programming language, using the Roslyn language server."
  :link '(url-link "https://github.com/dotnet/roslyn/tree/main/src/LanguageServer")
  :group 'lsp-mode
  :package-version '(lsp-mode . "8.0.0"))

(defconst lsp-roslyn--stdpipe-path (expand-file-name
                                    "lsp-roslyn-stdpipe.ps1"
                                    (file-name-directory (locate-library "lsp-roslyn")))
  "Path to the `stdpipe' script.
On Windows, this script is used as a proxy for the language server's named pipe.
Unused on other platforms.")

(defcustom lsp-roslyn-install-path (expand-file-name "roslyn" lsp-server-install-dir)
  "The path to install the Roslyn server to."
  :type 'string
  :package-version '(lsp-mode . "8.0.0")
  :group 'lsp-roslyn)

(defcustom lsp-roslyn-server-dll-override-path nil
  "Custom path to Microsoft.CodeAnalysis.LanguageServer.dll."
  :type '(choice (const nil) string)
  :package-version '(lsp-mode . "8.0.0")
  :group 'lsp-roslyn)

(defcustom lsp-roslyn-server-timeout-seconds 60
  "Amount of time to wait for Roslyn server startup, in seconds."
  :type 'integer
  :package-version '(lsp-mode . "8.0.0")
  :group 'lsp-roslyn)

(defcustom lsp-roslyn-server-log-level "Information"
  "Log level for the Roslyn language server."
  :type '(choice (:tag "None" "Trace" "Debug" "Information" "Warning" "Error" "Critical"))
  :package-version '(lsp-mode . "8.0.0")
  :group 'lsp-roslyn)

(defcustom lsp-roslyn-server-log-directory (concat (temporary-file-directory) (file-name-as-directory "lsp-roslyn"))
  "Log directory for the Roslyn language server."
  :type 'string
  :package-version '(lsp-mode . "8.0.0")
  :group 'lsp-roslyn)

(defcustom lsp-roslyn-server-extra-args '()
  "Extra arguments for the Roslyn language server."
  :type '(repeat string)
  :package-version '(lsp-mode . "8.0.0")
  :group 'lsp-roslyn)

(defcustom lsp-roslyn-dotnet-executable "dotnet"
  "Dotnet executable to use with the Roslyn language server."
  :type 'string
  :package-version '(lsp-mode . "8.0.0")
  :group 'lsp-roslyn)

(defcustom lsp-roslyn-package-version "4.13.0-2.24564.12"
  "Version of the Roslyn package to install.
Gotten from https://dev.azure.com/azure-public/vside/_artifacts/feed/vs-impl/NuGet/Microsoft.CodeAnalysis.LanguageServer.win-x64"
  :type 'string
  :package-version '(lsp-mode . "8.0.0")
  :group 'lsp-roslyn)

(defvar lsp-roslyn--pipe-name nil)

(defun lsp-roslyn--parse-pipe-name (pipe)
  (if (eq system-type 'windows-nt)
      (progn
        (string-match "\\([a-z0-9]+\\)$" pipe)
        (match-string 1 pipe))
    pipe))

(defun lsp-roslyn--parent-process-filter (_process output)
  "Parses the named pipe's name that the Roslyn server process prints on stdout."
  (let* ((data (json-parse-string output :object-type 'plist))
         (pipe (plist-get data :pipeName)))
    (when pipe
      (setq lsp-roslyn--pipe-name (lsp-roslyn--parse-pipe-name pipe)))))

(defun lsp-roslyn--make-named-pipe-process (filter sentinel environment-fn process-name stderr-buf)
  "Creates the process that will handle the JSON-RPC communication."
  (let* ((process-environment
          (lsp--compute-process-environment environment-fn))
         (default-directory (lsp--default-directory-for-connection)))
    (cond
     ((eq system-type 'windows-nt)
      (make-process
       :name process-name
       :connection-type 'pipe
       :buffer (format "*%s*" process-name)
       :coding 'no-conversion
       :filter filter
       :sentinel sentinel
       :stderr stderr-buf
       :noquery t
       :command (lsp-resolve-final-command
                 `("PowerShell" "-NoProfile" "-ExecutionPolicy" "Bypass" "-Command"
                   ,lsp-roslyn--stdpipe-path "."
                   ,lsp-roslyn--pipe-name))))
     (t (make-network-process
         :service "roslyn"
         :name process-name
         :remote lsp-roslyn--pipe-name
         :sentinel sentinel
         :filter filter
         :noquery t)))))

(defun lsp-roslyn--connect (filter sentinel name environment-fn _workspace)
  "Creates a connection to the Roslyn language server's named pipe.

First creates an instance of the language server process, then
creates another process connecting to the named pipe it specifies."
  (setq lsp-roslyn--pipe-name nil)
  (let* ((parent-process-name name)
         (parent-stderr-buf (format "*%s::stderr*" parent-process-name))
         (command-process (make-process
                           :name parent-process-name
                           :buffer (generate-new-buffer-name parent-process-name)
                           :coding 'no-conversion
                           :filter 'lsp-roslyn--parent-process-filter
                           :sentinel sentinel
                           :stderr parent-stderr-buf
                           :command `(,lsp-roslyn-dotnet-executable
                                      ,(lsp-roslyn--get-server-dll-path)
                                      ,(format "--logLevel=%s" lsp-roslyn-server-log-level)
                                      ,(format "--extensionLogDirectory=%s" lsp-roslyn-server-log-directory)
                                      ,@lsp-roslyn-server-extra-args)
                           :noquery t)))
    (accept-process-output command-process lsp-roslyn-server-timeout-seconds) ; wait for JSON with pipe name to print on stdout, like {"pipeName":"\\\\.\\pipe\\d1b72351"}
    (when (not lsp-roslyn--pipe-name)
      (error "Failed to receieve pipe name from Roslyn server process"))
    (let* ((process-name (generate-new-buffer-name (format "%s-pipe" name)))
           (stderr-buf (format "*%s::stderr*" process-name))
           (communication-process
            (lsp-roslyn--make-named-pipe-process filter sentinel environment-fn process-name stderr-buf)))
      (with-current-buffer (get-buffer parent-stderr-buf)
        (special-mode))
      (when-let* ((stderr-buffer (get-buffer stderr-buf)))
        (with-current-buffer stderr-buffer
          ;; Make the *NAME::stderr* buffer buffer-read-only, q to bury, etc.
          (special-mode))
        (set-process-query-on-exit-flag (get-buffer-process stderr-buffer) nil))
      (set-process-query-on-exit-flag command-process nil)
      (set-process-query-on-exit-flag communication-process nil)
      (cons communication-process communication-process))))

(defun lsp-roslyn--uri-to-path (uri)
  "Convert a URI to a file path, without unhexifying."
  (let* ((url (url-generic-parse-url uri))
         (type (url-type url))
         (target (url-target url))
         (file
          (concat (decode-coding-string (url-filename url)
                                        (or locale-coding-system 'utf-8))
                  (when (and target
                             (not (s-match
                                   (rx "#" (group (1+ num)) (or "," "#")
                                       (group (1+ num))
                                       string-end)
                                   uri)))
                    (concat "#" target))))
         (file-name (if (and type (not (string= type "file")))
                        (if-let* ((handler (lsp--get-uri-handler type)))
                            (funcall handler uri)
                          uri)
                      ;; `url-generic-parse-url' is buggy on windows:
                      ;; https://github.com/emacs-lsp/lsp-mode/pull/265
                      (or (and (eq system-type 'windows-nt)
                               (eq (elt file 0) ?\/)
                               (substring file 1))
                          file))))
    (->> file-name
         (concat (-some #'lsp--workspace-host-root (lsp-workspaces)))
         (lsp-remap-path-if-needed))))

(defun lsp-roslyn--path-to-uri (path)
  "Convert PATH to a URI, without hexifying."
  (url-unhex-string (lsp--path-to-uri-1 path)))

(lsp-defun lsp-roslyn--on-project-initialization-complete (workspace _params)
  (lsp--info "%s: Project initialized successfully."
             (lsp--workspace-print workspace)))

(defun lsp-roslyn--find-files-in-parent-directories (directory regex &optional result)
  "Search DIRECTORY for files matching REGEX and return their full paths if found."
  (let* ((parent-dir (file-truename (concat (file-name-directory directory) "../")))
         (found (directory-files directory 't regex))
         (result (append (or result '()) found)))
    (if (and (not (string= (file-truename directory) parent-dir))
             (< (length parent-dir) (length (file-truename directory))))
        (lsp-roslyn--find-files-in-parent-directories parent-dir regex result)
      result)))

(defun lsp-roslyn--pick-solution-file-interactively (solution-files)
  (completing-read "Solution file for this workspace: " solution-files nil t))

(defun lsp-roslyn--find-solution-file ()
  (let ((solutions (lsp-roslyn--find-files-in-parent-directories
                    (file-name-directory (buffer-file-name))
                    (rx (* any) ".sln" eos))))
    (cond
     ((not solutions) nil)
     ((eq (length solutions) 1) (cl-first solutions))
     (t (lsp-roslyn--pick-solution-file-interactively solutions)))))

(defun lsp-roslyn-open-solution-file ()
  "Chooses the solution file to associate with the Roslyn language server."
  (interactive)
  (let ((solution-file (lsp-roslyn--find-solution-file)))
    (if solution-file
        (lsp-notify "solution/open" (list :solution (lsp--path-to-uri solution-file)))
      (lsp--error "No solution file was found for this workspace."))))

(defun lsp-roslyn--on-initialized (_workspace)
  "Handler for Roslyn server initialization."
  (lsp-roslyn-open-solution-file))

(defun lsp-roslyn--get-package-name ()
  "Gets the package name of the Roslyn language server."
  (format "microsoft.codeanalysis.languageserver.%s" (lsp-roslyn--get-rid)))

(defun lsp-roslyn--get-server-dll-path ()
  "Gets the path to the language server DLL.
Assumes it was installed with the server install function."
  (if lsp-roslyn-server-dll-override-path
      lsp-roslyn-server-dll-override-path
    (f-join lsp-roslyn-install-path "out"
            (lsp-roslyn--get-package-name)
            lsp-roslyn-package-version
            "content" "LanguageServer"
            (lsp-roslyn--get-rid)
            "Microsoft.CodeAnalysis.LanguageServer.dll")))

(defun lsp-roslyn--get-rid ()
  "Retrieves the .NET Runtime Identifier (RID) for the current system."
<<<<<<< HEAD
  (let* ((is-x64 (string-match-p (rx (or "x86_64" "aarch64")) system-configuration))
         (is-x86 (and (string-match-p "x86" system-configuration) (not is-x64)))
         (is-arm (string-match-p (rx (or "arm" "aarch")) system-configuration)))
=======
  (let* ((is-x64 (string-match-p "x86_64" system-configuration))
         (is-arm64 (string-match-p "aarch64" system-configuration))
         (is-x86 (and (string-match-p "x86" system-configuration) (not is-x64))))
>>>>>>> 95091485
    (if-let* ((platform-name (cond
                             ((eq system-type 'gnu/linux) "linux")
                             ((eq system-type 'darwin) "osx")
                             ((eq system-type 'windows-nt) "win")))
             (arch-name (cond
                         (is-x64 "x64")
                         (is-arm64 "arm64")
                         (is-x86 "x86"))))
        (format "%s-%s" platform-name arch-name)
      (error "Unsupported platform: %s (%s)" system-type system-configuration))))

;; Adapted from roslyn.nvim's version
(defconst lsp-roslyn--temp-project-nuget-config
  "<?xml version=\"1.0\" encoding=\"utf-8\"?>
<configuration>
  <packageSources>
    <add key=\"vs-impl\" value=\"https://pkgs.dev.azure.com/azure-public/vside/_packaging/vs-impl/nuget/v3/index.json\" />
  </packageSources>
</configuration>"
  "The nuget.config to use when downloading Roslyn.")

;; Adapted from roslyn.nvim's version
(defun lsp-roslyn--temp-project-csproj (pkg-name pkg-version)
  "Generates a temporary .csproj to use for downloading the language server."
  (format
   "<Project Sdk=\"Microsoft.Build.NoTargets/1.0.80\">
    <PropertyGroup>
        <!-- Changes the global packages folder -->
        <RestorePackagesPath>out</RestorePackagesPath>
        <!-- This is not super relevant, as long as your SDK version supports it. -->
        <TargetFramework>net7.0</TargetFramework>
        <!-- If a package is resolved to a fallback folder, it may not be downloaded -->
        <DisableImplicitNuGetFallbackFolder>true</DisableImplicitNuGetFallbackFolder>
        <!-- We don't want to build this project, so we do not need the reference assemblies for the framework we chose -->
        <AutomaticallyUseReferenceAssemblyPackages>false</AutomaticallyUseReferenceAssemblyPackages>
    </PropertyGroup>
    <ItemGroup>
        <PackageDownload Include=\"%s\" version=\"[%s]\" />
    </ItemGroup>
</Project>"
   pkg-name pkg-version))

(defun lsp-roslyn--download-server (_client callback error-callback update?)
  "Downloads the Roslyn language server to `lsp-roslyn-install-path'.
CALLBACK is called when the download finish successfully otherwise
ERROR-CALLBACK is called.
UPDATE is non-nil if it is already downloaded.
FORCED if specified with prefix argument."

  (let ((pkg-name (lsp-roslyn--get-package-name)))
    (when update?
      (ignore-errors (delete-directory lsp-roslyn-install-path t)))
    (unless (f-exists? lsp-roslyn-install-path)
      (mkdir lsp-roslyn-install-path 'create-parent))
    (f-write-text lsp-roslyn--temp-project-nuget-config
                  'utf-8 (expand-file-name "nuget.config" lsp-roslyn-install-path))
    (f-write-text (lsp-roslyn--temp-project-csproj pkg-name lsp-roslyn-package-version)
                  'utf-8 (expand-file-name "DownloadRoslyn.csproj" lsp-roslyn-install-path))
    (lsp-async-start-process
     callback
     error-callback
     lsp-roslyn-dotnet-executable "restore" "--interactive" lsp-roslyn-install-path
     (format "/p:PackageName=%s" pkg-name)
     (format "/p:PackageVersion=%s" lsp-roslyn-package-version))))

(defun lsp-roslyn--make-connection ()
  (list :connect (lambda (f s n e w) (lsp-roslyn--connect f s n e w))
        :test? (lambda () (f-exists? (lsp-roslyn--get-server-dll-path)))))

(lsp-register-client
 (make-lsp-client :new-connection (lsp-roslyn--make-connection)
                  :priority 0
                  :server-id 'csharp-roslyn
                  :activation-fn (lsp-activate-on "csharp")
                  :notification-handlers (ht ("workspace/projectInitializationComplete" 'lsp-roslyn--on-project-initialization-complete))

                  ;; These two functions are the same as lsp-mode's except they do not
                  ;; (un)hexify URIs.
                  :path->uri-fn 'lsp-roslyn--path-to-uri
                  :uri->path-fn 'lsp-roslyn--uri-to-path

                  :initialized-fn #'lsp-roslyn--on-initialized
                  :download-server-fn #'lsp-roslyn--download-server))

(provide 'lsp-roslyn)
;;; lsp-roslyn.el ends here<|MERGE_RESOLUTION|>--- conflicted
+++ resolved
@@ -260,15 +260,9 @@
 
 (defun lsp-roslyn--get-rid ()
   "Retrieves the .NET Runtime Identifier (RID) for the current system."
-<<<<<<< HEAD
-  (let* ((is-x64 (string-match-p (rx (or "x86_64" "aarch64")) system-configuration))
-         (is-x86 (and (string-match-p "x86" system-configuration) (not is-x64)))
-         (is-arm (string-match-p (rx (or "arm" "aarch")) system-configuration)))
-=======
   (let* ((is-x64 (string-match-p "x86_64" system-configuration))
          (is-arm64 (string-match-p "aarch64" system-configuration))
          (is-x86 (and (string-match-p "x86" system-configuration) (not is-x64))))
->>>>>>> 95091485
     (if-let* ((platform-name (cond
                              ((eq system-type 'gnu/linux) "linux")
                              ((eq system-type 'darwin) "osx")
