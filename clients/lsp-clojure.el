;;; lsp-clojure.el --- Clojure Client settings -*- lexical-binding: t; -*-

;; Copyright (C) 2019  Benedek Fazekas

;; Author: Benedek Fazekas <benedek.fazekas@gmail.com>
;; Keywords: languages,tools

;; This program is free software; you can redistribute it and/or modify
;; it under the terms of the GNU General Public License as published by
;; the Free Software Foundation, either version 3 of the License, or
;; (at your option) any later version.

;; This program is distributed in the hope that it will be useful,
;; but WITHOUT ANY WARRANTY; without even the implied warranty of
;; MERCHANTABILITY or FITNESS FOR A PARTICULAR PURPOSE.  See the
;; GNU General Public License for more details.

;; You should have received a copy of the GNU General Public License
;; along with this program.  If not, see <https://www.gnu.org/licenses/>.

;;; Commentary:

;; lsp-clojure client

;;; Code:

(require 'lsp-mode)
(require 'lsp-protocol)
(require 'cl-lib)
(require 'lsp-semantic-tokens)

(defgroup lsp-clojure nil
  "LSP support for Clojure."
  :link '(url-link "https://github.com/snoe/clojure-lsp")
  :group 'lsp-mode
  :tag "Lsp Clojure")

(define-obsolete-variable-alias 'lsp-clojure-server-command
  'lsp-clojure-custom-server-command  "lsp-mode 8.0.0")

(defcustom lsp-clojure-custom-server-command nil
  "The clojure-lisp server command."
  :group 'lsp-clojure
  :risky t
  :type '(repeat string))

(defcustom lsp-clojure-server-download-url
  (format "https://github.com/clojure-lsp/clojure-lsp/releases/latest/download/clojure-lsp-native-%s.zip"
          (let ((arch (car (split-string system-configuration "-"))))
            (pcase system-type
              ('gnu/linux (concat "linux-"
                                  (cond
                                   ((string= "x86_64" arch) "amd64")
                                   (t arch))))
              ('darwin (concat "macos-"
                               (cond
                                ((string= "x86_64" arch) "amd64")
                                (t arch))))
              ('windows-nt "windows-amd64"))))
  "Automatic download url for lsp-clojure."
  :type 'string
  :group 'lsp-clojure
  :package-version '(lsp-mode . "8.0.0"))

(defcustom lsp-clojure-server-store-path
  (f-join lsp-server-install-dir
          "clojure"
          (if (eq system-type 'windows-nt)
              "clojure-lsp.exe"
            "clojure-lsp"))
  "The path to the file in which `clojure-lsp' will be stored."
  :type 'file
  :group 'lsp-clojure
  :package-version '(lsp-mode . "8.0.0"))

(defcustom lsp-clojure-trace-enable nil
  "Enable trace logs between client and clojure-lsp server."
  :group 'lsp-clojure
  :type 'boolean)

(defcustom lsp-clojure-workspace-dir (expand-file-name (locate-user-emacs-file "workspace/"))
  "LSP clojure workspace directory."
  :group 'lsp-clojure
  :risky t
  :type 'directory)

(defcustom lsp-clojure-workspace-cache-dir (expand-file-name ".cache/" lsp-clojure-workspace-dir)
  "LSP clojure workspace cache directory."
  :group 'lsp-clojure
  :risky t
  :type 'directory)

(defcustom lsp-clojure-library-dirs (list lsp-clojure-workspace-cache-dir
                                          (expand-file-name "~/.gitlibs/libs"))
  "LSP clojure dirs that should be considered library folders."
  :group 'lsp-clojure
<<<<<<< HEAD
  :type '(repeat directory)
)
=======
  :type '(list string))
>>>>>>> 8e036345

(defcustom lsp-clojure-test-tree-position-params nil
  "The optional test tree position params.
Defaults to side following treemacs default."
  :type 'alist
  :group 'lsp-clojure)

(defcustom lsp-clojure-project-tree-position-params nil
  "The optional project tree position params.
Defaults to side following treemacs default."
  :type 'alist
  :group 'lsp-clojure)

;; Internal

(lsp-interface
 (Clojure:CursorInfoParams (:textDocument :position) nil))

(lsp-dependency
 'clojure-lsp
 `(:download :url lsp-clojure-server-download-url
   :decompress :zip
   :store-path lsp-clojure-server-store-path
   :set-executable? t)
 '(:system "clojure-lsp"))

;; Refactorings

(defun lsp-clojure--execute-command (command &optional args)
  "Send an executeCommand request for COMMAND with ARGS."
  (lsp--cur-workspace-check)
  (lsp-send-execute-command command (apply #'vector args)))

(defun lsp-clojure--refactoring-call (refactor-name &rest additional-args)
  "Send an executeCommand request for REFACTOR-NAME with ADDITIONAL-ARGS.
If there are more arguments expected after the line and column numbers."
  (lsp--cur-workspace-check)
  (lsp-clojure--execute-command refactor-name (cl-list* (lsp--buffer-uri)
                                                        (- (line-number-at-pos) 1) ;; clojure-lsp expects line numbers to start at 0
                                                        (current-column)
                                                        additional-args)))

(defun lsp-clojure-add-import-to-namespace (import-name)
  "Add to IMPORT-NAME to :import form."
  (interactive "MImport name: ")
  (lsp-clojure--refactoring-call "add-import-to-namespace" import-name))

(defun lsp-clojure-add-missing-libspec ()
  "Apply add-missing-libspec refactoring at point."
  (interactive)
  (lsp-clojure--refactoring-call "add-missing-libspec"))

(defun lsp-clojure-clean-ns ()
  "Apply clean-ns refactoring at point."
  (interactive)
  (lsp-clojure--refactoring-call "clean-ns"))

(defun lsp-clojure-cycle-coll ()
  "Apply cycle-coll refactoring at point."
  (interactive)
  (lsp-clojure--refactoring-call "cycle-coll"))

(defun lsp-clojure-cycle-privacy ()
  "Apply cycle-privacy refactoring at point."
  (interactive)
  (lsp-clojure--refactoring-call "cycle-privacy"))

(defun lsp-clojure-expand-let ()
  "Apply expand-let refactoring at point."
  (interactive)
  (lsp-clojure--refactoring-call "expand-let"))

(defun lsp-clojure-extract-function (function-name)
  "Move form at point into a new function named FUNCTION-NAME."
  (interactive "MFunction name: ") ;; Name of the function
  (lsp-clojure--refactoring-call "extract-function" function-name))

(defun lsp-clojure-inline-symbol ()
  "Apply inline-symbol refactoring at point."
  (interactive)
  (lsp-clojure--refactoring-call "inline-symbol"))

(defun lsp-clojure-introduce-let (binding-name)
  "Move form at point into a new let binding as BINDING-NAME."
  (interactive "MBinding name: ") ;; Name of the let binding
  (lsp-clojure--refactoring-call "introduce-let" binding-name))

(defun lsp-clojure-move-to-let (binding-name)
  "Move form at point into nearest existing let binding as BINDING-NAME."
  (interactive "MBinding name: ") ;; Name of the let binding
  (lsp-clojure--refactoring-call "move-to-let" binding-name))

(defun lsp-clojure-thread-first ()
  "Apply thread-first refactoring at point."
  (interactive)
  (lsp-clojure--refactoring-call "thread-first"))

(defun lsp-clojure-thread-first-all ()
  "Apply thread-first-all refactoring at point."
  (interactive)
  (lsp-clojure--refactoring-call "thread-first-all"))

(defun lsp-clojure-thread-last ()
  "Apply thread-last refactoring at point."
  (interactive)
  (lsp-clojure--refactoring-call "thread-last"))

(defun lsp-clojure-thread-last-all ()
  "Apply thread-last-all refactoring at point."
  (interactive)
  (lsp-clojure--refactoring-call "thread-last-all"))

(defun lsp-clojure-unwind-all ()
  "Apply unwind-all refactoring at point."
  (interactive)
  (lsp-clojure--refactoring-call "unwind-all"))

(defun lsp-clojure-unwind-thread ()
  "Apply unwind-thread refactoring at point."
  (interactive)
  (lsp-clojure--refactoring-call "unwind-thread"))

(defun lsp-clojure-create-function ()
  "Apply create-function refactoring at point."
  (interactive)
  (lsp-clojure--refactoring-call "create-function"))

(defun lsp-clojure-create-test ()
  "Apply create-test refactoring at point."
  (interactive)
  (lsp-clojure--refactoring-call "create-test"))

(defun lsp-clojure-sort-map ()
  "Apply sort-map refactoring at point."
  (interactive)
  (lsp-clojure--refactoring-call "sort-map"))

(defun lsp-clojure-move-coll-entry-up ()
  "Apply move coll entry up refactoring at point."
  (interactive)
  (lsp-clojure--refactoring-call "move-coll-entry-up"))

(defun lsp-clojure-move-coll-entry-down ()
  "Apply move coll entry down refactoring at point."
  (interactive)
  (lsp-clojure--refactoring-call "move-coll-entry-down"))

(defun lsp-clojure-forward-slurp ()
  "Apply forward slurp refactoring at point."
  (interactive)
  (lsp-clojure--refactoring-call "forward-slurp"))

(defun lsp-clojure-forward-barf ()
  "Apply forward barf refactoring at point."
  (interactive)
  (lsp-clojure--refactoring-call "forward-barf"))

(defun lsp-clojure-backward-slurp ()
  "Apply backward slurp refactoring at point."
  (interactive)
  (lsp-clojure--refactoring-call "backward-slurp"))

(defun lsp-clojure-backward-barf ()
  "Apply backward slurp refactoring at point."
  (interactive)
  (lsp-clojure--refactoring-call "backward-barf"))

(defun lsp-clojure-move-form (dest-filename)
  "Apply move-form refactoring at point to DEST-FILENAME."
  (interactive
   (list (or (read-file-name "Move form to: ")
             (user-error "No filename selected. Aborting"))))
  (lsp-clojure--refactoring-call "move-form" (expand-file-name dest-filename)))

(defun lsp-clojure-server-info ()
  "Request server info."
  (interactive)
  (lsp--cur-workspace-check)
  (lsp-notify "clojure/serverInfo/log" nil))

(defvar lsp-clojure-server-buffer-name "*lsp-clojure-server-log*")

(defun lsp-clojure--server-log-revert-function (original-file-log-buffer &rest _)
  "Spit contents to ORIGINAL-FILE-LOG-BUFFER."
  (with-current-buffer (get-buffer-create lsp-clojure-server-buffer-name)
    (erase-buffer)
    (insert (with-current-buffer original-file-log-buffer (buffer-string)))
    (goto-char (point-max))
    (read-only-mode)))

(defun lsp-clojure-server-log ()
  "Open a buffer with the server logs."
  (interactive)
  (lsp--cur-workspace-check)
  (let* ((log-path (-> (lsp--json-serialize (lsp-request "clojure/serverInfo/raw" nil))
                       (lsp--read-json)
                       (lsp-get :log-path))))
    (with-current-buffer (find-file log-path)
      (read-only-mode)
      (goto-char (point-max)))))

(defun lsp-clojure-server-info-raw ()
  "Request server info raw data."
  (interactive)
  (lsp--cur-workspace-check)
  (message "%s" (lsp--json-serialize (lsp-request "clojure/serverInfo/raw" nil))))

(defun lsp-clojure-cursor-info ()
  "Request cursor info at point."
  (interactive)
  (lsp--cur-workspace-check)
  (lsp-notify "clojure/cursorInfo/log"
              (lsp-make-clojure-cursor-info-params
               :textDocument (lsp-make-text-document-identifier :uri (lsp--buffer-uri))
               :position (lsp-make-position :line (- (line-number-at-pos) 1)
                                            :character (current-column)))))

(defun lsp-clojure-resolve-macro-as ()
  "Ask to user how the unresolved macro should be resolved."
  (interactive)
  (lsp--cur-workspace-check)
  (lsp-clojure--execute-command "resolve-macro-as"
                                (list (lsp--buffer-uri)
                                      (- (line-number-at-pos) 1) ;; clojure-lsp expects line numbers to start at 0
                                      (current-column))))

(defun lsp-clojure--ensure-dir (path)
  "Ensure that directory PATH exists."
  (unless (file-directory-p path)
    (make-directory path t)))

(defun lsp-clojure--get-metadata-location (file-location)
  "Given a FILE-LOCATION return the file containing the metadata for the file."
  (format "%s.%s.metadata"
          (file-name-directory file-location)
          (file-name-base file-location)))

(defun lsp-clojure--file-in-jar (uri)
  "Check URI for a valid jar and include it in workspace."
  (string-match "^\\(jar\\|zip\\):\\(file:.+\\)!/\\(.+\\)" uri)
  (let* ((ns-path (match-string 3 uri))
         (ns (s-replace "/" "." ns-path))
         (file-location (concat lsp-clojure-workspace-cache-dir ns)))
    (unless (file-readable-p file-location)
      (lsp-clojure--ensure-dir (file-name-directory file-location))
      (with-lsp-workspace (lsp-find-workspace 'clojure-lsp nil)
        (let ((content (lsp-send-request (lsp-make-request "clojure/dependencyContents" (list :uri uri)))))
          (with-temp-file file-location
            (insert content))
          (with-temp-file (lsp-clojure--get-metadata-location file-location)
            (insert uri)))))
    file-location))

(defun lsp-clojure--server-executable-path ()
  "Return the clojure-lsp server command."
  (or (executable-find "clojure-lsp")
      (lsp-package-path 'clojure-lsp)))

(lsp-defun lsp-clojure--show-references ((&Command :arguments? args))
  "Show references for command with ARGS.
ARGS is a vector which the first element is the uri, the second the line
and the third the column."
  (lsp-show-xrefs
   (lsp--locations-to-xref-items
    (lsp-request "textDocument/references"
                 (lsp--make-reference-params
                  (lsp--text-document-position-params
                   (list :uri (seq-elt args 0))
                   (list :line (1- (seq-elt args 1))
                         :character (1- (seq-elt args 2)))))))
   nil
   t))

;; Test tree

(defvar-local lsp-clojure--test-tree-data nil)
(defconst lsp-clojure--test-tree-buffer-name "*Clojure Test Tree*")

(defvar treemacs-position)
(defvar treemacs-width)
(declare-function lsp-treemacs-render "ext:lsp-treemacs" (tree title expand-depth &optional buffer-name right-click-actions clear-cache?))
(declare-function lsp-treemacs--open-file-in-mru "ext:lsp-treemacs" (file))

(defun lsp-clojure--test-tree-ret-action (uri range)
  "Build the ret action for an item in the test tree view.
URI is the source of the item.
RANGE is the range of positions to where this item should point."
  (interactive)
  (lsp-treemacs--open-file-in-mru (lsp--uri-to-path uri))
  (goto-char (lsp--position-to-point (lsp:range-start range)))
  (run-hooks 'xref-after-jump-hook))

(lsp-defun lsp-clojure--test-tree-data->tree (uri (&clojure-lsp:TestTreeNode :name :range :kind :children?))
  "Builds a test tree.
URI is the source of the test tree.
NODE is the node with all test children data."
  (-let* ((icon (cl-case kind
                  (1 'namespace)
                  (2 'method)
                  (3 'field)))
          (base-tree (list :key name
                           :label name
                           :icon icon
                           :ret-action (lambda (&rest _) (lsp-clojure--test-tree-ret-action uri range))
                           :uri uri)))
    (if (seq-empty-p children?)
        base-tree
      (plist-put base-tree :children (seq-map (-partial #'lsp-clojure--test-tree-data->tree uri) children?)))))

(lsp-defun lsp-clojure--render-test-tree ((&clojure-lsp:TestTreeParams :uri :tree))
  "Render a test tree view for current test tree buffer data."
  (save-excursion
    (lsp-treemacs-render
     (list (lsp-clojure--test-tree-data->tree uri tree))
     "Clojure Test Tree"
     t
     lsp-clojure--test-tree-buffer-name)))

(defun lsp-clojure--show-test-tree (ignore-focus?)
  "Show a test tree for current buffer.
Focus on it if IGNORE-FOCUS? is nil."
  (if lsp-clojure--test-tree-data
      (-let* ((tree-buffer (lsp-clojure--render-test-tree lsp-clojure--test-tree-data))
              (position-params (or lsp-clojure-test-tree-position-params
                                   `((side . ,treemacs-position)
                                     (slot . 2)
                                     (window-width . ,treemacs-width))))
              (window (display-buffer-in-side-window tree-buffer position-params)))
        (unless ignore-focus?
          (select-window window)
          (set-window-dedicated-p window t)))
    (unless ignore-focus?
      (lsp-log "No Clojure test tree data found."))))

(lsp-defun lsp-clojure--handle-test-tree (_workspace (notification &as &clojure-lsp:TestTreeParams :uri))
  "Test tree notification handler for workspace WORKSPACE.
NOTIFICATION is the test tree notification data received from server.
It updates the test tree view data."
  (when (require 'lsp-treemacs nil t)
    (when-let* ((buffer (find-buffer-visiting (lsp--uri-to-path uri))))
      (with-current-buffer buffer
        (setq lsp-clojure--test-tree-data notification)
        (when (get-buffer-window lsp-clojure--test-tree-buffer-name)
          (lsp-clojure--show-test-tree t))))))

;;;###autoload
(defun lsp-clojure-show-test-tree (ignore-focus?)
  "Show a test tree and focus on it if IGNORE-FOCUS? is nil."
  (interactive "P")
  (if (require 'lsp-treemacs nil t)
      (lsp-clojure--show-test-tree ignore-focus?)
    (error "The package lsp-treemacs is not installed")))

;; Project Tree

(defconst lsp-clojure--project-tree-buffer-name "*Clojure Project Tree*")

(defun lsp-clojure--project-tree-type->icon (type)
  "Convert the project tree type TYPE to icon."
  (cl-case type
    (1 'project)
    (2 'folder)
    (3 'library)
    (4 'jar)
    (5 'namespace)
    (6 'class)
    (7 'method)
    (8 'variable)
    (9 'interface)))

(defun lsp-clojure--project-tree-ret-action (uri range)
  "Build the ret action for an item in the project tree view.
URI is the source of the item."
  (interactive)
  (lsp-treemacs--open-file-in-mru (lsp--uri-to-path uri))
  (goto-char (lsp--position-to-point (lsp:range-start range)))
  (run-hooks 'xref-after-jump-hook))

(lsp-defun lsp-clojure--project-tree-children-data->tree (buffer current-node &optional _ callback)
  "Builds a project tree considering CURRENT-NODE."
  (with-current-buffer buffer
    (lsp-request-async
     "clojure/workspace/projectTree/nodes"
     current-node
     (-lambda ((&clojure-lsp:ProjectTreeNode :nodes?))
       (funcall
        callback
        (-map
         (-lambda ((node &as &clojure-lsp:ProjectTreeNode :id? :name :type :uri? :range? :detail? :final?))
           (-let ((label (if detail?
                             (format "%s %s" name (propertize detail? 'face 'lsp-details-face))
                           name)))
             `(:label ,label
               :key ,(or id? name)
               :icon ,(lsp-clojure--project-tree-type->icon type)
               ,@(unless final?
                   (list :children-async  (-partial #'lsp-clojure--project-tree-children-data->tree buffer node)))
               ,@(when uri?
                   (list :uri uri?
                         :ret-action (lambda (&rest _)
                                       (interactive)
                                       (lsp-clojure--project-tree-ret-action uri? range?)))))))
         nodes?)))
     :mode 'detached)))

(defun lsp-clojure--project-tree-data->tree ()
  "Builds a project tree considering CURRENT-NODE."
  (-let* (((&clojure-lsp:ProjectTreeNode :id? :name :nodes? :uri?) (lsp-request "clojure/workspace/projectTree/nodes" nil))
          (buffer (current-buffer)))
    (list :key (or id? name)
          :label name
          :icon "clj"
          :children (seq-map (-lambda ((node &as &clojure-lsp:ProjectTreeNode :id? :name :type :uri?))
                               (list :key (or id? name)
                                     :label name
                                     :icon (lsp-clojure--project-tree-type->icon type)
                                     :children-async (-partial #'lsp-clojure--project-tree-children-data->tree buffer node)
                                     :uri uri?))
                             nodes?)
          :uri uri?)))

(defun lsp-clojure--render-project-tree ()
  "Render a project tree view."
  (save-excursion
    (lsp-treemacs-render
     (list (lsp-clojure--project-tree-data->tree))
     "Clojure Project Tree"
     nil
     lsp-clojure--project-tree-buffer-name
     nil
     t)))

(defun lsp-clojure--show-project-tree (ignore-focus?)
  "Show a project tree for current project.
Focus on it if IGNORE-FOCUS? is nil."
  (-let* ((tree-buffer (lsp-clojure--render-project-tree))
          (position-params (or lsp-clojure-project-tree-position-params
                               `((side . ,treemacs-position)
                                 (slot . 2)
                                 (window-width . ,treemacs-width))))
          (window (display-buffer-in-side-window tree-buffer position-params)))
    (unless ignore-focus?
      (select-window window)
      (set-window-dedicated-p window t))))

;;;###autoload
(defun lsp-clojure-show-project-tree (ignore-focus?)
  "Show a project tree with source-paths and dependencies.
Focus on it if IGNORE-FOCUS? is nil."
  (interactive "P")
  (if (require 'lsp-treemacs nil t)
      (lsp-clojure--show-project-tree ignore-focus?)
    (error "The package lsp-treemacs is not installed")))

(defun lsp-clojure--build-command ()
  "Build clojure-lsp start command."
  (let* ((base-command (or lsp-clojure-custom-server-command
                           (-some-> (lsp-clojure--server-executable-path) list))))
    (if lsp-clojure-trace-enable
        (-map-last #'stringp
                   (lambda (command)
                     (concat command " --trace"))
                   base-command)
      base-command)))

(lsp-register-client
 (make-lsp-client
  :download-server-fn (lambda (_client callback error-callback _update?)
                        (lsp-package-ensure 'clojure-lsp callback error-callback))
  :semantic-tokens-faces-overrides '(:types (("macro" . font-lock-keyword-face)
                                             ("keyword" . clojure-keyword-face)
                                             ("event" . default)))
  :new-connection (lsp-stdio-connection
                   #'lsp-clojure--build-command
                   #'lsp-clojure--build-command)
  :major-modes '(clojure-mode clojurec-mode clojurescript-mode
                 clojure-ts-mode clojure-ts-clojurec-mode clojure-ts-clojurescript-mode)
  :library-folders-fn (lambda (_workspace) lsp-clojure-library-dirs)
  :uri-handlers (lsp-ht ("jar" #'lsp-clojure--file-in-jar))
  :action-handlers (lsp-ht ("code-lens-references" #'lsp-clojure--show-references))
  :notification-handlers (lsp-ht ("clojure/textDocument/testTree" #'lsp-clojure--handle-test-tree))
  :initialization-options '(:dependency-scheme "jar"
                            :show-docs-arity-on-same-line? t)
  :custom-capabilities `((experimental . ((testTree . ,(and (require 'lsp-treemacs nil t) t)))))
  :server-id 'clojure-lsp))

(lsp-consistency-check lsp-clojure)

;; For debugging

(declare-function cider-connect-clj "ext:cider" (params))

(defun lsp-clojure-nrepl-connect ()
  "Connect to the running nrepl debug server of clojure-lsp."
  (interactive)
  (let ((info (lsp-clojure-server-info-raw)))
    (save-match-data
      (when (functionp 'cider-connect-clj)
        (when-let* ((port (and (string-match "\"port\":\\([0-9]+\\)" info)
                              (match-string 1 info))))
          (cider-connect-clj `(:host "localhost"
                               :port ,port)))))))

;; Cider integration

(defun lsp-clojure-semantic-tokens-refresh (&rest _)
  "Force refresh semantic tokens."
  (when-let* ((workspace (and lsp-semantic-tokens-enable
                             (lsp-find-workspace 'clojure-lsp (buffer-file-name)))))
    (--each (lsp--workspace-buffers workspace)
      (when (lsp-buffer-live-p it)
        (lsp-with-current-buffer it
          (lsp-semantic-tokens--enable))))))

(with-eval-after-load 'cider
  (when lsp-semantic-tokens-enable
    ;; refresh tokens as cider flush font-faces after disconnected
    (add-hook 'cider-mode-hook #'lsp-clojure-semantic-tokens-refresh)))

(provide 'lsp-clojure)
;;; lsp-clojure.el ends here<|MERGE_RESOLUTION|>--- conflicted
+++ resolved
@@ -94,12 +94,7 @@
                                           (expand-file-name "~/.gitlibs/libs"))
   "LSP clojure dirs that should be considered library folders."
   :group 'lsp-clojure
-<<<<<<< HEAD
-  :type '(repeat directory)
-)
-=======
-  :type '(list string))
->>>>>>> 8e036345
+  :type '(repeat directory))
 
 (defcustom lsp-clojure-test-tree-position-params nil
   "The optional test tree position params.
