;;; lsp-rust.el --- Rust Client settings             -*- lexical-binding: t; -*-

;; Copyright (C) 2019  Ivan Yonchovski

;; Author: Ivan Yonchovski <yyoncho@gmail.com>
;; Keywords:

;; This program is free software; you can redistribute it and/or modify
;; it under the terms of the GNU General Public License as published by
;; the Free Software Foundation, either version 3 of the License, or
;; (at your option) any later version.

;; This program is distributed in the hope that it will be useful,
;; but WITHOUT ANY WARRANTY; without even the implied warranty of
;; MERCHANTABILITY or FITNESS FOR A PARTICULAR PURPOSE.  See the
;; GNU General Public License for more details.

;; You should have received a copy of the GNU General Public License
;; along with this program.  If not, see <https://www.gnu.org/licenses/>.

;;; Commentary:

;; lsp-rust client

;;; Code:

(require 'lsp-mode)
(require 'ht)
(require 'dash)
(require 'lsp-semantic-tokens)

(defgroup lsp-rust nil
  "LSP support for Rust, using Rust Language Server or rust-analyzer."
  :group 'lsp-mode
  :link '(url-link "https://github.com/rust-lang/rls")
  :package-version '(lsp-mode . "6.1"))

(defgroup lsp-rust-rls nil
  "LSP support for Rust, using Rust Language Server."
  :group 'lsp-mode
  :link '(url-link "https://github.com/rust-lang/rls")
  :package-version '(lsp-mode . "8.0.0"))

(defgroup lsp-rust-analyzer nil
  "LSP support for Rust, using rust-analyzer."
  :group 'lsp-mode
  :link '(url-link "https://github.com/rust-lang/rust-analyzer")
  :package-version '(lsp-mode . "8.0.0"))

(defgroup lsp-rust-analyzer-semantic-tokens nil
  "LSP semantic tokens support for rust-analyzer."
  :group 'lsp-rust-analyzer
  :link '(url-link "https://github.com/rust-lang/rust-analyzer")
  :package-version '(lsp-mode . "8.0.1"))

(defcustom lsp-rust-server 'rust-analyzer
  "Choose LSP server."
  :type '(choice (const :tag "rls" rls)
                 (const :tag "rust-analyzer" rust-analyzer))
  :group 'lsp-rust
  :package-version '(lsp-mode . "6.2"))

;; RLS

(defcustom lsp-rust-rls-server-command '("rls")
  "Command to start RLS."
  :type '(repeat string)
  :group 'lsp-rust-rls
  :package-version '(lsp-mode . "6.1"))

(defcustom lsp-rust-library-directories '("~/.cargo/registry/src" "~/.rustup/toolchains")
  "List of directories which will be considered to be libraries."
  :risky t
  :type '(repeat string)
  :group 'lsp-rust-rls
  :package-version '(lsp-mode . "6.1"))

(defcustom lsp-rust-sysroot nil
  "If non-nil, use the given path as the sysroot for all rustc invocations
instead of trying to detect the sysroot automatically."
  :type '(choice
          (const :tag "None" nil)
          (string :tag "Sysroot"))
  :group 'lsp-rust-rls
  :package-version '(lsp-mode . "6.1"))

(defcustom lsp-rust-target nil
  "If non-nil, use the given target triple for all rustc invocations."
  :type '(choice
          (const :tag "None" nil)
          (string :tag "Target"))
  :group 'lsp-rust-rls
  :package-version '(lsp-mode . "6.1"))

(defcustom lsp-rust-rustflags nil
  "Flags added to RUSTFLAGS."
  :type '(choice
          (const :tag "None" nil)
          (string :tag "Flags"))
  :group 'lsp-rust-rls
  :package-version '(lsp-mode . "6.1"))

(defcustom lsp-rust-clear-env-rust-log t
  "Clear the RUST_LOG environment variable before running rustc or cargo."
  :type 'boolean
  :group 'lsp-rust-rls
  :package-version '(lsp-mode . "6.1"))

(defcustom lsp-rust-build-lib nil
  "If non-nil, checks the project as if you passed the `--lib' argument to
cargo.

Mutually exclusive with, and preferred over, `lsp-rust-build-bin'. (Unstable)"
  :type 'boolean
  :group 'lsp-rust-rls
  :package-version '(lsp-mode . "6.1"))

(defcustom lsp-rust-build-bin nil
  "If non-nil, checks the project as if you passed `-- bin <build_bin>'
argument to cargo.

Mutually exclusive with `lsp-rust-build-lib'. (Unstable)"
  :type '(choice
          (const :tag "None" nil)
          (string :tag "Binary"))
  :group 'lsp-rust-rls
  :package-version '(lsp-mode . "6.1"))

(defcustom lsp-rust-cfg-test nil
  "If non-nil, checks the project as if you were running `cargo test' rather
than cargo build.

I.e., compiles (but does not run) test code."
  :type 'boolean
  :group 'lsp-rust-rls
  :package-version '(lsp-mode . "6.1"))

(defcustom lsp-rust-unstable-features nil
  "Enable unstable features."
  :type 'boolean
  :group 'lsp-rust-rls
  :package-version '(lsp-mode . "6.1"))

(defcustom lsp-rust-wait-to-build nil
  "Time in milliseconds between receiving a change notification
and starting build. If not specified, automatically inferred by
the latest build duration."
  :type '(choice
          (const :tag "Auto" nil)
          (number :tag "Time"))
  :group 'lsp-rust-rls
  :package-version '(lsp-mode . "6.1"))

(defcustom lsp-rust-show-warnings t
  "Show warnings."
  :type 'boolean
  :group 'lsp-rust-rls
  :package-version '(lsp-mode . "6.1"))

(defcustom lsp-rust-crate-blocklist  [
                                      "cocoa"
                                      "gleam"
                                      "glium"
                                      "idna"
                                      "libc"
                                      "openssl"
                                      "rustc_serialize"
                                      "serde"
                                      "serde_json"
                                      "typenum"
                                      "unicode_normalization"
                                      "unicode_segmentation"
                                      "winapi"
                                      ]
  "A list of Cargo crates to blocklist."
  :type 'lsp-string-vector
  :group 'lsp-rust-rls
  :package-version '(lsp-mode . "6.1"))

(defcustom lsp-rust-build-on-save nil
  "Only index the project when a file is saved and not on change."
  :type 'boolean
  :group 'lsp-rust-rls
  :package-version '(lsp-mode . "6.1"))

(defcustom lsp-rust-features []
  "List of features to activate.
Set this to `\"all\"` to pass `--all-features` to cargo."
  :type 'lsp-string-vector
  :group 'lsp-rust-rls
  :package-version '(lsp-mode . "6.1"))

(defcustom lsp-rust-all-features nil
  "Enable all Cargo features."
  :type 'boolean
  :group 'lsp-rust-rls
  :package-version '(lsp-mode . "6.1"))

(defcustom lsp-rust-no-default-features nil
  "Do not enable default Cargo features."
  :type 'boolean
  :group 'lsp-rust-rls
  :package-version '(lsp-mode . "6.1"))

(defcustom lsp-rust-racer-completion t
  "Enables code completion using racer."
  :type 'boolean
  :group 'lsp-rust-rls
  :package-version '(lsp-mode . "6.1"))

(defcustom lsp-rust-clippy-preference "opt-in"
  "Controls eagerness of clippy diagnostics when available.
Valid values are (case-insensitive):
 - \"off\": Disable clippy lints.
 - \"opt-in\": Clippy lints are shown when crates specify `#![warn(clippy)]'.
 - \"on\": Clippy lints enabled for all crates in workspace.

You need to install clippy via rustup if you haven't already."
  :type '(choice
          (const "on")
          (const "opt-in")
          (const "off"))
  :group 'lsp-rust-rls
  :package-version '(lsp-mode . "6.1"))

(defcustom lsp-rust-jobs nil
  "Number of Cargo jobs to be run in parallel."
  :type '(choice
          (const :tag "Auto" nil)
          (number :tag "Jobs"))
  :group 'lsp-rust-rls
  :package-version '(lsp-mode . "6.1"))

(defcustom lsp-rust-all-targets t
  "Checks the project as if you were running cargo check --all-targets.
I.e., check all targets and integration tests too."
  :type 'boolean
  :group 'lsp-rust-rls
  :package-version '(lsp-mode . "6.1"))

(defcustom lsp-rust-target-dir nil
  "When specified, it places the generated analysis files at the
specified target directory. By default it is placed target/rls
directory."
  :type '(choice
          (const :tag "Default" nil)
          (string :tag "Directory"))
  :group 'lsp-rust-rls
  :package-version '(lsp-mode . "6.1"))

(defcustom lsp-rust-rustfmt-path nil
  "When specified, RLS will use the Rustfmt pointed at the path
instead of the bundled one"
  :type '(choice
          (const :tag "Bundled" nil)
          (string :tag "Path"))
  :group 'lsp-rust-rls
  :package-version '(lsp-mode . "6.1"))

(defcustom lsp-rust-build-command nil
  "EXPERIMENTAL (requires `rust.unstable_features')
If set, executes a given program responsible for rebuilding save-analysis to be
loaded by the RLS. The program given should output a list of resulting .json
files on stdout.

Implies `rust.build_on_save': true."
  :type '(choice
          (const :tag "None" nil)
          (string :tag "Command"))
  :group 'lsp-rust-rls
  :package-version '(lsp-mode . "6.1"))

(defcustom lsp-rust-full-docs nil
  "Instructs cargo to enable full documentation extraction during
save-analysis while building the crate."
  :type 'boolean
  :group 'lsp-rust-rls
  :package-version '(lsp-mode . "6.1"))

(defcustom lsp-rust-show-hover-context t
  "Show additional context in hover tooltips when available. This
is often the type local variable declaration."
  :type 'boolean
  :group 'lsp-rust-rls
  :package-version '(lsp-mode . "6.1"))

(lsp-register-custom-settings
 '(("rust.show_hover_context" lsp-rust-show-hover-context t)
   ("rust.full_docs" lsp-rust-full-docs t)
   ("rust.build_command" lsp-rust-build-command)
   ("rust.rustfmt_path" lsp-rust-rustfmt-path)
   ("rust.target_dir" lsp-rust-target-dir)
   ("rust.all_targets" lsp-rust-all-targets t)
   ("rust.jobs" lsp-rust-jobs)
   ("rust.clippy_preference" lsp-rust-clippy-preference)
   ("rust.racer_completion" lsp-rust-racer-completion t)
   ("rust.no_default_features" lsp-rust-no-default-features t)
   ("rust.all_features" lsp-rust-all-features t)
   ("rust.features" lsp-rust-features)
   ("rust.build_on_save" lsp-rust-build-on-save t)
   ("rust.crate_blocklist" lsp-rust-crate-blocklist)
   ("rust.show_warnings" lsp-rust-show-warnings t)
   ("rust.wait_to_build" lsp-rust-wait-to-build)
   ("rust.unstable_features" lsp-rust-unstable-features t)
   ("rust.cfg_test" lsp-rust-cfg-test t)
   ("rust.build_bin" lsp-rust-build-bin)
   ("rust.build_lib" lsp-rust-build-lib t)
   ("rust.clear_env_rust_log" lsp-rust-clear-env-rust-log t)
   ("rust.rustflags" lsp-rust-rustflags)
   ("rust.target" lsp-rust-target)
   ("rust.sysroot" lsp-rust-sysroot)))

(defun lsp-clients--rust-window-progress (workspace params)
  "Progress report handling.
PARAMS progress report notification data."
  (-let [(&v1:ProgressParams :done? :message? :title) params]
    (if (or done? (s-blank-str? message?))
        (lsp-workspace-status nil workspace)
      (lsp-workspace-status (format "%s - %s" title (or message? "")) workspace))))

(lsp-defun lsp-rust--rls-run ((&Command :arguments? params))
  (-let* (((&rls:Cmd :env :binary :args :cwd) (lsp-seq-first params))
          (default-directory (or cwd (lsp-workspace-root) default-directory) ))
    (compile
     (format "%s %s %s"
             (s-join " " (ht-amap (format "%s=%s" key value) env))
             binary
             (s-join " " args)))))

(lsp-register-client
 (make-lsp-client :new-connection (lsp-stdio-connection (lambda () lsp-rust-rls-server-command))
                  :activation-fn (lsp-activate-on "rust")
                  :priority (if (eq lsp-rust-server 'rls) 1 -1)
                  :initialization-options '((omitInitBuild . t)
                                            (cmdRun . t))
                  :notification-handlers (ht ("window/progress" 'lsp-clients--rust-window-progress))
                  :action-handlers (ht ("rls.run" 'lsp-rust--rls-run))
                  :library-folders-fn (lambda (_workspace) lsp-rust-library-directories)
                  :initialized-fn (lambda (workspace)
                                    (with-lsp-workspace workspace
                                      (lsp--set-configuration
                                       (lsp-configuration-section "rust"))))
                  :server-id 'rls))


;; rust-analyzer
(defcustom lsp-rust-analyzer-server-command '("rust-analyzer")
  "Command to start rust-analyzer."
  :type '(repeat string)
  :group 'lsp-rust-analyzer
  :package-version '(lsp-mode . "6.2"))

(defcustom lsp-rust-analyzer-library-directories '("~/.cargo/registry/src" "~/.rustup/toolchains")
  "List of directories which will be considered to be libraries."
  :risky t
  :type '(repeat string)
  :group 'lsp-rust-analyzer
  :package-version '(lsp-mode . "8.0.1"))

(defcustom lsp-rust-analyzer-server-format-inlay-hints t
  "Whether to ask rust-analyzer to format inlay hints itself.  If
active, the various inlay format settings are not used."
  :type 'boolean
  :group 'lsp-rust-analyzer
  :package-version '(lsp-mode . "8.0.1"))

(defcustom lsp-rust-analyzer-hide-closure-initialization nil
  "Whether to hide inlay type hints for `let` statements that initialize
to a closure. Only applies to closures with blocks, same as
`#rust-analyzer.inlayHints.closureReturnTypeHints.enable#`."
  :type 'boolean
  :group 'lsp-rust-analyzer
  :package-version '(lsp-mode . "8.0.1"))

(defcustom lsp-rust-analyzer-highlight-breakpoints t
  "Enables highlighting of related references while the cursor is on
`break`, `loop`, `while`, or `for` keywords."
  :type 'boolean
  :group 'lsp-rust-analyzer
  :package-version '(lsp-mode . "8.0.1"))

(defcustom lsp-rust-analyzer-highlight-closure-captures t
  "Enables highlighting of all captures of a closure while the
cursor is on the `|` or move keyword of a closure."
  :type 'boolean
  :group 'lsp-rust-analyzer
  :package-version '(lsp-mode . "8.0.1"))

(defcustom lsp-rust-analyzer-highlight-exit-points t
  "Enables highlighting of all exit points while the cursor is on
any `return`, `?`, `fn`, or return type arrow (`->`)."
  :type 'boolean
  :group 'lsp-rust-analyzer
  :package-version '(lsp-mode . "8.0.1"))

(defcustom lsp-rust-analyzer-highlight-references t
  "Enables highlighting of related references while the cursor is on
any identifier."
  :type 'boolean
  :group 'lsp-rust-analyzer
  :package-version '(lsp-mode . "8.0.1"))

(defcustom lsp-rust-analyzer-highlight-yield-points t
  "Enables highlighting of all break points for a loop or block
context while the cursor is on any `async` or `await` keywords."
  :type 'boolean
  :group 'lsp-rust-analyzer
  :package-version '(lsp-mode . "8.0.1"))

(defcustom lsp-rust-analyzer-closure-return-type-hints "never"
  "Whether to show inlay type hints for return types of closures."
  :type '(choice
          (const "never")
          (const "always")
          (const "with_block"))
  :group 'lsp-rust-analyzer
  :package-version '(lsp-mode . "8.0.1"))

(defcustom lsp-rust-analyzer-discriminants-hints "never"
  "Whether to show enum variant discriminant hints."
  :type '(choice
          (const "never")
          (const "always")
          (const "fieldless"))
  :group 'lsp-rust-analyzer
  :package-version '(lsp-mode . "8.0.1"))

(defcustom lsp-rust-analyzer-expression-adjustment-hints "never"
  "Whether to show inlay hints for type adjustments.."
  :type '(choice
          (const "never")
          (const "always")
          (const "reborrow"))
  :group 'lsp-rust-analyzer
  :package-version '(lsp-mode . "8.0.1"))

(defcustom lsp-rust-analyzer-expression-adjustment-hints-mode "prefix"
  "Whether to show inlay hints as postfix ops (`.*` instead of `*`, etc)."
  :type '(choice
          (const "prefix")
          (const "postfix")
          (const "prefer_prefix")
          (const "prefer_postfix"))
  :group 'lsp-rust-analyzer
  :package-version '(lsp-mode . "8.0.1"))

(defcustom lsp-rust-analyzer-expression-adjustment-hide-unsafe nil
  "Whether to hide inlay hints for type adjustments outside of
`unsafe` blocks."
  :type 'boolean
  :group 'lsp-rust-analyzer
  :package-version '(lsp-mode . "8.0.1"))

(defcustom lsp-rust-analyzer-implicit-drops nil
  "Whether to show implicit drop hints."
  :type 'boolean
  :group 'lsp-rust-analyzer
  :package-version '(lsp-mode . "8.0.1"))


(defcustom lsp-rust-analyzer-closure-capture-hints nil
  "Whether to show inlay hints for closure captures."
  :type 'boolean
  :group 'lsp-rust-analyzer
  :package-version '(lsp-mode . "8.0.1"))

(defcustom lsp-rust-analyzer-closure-style "impl_fn"
  "Closure notation in type and chaining inlay hints."
  :type 'string
  :group 'lsp-rust-analyzer
  :package-version '(lsp-mode . "8.0.1"))

(defcustom lsp-rust-analyzer-hide-named-constructor nil
  "Whether to hide inlay type hints for constructors."
  :type 'boolean
  :group 'lsp-rust-analyzer
  :package-version '(lsp-mode . "8.0.1"))

(defcustom lsp-rust-analyzer-max-inlay-hint-length nil
  "Max inlay hint length."
  :type 'integer
  :group 'lsp-rust-analyzer
  :package-version '(lsp-mode . "6.2.2"))

(defcustom lsp-rust-analyzer-display-chaining-hints nil
  "Whether to show inlay type hints for method chains.  These
hints will be formatted with the type hint formatting options, if
the mode is not configured to ask the server to format them."
  :type 'boolean
  :group 'lsp-rust-analyzer
  :package-version '(lsp-mode . "6.2.2"))

(defcustom lsp-rust-analyzer-display-lifetime-elision-hints-enable "never"
  "Whether to show elided lifetime inlay hints."
  :type '(choice
          (const "never")
          (const "always")
          (const "skip_trivial"))
  :group 'lsp-rust-analyzer
  :package-version '(lsp-mode . "8.0.1"))

(defcustom lsp-rust-analyzer-display-lifetime-elision-hints-use-parameter-names nil
  "When showing elided lifetime inlay hints, whether to use
parameter names or numeric placeholder names for the lifetimes."
  :type 'boolean
  :group 'lsp-rust-analyzer
  :package-version '(lsp-mode . "8.0.1"))

(defcustom lsp-rust-analyzer-display-closure-return-type-hints nil
  "Whether to show closure return type inlay hints for closures
with block bodies."
  :type 'boolean
  :group 'lsp-rust-analyzer
  :package-version '(lsp-mode . "8.0.1"))

(defcustom lsp-rust-analyzer-display-parameter-hints nil
  "Whether to show function parameter name inlay hints at the call site."
  :type 'boolean
  :group 'lsp-rust-analyzer
  :package-version '(lsp-mode . "6.2.2"))

(defcustom lsp-rust-analyzer-display-reborrow-hints "never"
  "Whether to show inlay type hints for compiler inserted reborrows."
  :type '(choice
          (const "always")
          (const "never")
          (const "mutable"))
  :group 'lsp-rust-analyzer
  :package-version '(lsp-mode . "8.0.1"))

(defcustom lsp-rust-analyzer-binding-mode-hints nil
  "Whether to show inlay type hints for binding modes."
  :type 'boolean
  :group 'lsp-rust-analyzer
  :package-version '(lsp-mode . "8.0.1"))

(defcustom lsp-rust-analyzer-closing-brace-hints t
  "Whether to show inlay hints after a closing `}` to indicate what item it
belongs to."
  :type 'boolean
  :group 'lsp-rust-analyzer
  :package-version '(lsp-mode . "8.0.1"))

(defcustom lsp-rust-analyzer-closing-brace-hints-min-lines 25
  "Minimum number of lines required before the `}` until the hint is shown
\(set to 0 or 1 to always show them)."
  :type 'integer
  :group 'lsp-rust-analyzer
  :package-version '(lsp-mode . "8.0.1"))

(defcustom lsp-rust-analyzer-lru-capacity nil
  "Number of syntax trees rust-analyzer keeps in memory."
  :type 'integer
  :group 'lsp-rust-analyzer
  :package-version '(lsp-mode . "6.2.2"))

(defcustom lsp-rust-analyzer-cargo-target nil
  "Compilation target (target triple)."
  :type '(choice
          (string :tag "Target")
          (const :tag "None" nil))
  :group 'lsp-rust-analyzer
  :package-version '(lsp-mode . "8.0.0"))

(defcustom lsp-rust-analyzer-cargo-watch-enable t
  "Enable Cargo watch."
  :type 'boolean
  :group 'lsp-rust-analyzer
  :package-version '(lsp-mode . "6.2.2"))

(defcustom lsp-rust-analyzer-cargo-watch-command "check"
  "Cargo watch command."
  :type 'string
  :group 'lsp-rust-analyzer
  :package-version '(lsp-mode . "6.2.2"))

(defcustom lsp-rust-analyzer-cargo-watch-args []
  "Extra arguments for `cargo check`."
  :type 'lsp-string-vector
  :group 'lsp-rust-analyzer
  :package-version '(lsp-mode . "6.2.2"))

(defcustom lsp-rust-analyzer-cargo-override-command []
  "Advanced option, fully override the command rust-analyzer uses for checking.
The command should include `--message=format=json` or similar option."
  :type 'lsp-string-vector
  :group 'lsp-rust-analyzer
  :package-version '(lsp-mode . "6.2.2"))

(defcustom lsp-rust-analyzer-check-all-targets t
  "Enables --all-targets for `cargo check`."
  :type 'boolean
  :group 'lsp-rust-analyzer
  :package-version '(lsp-mode . "8.0.2"))

(defcustom lsp-rust-analyzer-checkonsave-features []
  "List of features to activate.
Set this to `\"all\"` to pass `--all-features` to cargo."
  :type 'lsp-string-vector
  :group 'lsp-rust-rust-analyzer
  :package-version '(lsp-mode . "8.0.2"))

(defcustom lsp-rust-analyzer-cargo-unset-test []
  "force rust-analyzer to unset `#[cfg(test)]` for the specified crates."
  :type 'lsp-string-vector
  :group 'lsp-rust-analyzer
  :package-version '(lsp-mode . "8.0.1"))

(defcustom lsp-rust-analyzer-use-client-watching t
  "Use client watching"
  :type 'boolean
  :group 'lsp-rust-analyzer
  :package-version '(lsp-mode . "6.2.2"))

(defcustom lsp-rust-analyzer-exclude-globs []
  "Exclude globs"
  :type 'lsp-string-vector
  :group 'lsp-rust-analyzer
  :package-version '(lsp-mode . "6.2.2"))

(defcustom lsp-rust-analyzer-exclude-dirs []
  "These directories will be ignored by rust-analyzer."
  :type 'lsp-string-vector
  :group 'lsp-rust-analyzer
  :package-version '(lsp-mode . "8.0.0"))

(defcustom lsp-rust-analyzer-macro-expansion-method 'lsp-rust-analyzer-macro-expansion-default
  "Use a different function if you want formatted macro expansion results and
syntax highlighting."
  :type 'function
  :group 'lsp-rust-analyzer
  :package-version '(lsp-mode . "6.2.2"))

(defcustom lsp-rust-analyzer-diagnostics-enable t
  "Whether to show native rust-analyzer diagnostics."
  :type 'boolean
  :group 'lsp-rust-analyzer
  :package-version '(lsp-mode . "6.3.2"))

(defcustom lsp-rust-analyzer-diagnostics-enable-experimental nil
  "Whether to show native rust-analyzer diagnostics that are still experimental
\(might have more false positives than usual)."
  :type 'boolean
  :group 'lsp-rust-analyzer
  :package-version '(lsp-mode . "8.0.0"))

(defcustom lsp-rust-analyzer-diagnostics-disabled []
  "List of native rust-analyzer diagnostics to disable."
  :type 'lsp-string-vector
  :group 'lsp-rust-analyzer
  :package-version '(lsp-mode . "8.0.0"))

(defcustom lsp-rust-analyzer-diagnostics-warnings-as-hint []
  "List of warnings that should be displayed with hint severity."
  :type 'lsp-string-vector
  :group 'lsp-rust-analyzer
  :package-version '(lsp-mode . "8.0.0"))

(defcustom lsp-rust-analyzer-diagnostics-warnings-as-info []
  "List of warnings that should be displayed with info severity."
  :type 'lsp-string-vector
  :group 'lsp-rust-analyzer
  :package-version '(lsp-mode . "8.0.0"))

(define-obsolete-variable-alias
  'lsp-rust-analyzer-cargo-load-out-dirs-from-check
  'lsp-rust-analyzer-cargo-run-build-scripts
  "8.0.0")

(defcustom lsp-rust-analyzer-cargo-run-build-scripts t
  "Whether to run build scripts (`build.rs`) for more precise code analysis."
  :type 'boolean
  :group 'lsp-rust-analyzer
  :package-version '(lsp-mode . "8.0.0"))

(defcustom lsp-rust-analyzer-rustfmt-extra-args []
  "Additional arguments to rustfmt."
  :type 'lsp-string-vector
  :group 'lsp-rust-analyzer
  :package-version '(lsp-mode . "6.3.2"))

(defcustom lsp-rust-analyzer-rustfmt-override-command []
  "Advanced option, fully override the command rust-analyzer uses
for formatting."
  :type 'lsp-string-vector
  :group 'lsp-rust-analyzer
  :package-version '(lsp-mode . "6.3.2"))

(defcustom lsp-rust-analyzer-rustfmt-rangeformatting-enable nil
  "Enables the use of rustfmt's unstable range formatting command for the
`textDocument/rangeFormatting` request. The rustfmt option is unstable and only
available on a nightly build."
  :type 'boolean
  :group 'lsp-rust-analyzer
  :package-version '(lsp-mode . "8.0.1"))

(defcustom lsp-rust-analyzer-completion-add-call-parenthesis t
  "Whether to add parenthesis when completing functions."
  :type 'boolean
  :group 'lsp-rust-analyzer
  :package-version '(lsp-mode . "6.3.2"))

(defcustom lsp-rust-analyzer-completion-add-call-argument-snippets t
  "Whether to add argument snippets when completing functions."
  :type 'boolean
  :group 'lsp-rust-analyzer
  :package-version '(lsp-mode . "6.3.2"))

(defcustom lsp-rust-analyzer-completion-postfix-enable t
  "Whether to show postfix snippets like `dbg`, `if`, `not`, etc."
  :type 'boolean
  :group 'lsp-rust-analyzer
  :package-version '(lsp-mode . "6.3.2"))

(defcustom lsp-rust-analyzer-call-info-full t
  "Whether to show function name and docs in parameter hints."
  :type 'boolean
  :group 'lsp-rust-analyzer
  :package-version '(lsp-mode . "6.3.2"))

(defcustom lsp-rust-analyzer-proc-macro-enable t
  "Enable Proc macro support.
Implies `lsp-rust-analyzer-cargo-run-build-scripts'"
  :type 'boolean
  :group 'lsp-rust-analyzer
  :package-version '(lsp-mode . "6.3.2"))

(defcustom lsp-rust-analyzer-import-prefix "plain"
  "The path structure for newly inserted paths to use.
Valid values are:
 - \"plain\": Insert import paths relative to the current module, using up to
one `super' prefix if the parent module contains the requested item.
 - \"by_self\": Prefix all import paths with `self' if they don't begin with
`self', `super', `crate' or a crate name.
 - \"by_crate\": Force import paths to be absolute by always starting
them with `crate' or the crate name they refer to."
  :type '(choice
          (const "plain")
          (const "by_self")
          (const "by_crate"))
  :group 'lsp-rust-analyzer
  :package-version '(lsp-mode . "8.0.0"))

(defcustom lsp-rust-analyzer-import-granularity "crate"
  "How imports should be grouped into use statements."
  :type '(choice
          (const "crate" :doc "Merge imports from the same crate into a single use statement. This kind of nesting is only supported in Rust versions later than 1.24.")
          (const "module" :doc "Merge imports from the same module into a single use statement.")
          (const "item" :doc "Don’t merge imports at all, creating one import per item.")
          (const "preserve" :doc "Do not change the granularity of any imports. For auto-import this has the same effect as `\"item\"'"))
  :group 'lsp-rust-analyzer
  :package-version '(lsp-mode . "8.0.0"))

(defcustom lsp-rust-analyzer-cargo-auto-reload t
  "Automatically refresh project info via `cargo metadata' on `Cargo.toml' changes."
  :type 'boolean
  :group 'lsp-rust-analyzer
  :package-version '(lsp-mode . "8.0.0"))

(defcustom lsp-rust-analyzer-use-rustc-wrapper-for-build-scripts t
  "Use `RUSTC_WRAPPER=rust-analyzer' when running build scripts to avoid
compiling unnecessary things."
  :type 'boolean
  :group 'lsp-rust-analyzer
  :package-version '(lsp-mode . "8.0.0"))

(defcustom lsp-rust-analyzer-completion-auto-import-enable t
  "Toggles the additional completions that automatically add imports when
completed. `lsp-completion-enable-additional-text-edit' must be non-nil
 for this feature to be fully enabled."
  :type 'boolean
  :group 'lsp-rust-analyzer
  :package-version '(lsp-mode . "8.0.0"))

(defcustom lsp-rust-analyzer-completion-auto-self-enable t
  "Toggles the additional completions that automatically show method calls
and field accesses with self prefixed to them when inside a method."
  :type 'boolean
  :group 'lsp-rust-analyzer
  :package-version '(lsp-mode . "8.0.0"))

(defcustom lsp-rust-analyzer-import-enforce-granularity nil
  "Whether to enforce the import granularity setting for all files.
 If set to nil rust-analyzer will try to keep import styles consistent per file."
  :type 'boolean
  :group 'lsp-rust-analyzer
  :package-version '(lsp-mode . "8.0.0"))

(defcustom lsp-rust-analyzer-imports-merge-glob t
  "Whether to allow import insertion to merge new imports into single path
glob imports like `use std::fmt::*;`."
  :type 'boolean
  :group 'lsp-rust-analyzer
  :package-version '(lsp-mode . "8.0.1"))

(defcustom lsp-rust-analyzer-import-group t
  "Group inserted imports by the following order:
https://rust-analyzer.github.io/manual.html#auto-import.
 Groups are separated by newlines."
  :type 'boolean
  :group 'lsp-rust-analyzer
  :package-version '(lsp-mode . "8.0.0"))

(defcustom lsp-rust-analyzer-highlighting-strings t
  "Use semantic tokens for strings."
  :type 'boolean
  :group 'lsp-rust-analyzer
  :package-version '(lsp-mode . "8.0.0"))

(defcustom lsp-rust-analyzer-rustc-source nil
  "Path to the Cargo.toml of the rust compiler workspace."
  :type '(choice
          (file :tag "Path")
          (const :tag "None" nil))
  :group 'lsp-rust-analyzer
  :package-version '(lsp-mode . "8.0.0"))

(defcustom lsp-rust-analyzer-linked-projects []
  "Disable project auto-discovery in favor of explicitly specified set of
projects. Elements must be paths pointing to `Cargo.toml`, `rust-project.json`,
or JSON objects in `rust-project.json` format."
  :type 'lsp-string-vector
  :group 'lsp-rust-analyzer
  :package-version '(lsp-mode . "8.0.1"))

(defcustom lsp-rust-analyzer-experimental-proc-attr-macros t
  "Whether to enable experimental support for expanding proc macro attributes."
  :type 'boolean
  :group 'lsp-rust-analyzer
  :package-version '(lsp-mode . "8.0.0"))

(defcustom lsp-rust-analyzer-cargo-extra-args []
  "Extra arguments that are passed to every cargo invocation."
  :type 'lsp-string-vector
  :group 'lsp-rust-analyzer
  :package-version '(lsp-mode . "8.0.1"))

(defcustom lsp-rust-analyzer-cargo-extra-env []
  "Extra environment variables that will be set when running cargo, rustc or
other commands within the workspace.  Useful for setting RUSTFLAGS."
  :type 'lsp-string-vector
  :group 'lsp-rust-analyzer
  :package-version '(lsp-mode . "8.0.1"))

(defconst lsp-rust-notification-handlers
  '(("rust-analyzer/publishDecorations" . (lambda (_w _p)))))

(defconst lsp-rust-action-handlers
  '())

(define-derived-mode lsp-rust-analyzer-syntax-tree-mode special-mode "Rust-Analyzer-Syntax-Tree"
  "Mode for the rust-analyzer syntax tree buffer.")

(defun lsp-rust-analyzer-syntax-tree ()
  "Display syntax tree for current buffer."
  (interactive)
  (-let* ((root (lsp-workspace-root default-directory))
          (params (lsp-make-rust-analyzer-syntax-tree-params
                   :text-document (lsp--text-document-identifier)
                   :range? (if (use-region-p)
                               (lsp--region-to-range (region-beginning) (region-end))
                             (lsp--region-to-range (point-min) (point-max)))))
          (results (lsp-send-request (lsp-make-request
                                      "rust-analyzer/syntaxTree"
                                      params))))
    (let ((buf (get-buffer-create (format "*rust-analyzer syntax tree %s*" root)))
          (inhibit-read-only t))
      (with-current-buffer buf
        (lsp-rust-analyzer-syntax-tree-mode)
        (erase-buffer)
        (insert results)
        (goto-char (point-min)))
      (pop-to-buffer buf))))

(define-derived-mode lsp-rust-analyzer-status-mode special-mode "Rust-Analyzer-Status"
  "Mode for the rust-analyzer status buffer.")

(defun lsp-rust-analyzer-status ()
  "Displays status information for rust-analyzer."
  (interactive)
  (-let* ((root (lsp-workspace-root default-directory))
          (params (lsp-make-rust-analyzer-analyzer-status-params
                   :text-document (lsp--text-document-identifier)))
          (results (lsp-send-request (lsp-make-request
                                      "rust-analyzer/analyzerStatus"
                                      params))))
    (let ((buf (get-buffer-create (format "*rust-analyzer status %s*" root)))
          (inhibit-read-only t))
      (with-current-buffer buf
        (lsp-rust-analyzer-status-mode)
        (erase-buffer)
        (insert results)
        (pop-to-buffer buf)))))

(defun lsp-rust-analyzer-view-item-tree ()
  "Show item tree of rust file."
  (interactive)
  (-let* ((params (lsp-make-rust-analyzer-view-item-tree
                   :text-document (lsp--text-document-identifier)))
          (results (lsp-send-request (lsp-make-request
                                      "rust-analyzer/viewItemTree"
                                      params))))
    (let ((buf (get-buffer-create "*rust-analyzer item tree*"))
          (inhibit-read-only t))
      (with-current-buffer buf
        (special-mode)
        (erase-buffer)
        (insert (lsp--render-string results "rust"))
        (pop-to-buffer buf)))))

(defun lsp-rust-analyzer-view-hir ()
  "View Hir of function at point."
  (interactive)
  (-let* ((params (lsp-make-rust-analyzer-expand-macro-params
                   :text-document (lsp--text-document-identifier)
                   :position (lsp--cur-position)))
          (results (lsp-send-request (lsp-make-request
                                      "rust-analyzer/viewHir"
                                      params))))
    (let ((buf (get-buffer-create "*rust-analyzer hir*"))
          (inhibit-read-only t))
      (with-current-buffer buf
        (special-mode)
        (erase-buffer)
        (insert results)
        (pop-to-buffer buf)))))

(defun lsp-rust-analyzer-join-lines ()
  "Join selected lines into one, smartly fixing up whitespace and trailing commas."
  (interactive)
  (let* ((params (lsp-make-rust-analyzer-join-lines-params
                  :text-document (lsp--text-document-identifier)
                  :ranges (vector (if (use-region-p)
                                      (lsp--region-to-range (region-beginning) (region-end))
                                    (lsp--region-to-range (point) (point))))))
         (result (lsp-send-request (lsp-make-request "experimental/joinLines" params))))
    (lsp--apply-text-edits result 'code-action)))

(defun lsp-rust-analyzer-reload-workspace ()
  "Reload workspace, picking up changes from Cargo.toml"
  (interactive)
  (lsp--cur-workspace-check)
  (lsp-send-request (lsp-make-request "rust-analyzer/reloadWorkspace")))

(defcustom lsp-rust-analyzer-download-url
  (let* ((x86 (string-prefix-p "x86_64" system-configuration))
         (arch (if x86 "x86_64" "aarch64")))
    (format "https://github.com/rust-lang/rust-analyzer/releases/latest/download/%s"
            (pcase system-type
              ('gnu/linux (format "rust-analyzer-%s-unknown-linux-gnu.gz" arch))
              ('darwin (format "rust-analyzer-%s-apple-darwin.gz" arch))
              ('windows-nt (format "rust-analyzer-%s-pc-windows-msvc.zip" arch)))))
  "Automatic download url for Rust Analyzer"
  :type 'string
  :group 'lsp-rust-analyzer
  :package-version '(lsp-mode . "8.0.0"))

(defcustom lsp-rust-analyzer-store-path (f-join lsp-server-install-dir "rust"
                                                (pcase system-type
                                                  ('windows-nt "rust-analyzer.exe")
                                                  (_ "rust-analyzer")))
  "The path to the file in which `rust-analyzer' will be stored."
  :type 'file
  :group 'lsp-rust-analyzer
  :package-version '(lsp-mode . "8.0.0"))

(lsp-dependency
 'rust-analyzer
 `(:download :url lsp-rust-analyzer-download-url
             :decompress ,(pcase system-type ('windows-nt :zip) (_ :gzip))
             :store-path lsp-rust-analyzer-store-path
             :set-executable? t)
 `(:system ,(file-name-nondirectory lsp-rust-analyzer-store-path)))

(lsp-defun lsp-rust--analyzer-run-single ((&Command :arguments?))
  (lsp-rust-analyzer-run (lsp-seq-first arguments?)))

(lsp-defun lsp-rust--analyzer-show-references
  ((&Command :title :arguments? [_uri _filepos references]))
  (lsp-show-xrefs (lsp--locations-to-xref-items references) nil
                  (s-contains-p "reference" title)))

(declare-function dap-debug "ext:dap-mode" (template) t)

(lsp-defun lsp-rust--analyzer-debug-lens ((&Command :arguments? [args]))
  (lsp-rust-analyzer-debug args))

;; Semantic tokens

;; Modifier faces
(defface lsp-rust-analyzer-documentation-modifier-face
  '((t nil))
  "The face modification to use for documentation items."
  :group 'lsp-rust-analyzer-semantic-tokens)

(defface lsp-rust-analyzer-declaration-modifier-face
  '((t nil))
  "The face modification to use for declaration items."
  :group 'lsp-rust-analyzer-semantic-tokens)

(defface lsp-rust-analyzer-definition-modifier-face
  '((t nil))
  "The face modification to use for definition items."
  :group 'lsp-rust-analyzer-semantic-tokens)

(defface lsp-rust-analyzer-static-modifier-face
  '((t nil))
  "The face modification to use for static items."
  :group 'lsp-rust-analyzer-semantic-tokens)

(defface lsp-rust-analyzer-abstract-modifier-face
  '((t nil))
  "The face modification to use for abstract items."
  :group 'lsp-rust-analyzer-semantic-tokens)

(defface lsp-rust-analyzer-deprecated-modifier-face
  '((t nil))
  "The face modification to use for deprecated items."
  :group 'lsp-rust-analyzer-semantic-tokens)

(defface lsp-rust-analyzer-readonly-modifier-face
  '((t nil))
  "The face modification to use for readonly items."
  :group 'lsp-rust-analyzer-semantic-tokens)

(defface lsp-rust-analyzer-default-library-modifier-face
  '((t nil))
  "The face modification to use for default-library items."
  :group 'lsp-rust-analyzer-semantic-tokens)

(defface lsp-rust-analyzer-async-modifier-face
  '((t nil))
  "The face modification to use for async items."
  :group 'lsp-rust-analyzer-semantic-tokens)

(defface lsp-rust-analyzer-attribute-modifier-face
  '((t nil))
  "The face modification to use for attribute items."
  :group 'lsp-rust-analyzer-semantic-tokens)

(defface lsp-rust-analyzer-callable-modifier-face
  '((t nil))
  "The face modification to use for callable items."
  :group 'lsp-rust-analyzer-semantic-tokens)

(defface lsp-rust-analyzer-constant-modifier-face
  '((t nil))
  "The face modification to use for constant items."
  :group 'lsp-rust-analyzer-semantic-tokens)

(defface lsp-rust-analyzer-consuming-modifier-face
  '((t nil))
  "The face modification to use for consuming items."
  :group 'lsp-rust-analyzer-semantic-tokens)

(defface lsp-rust-analyzer-control-flow-modifier-face
  '((t nil))
  "The face modification to use for control-flow items."
  :group 'lsp-rust-analyzer-semantic-tokens)

(defface lsp-rust-analyzer-crate-root-modifier-face
  '((t nil))
  "The face modification to use for crate-root items."
  :group 'lsp-rust-analyzer-semantic-tokens)

(defface lsp-rust-analyzer-injected-modifier-face
  '((t nil))
  "The face modification to use for injected items."
  :group 'lsp-rust-analyzer-semantic-tokens)

(defface lsp-rust-analyzer-intra-doc-link-modifier-face
  '((t nil))
  "The face modification to use for intra-doc-link items."
  :group 'lsp-rust-analyzer-semantic-tokens)

(defface lsp-rust-analyzer-library-modifier-face
  '((t nil))
  "The face modification to use for library items."
  :group 'lsp-rust-analyzer-semantic-tokens)

(defface lsp-rust-analyzer-mutable-modifier-face
  '((t :underline t))
  "The face modification to use for mutable items."
  :group 'lsp-rust-analyzer-semantic-tokens)

(defface lsp-rust-analyzer-public-modifier-face
  '((t nil))
  "The face modification to use for public items."
  :group 'lsp-rust-analyzer-semantic-tokens)

(defface lsp-rust-analyzer-reference-modifier-face
  '((t :bold t))
  "The face modification to use for reference items."
  :group 'lsp-rust-analyzer-semantic-tokens)

(defface lsp-rust-analyzer-trait-modifier-face
  '((t nil))
  "The face modification to use for trait items."
  :group 'lsp-rust-analyzer-semantic-tokens)

(defface lsp-rust-analyzer-unsafe-modifier-face
  '((t nil))
  "The face modification to use for unsafe items."
  :group 'lsp-rust-analyzer-semantic-tokens)


;; ---------------------------------------------------------------------
;; Semantic token modifier face customization

(defcustom lsp-rust-analyzer-documentation-modifier 'lsp-rust-analyzer-documentation-modifier-face
  "Face for semantic token modifier for `documentation' attribute."
  :type 'face
  :group 'lsp-rust-analyzer-semantic-tokens
  :package-version '(lsp-mode . "8.0.1"))

(defcustom lsp-rust-analyzer-declaration-modifier 'lsp-rust-analyzer-declaration-modifier-face
  "Face for semantic token modifier for `declaration' attribute."
  :type 'face
  :group 'lsp-rust-analyzer-semantic-tokens
  :package-version '(lsp-mode . "8.0.1"))

(defcustom lsp-rust-analyzer-definition-modifier 'lsp-rust-analyzer-definition-modifier-face
  "Face for semantic token modifier for `definition' attribute."
  :type 'face
  :group 'lsp-rust-analyzer-semantic-tokens
  :package-version '(lsp-mode . "8.0.1"))

(defcustom lsp-rust-analyzer-static-modifier 'lsp-rust-analyzer-static-modifier-face
  "Face for semantic token modifier for `static' attribute."
  :type 'face
  :group 'lsp-rust-analyzer-semantic-tokens
  :package-version '(lsp-mode . "8.0.1"))

(defcustom lsp-rust-analyzer-abstract-modifier 'lsp-rust-analyzer-abstract-modifier-face
  "Face for semantic token modifier for `abstract' attribute."
  :type 'face
  :group 'lsp-rust-analyzer-semantic-tokens
  :package-version '(lsp-mode . "8.0.1"))

(defcustom lsp-rust-analyzer-deprecated-modifier 'lsp-rust-analyzer-deprecated-modifier-face
  "Face for semantic token modifier for `deprecated' attribute."
  :type 'face
  :group 'lsp-rust-analyzer-semantic-tokens
  :package-version '(lsp-mode . "8.0.1"))

(defcustom lsp-rust-analyzer-readonly-modifier 'lsp-rust-analyzer-readonly-modifier-face
  "Face for semantic token modifier for `readonly' attribute."
  :type 'face
  :group 'lsp-rust-analyzer-semantic-tokens
  :package-version '(lsp-mode . "8.0.1"))

(defcustom lsp-rust-analyzer-default-library-modifier 'lsp-rust-analyzer-default-library-modifier-face
  "Face for semantic token modifier for `default' attribute."
  :type 'face
  :group 'lsp-rust-analyzer-semantic-tokens
  :package-version '(lsp-mode . "8.0.1"))

(defcustom lsp-rust-analyzer-async-modifier 'lsp-rust-analyzer-async-modifier-face
  "Face for semantic token modifier for `async' attribute."
  :type 'face
  :group 'lsp-rust-analyzer-semantic-tokens
  :package-version '(lsp-mode . "8.0.1"))

(defcustom lsp-rust-analyzer-attribute-modifier 'lsp-rust-analyzer-attribute-modifier-face
  "Face for semantic token modifier for `attribute' attribute."
  :type 'face
  :group 'lsp-rust-analyzer-semantic-tokens
  :package-version '(lsp-mode . "8.0.1"))

(defcustom lsp-rust-analyzer-callable-modifier 'lsp-rust-analyzer-callable-modifier-face
  "Face for semantic token modifier for `callable' attribute."
  :type 'face
  :group 'lsp-rust-analyzer-semantic-tokens
  :package-version '(lsp-mode . "8.0.1"))

(defcustom lsp-rust-analyzer-constant-modifier 'lsp-rust-analyzer-constant-modifier-face
  "Face for semantic token modifier for `constant' attribute."
  :type 'face
  :group 'lsp-rust-analyzer-semantic-tokens
  :package-version '(lsp-mode . "8.0.1"))

(defcustom lsp-rust-analyzer-consuming-modifier 'lsp-rust-analyzer-consuming-modifier-face
  "Face for semantic token modifier for `consuming' attribute."
  :type 'face
  :group 'lsp-rust-analyzer-semantic-tokens
  :package-version '(lsp-mode . "8.0.1"))

(defcustom lsp-rust-analyzer-control-flow-modifier 'lsp-rust-analyzer-control-flow-modifier-face
  "Face for semantic token modifier for `control_flow' attribute."
  :type 'face
  :group 'lsp-rust-analyzer-semantic-tokens
  :package-version '(lsp-mode . "8.0.1"))

(defcustom lsp-rust-analyzer-crate-root-modifier 'lsp-rust-analyzer-crate-root-modifier-face
  "Face for semantic token modifier for `crate_root' attribute."
  :type 'face
  :group 'lsp-rust-analyzer-semantic-tokens
  :package-version '(lsp-mode . "8.0.1"))

(defcustom lsp-rust-analyzer-injected-modifier 'lsp-rust-analyzer-injected-modifier-face
  "Face for semantic token modifier for `injected' attribute."
  :type 'face
  :group 'lsp-rust-analyzer-semantic-tokens
  :package-version '(lsp-mode . "8.0.1"))

(defcustom lsp-rust-analyzer-intra-doc-link-modifier 'lsp-rust-analyzer-intra-doc-link-modifier-face
  "Face for semantic token modifier for `intra_doc_link' attribute."
  :type 'face
  :group 'lsp-rust-analyzer-semantic-tokens
  :package-version '(lsp-mode . "8.0.1"))

(defcustom lsp-rust-analyzer-library-modifier 'lsp-rust-analyzer-library-modifier-face
  "Face for semantic token modifier for `library' attribute."
  :type 'face
  :group 'lsp-rust-analyzer-semantic-tokens
  :package-version '(lsp-mode . "8.0.1"))

(defcustom lsp-rust-analyzer-mutable-modifier 'lsp-rust-analyzer-mutable-modifier-face
  "Face for semantic token modifier for `mutable' attribute."
  :type 'face
  :group 'lsp-rust-analyzer-semantic-tokens
  :package-version '(lsp-mode . "8.0.1"))

(defcustom lsp-rust-analyzer-public-modifier 'lsp-rust-analyzer-public-modifier-face
  "Face for semantic token modifier for `public' attribute."
  :type 'face
  :group 'lsp-rust-analyzer-semantic-tokens
  :package-version '(lsp-mode . "8.0.1"))

(defcustom lsp-rust-analyzer-reference-modifier 'lsp-rust-analyzer-reference-modifier-face
  "Face for semantic token modifier for `reference' attribute."
  :type 'face
  :group 'lsp-rust-analyzer-semantic-tokens
  :package-version '(lsp-mode . "8.0.1"))

(defcustom lsp-rust-analyzer-trait-modifier 'lsp-rust-analyzer-trait-modifier-face
  "Face for semantic token modifier for `trait' attribute."
  :type 'face
  :group 'lsp-rust-analyzer-semantic-tokens
  :package-version '(lsp-mode . "8.0.1"))

(defcustom lsp-rust-analyzer-unsafe-modifier 'lsp-rust-analyzer-unsafe-modifier-face
  "Face for semantic token modifier for `unsafe' attribute."
  :type 'face
  :group 'lsp-rust-analyzer-semantic-tokens
  :package-version '(lsp-mode . "8.0.1"))

;; ---------------------------------------------------------------------


(defun lsp-rust-analyzer--semantic-modifiers ()
  "Mapping between rust-analyzer keywords and fonts to apply.
The keywords are sent in the initialize response, in the semantic
tokens legend."
  `(
    ("documentation" . ,lsp-rust-analyzer-documentation-modifier)
    ("declaration" . ,lsp-rust-analyzer-declaration-modifier)
    ("definition" . ,lsp-rust-analyzer-definition-modifier)
    ("static" . ,lsp-rust-analyzer-static-modifier)
    ("abstract" . ,lsp-rust-analyzer-abstract-modifier)
    ("deprecated" . ,lsp-rust-analyzer-deprecated-modifier)
    ("readonly" . ,lsp-rust-analyzer-readonly-modifier)
    ("default_library" . ,lsp-rust-analyzer-default-library-modifier)
    ("async" . ,lsp-rust-analyzer-async-modifier)
    ("attribute" . ,lsp-rust-analyzer-attribute-modifier)
    ("callable" . ,lsp-rust-analyzer-callable-modifier)
    ("constant" . ,lsp-rust-analyzer-constant-modifier)
    ("consuming" . ,lsp-rust-analyzer-consuming-modifier)
    ("control_flow" . ,lsp-rust-analyzer-control-flow-modifier)
    ("crate_root" . ,lsp-rust-analyzer-crate-root-modifier)
    ("injected" . ,lsp-rust-analyzer-injected-modifier)
    ("intra_doc_link" . ,lsp-rust-analyzer-intra-doc-link-modifier)
    ("library" . ,lsp-rust-analyzer-library-modifier)
    ("mutable" . ,lsp-rust-analyzer-mutable-modifier)
    ("public" . ,lsp-rust-analyzer-public-modifier)
    ("reference" . ,lsp-rust-analyzer-reference-modifier)
    ("trait" . ,lsp-rust-analyzer-trait-modifier)
    ("unsafe" . ,lsp-rust-analyzer-unsafe-modifier)))

(defun lsp-rust-switch-server (&optional lsp-server)
  "Switch priorities of lsp servers, unless LSP-SERVER is already active."
  (interactive)
  (let ((current-server (if (> (lsp--client-priority (gethash 'rls lsp-clients)) 0)
                            'rls
                          'rust-analyzer)))
    (unless (eq lsp-server current-server)
      (dolist (server '(rls rust-analyzer))
        (when (natnump (setf (lsp--client-priority (gethash server lsp-clients))
                             (* (lsp--client-priority (gethash server lsp-clients)) -1)))
          (message (format "Switched to server %s." server)))))))

;; inlay hints

(defcustom lsp-rust-analyzer-debug-lens-extra-dap-args
  '(:MIMode "gdb" :miDebuggerPath "gdb" :stopAtEntry t :externalConsole :json-false)
  "Extra arguments to pass to DAP template when debugging a test from code lens.

As a rule of the thumb, do not add extra keys to this plist unless you exactly
what you are doing, it might break the \"Debug test\" lens otherwise.

See dap-mode documentation and cpptools documentation for the extra variables
meaning."
  :type 'plist
  :group 'lsp-rust-analyzer
  :package-version '(lsp-mode . "8.0.0"))

;; lenses

(defgroup lsp-rust-analyzer-lens nil
  "LSP lens support for Rust when using rust-analyzer.

Lenses are (depending on your configuration) clickable links to
the right of function definitions and the like. These display
some useful information in their own right and/or perform a
shortcut action when clicked such as displaying uses of that
function or running an individual test.
"
  :prefix "lsp-rust-analyzer-lens-"
  :group 'lsp-rust-analyzer
  :link '(url-link "https://emacs-lsp.github.io/lsp-mode/")
  :package-version '(lsp-mode . "8.0.1"))

(defcustom lsp-rust-analyzer-lens-debug-enable t
  "Enable or disable the Debug lens."
  :type 'boolean
  :group 'lsp-rust-analyzer-lens
  :package-version '(lsp-mode . "8.0.1"))

(defcustom lsp-rust-analyzer-lens-enable t
  "Master-enable of lenses in Rust files."
  :type 'boolean
  :group 'lsp-rust-analyzer-lens
  :package-version '(lsp-mode . "8.0.1"))

;; This customisation "works" in that it works as described, but the default is fine and changing it
;; from the default will either stop lenses working or do nothing.
;;
;; If this is ever uncommented to re-enable the option, don't forget to also uncomment it in defun
;; lsp-rust-analyzer--make-init-options too or it'll not do anything.

;; (defcustom lsp-rust-analyzer-lens-force-custom-commands t
;;   "Internal config: use custom client-side commands even when the
;; client doesn't set the corresponding capability."
;;   :type 'boolean
;;   :group 'lsp-rust-analyzer-lens
;;   :package-version '(lsp-mode . "8.0.1"))

(defcustom lsp-rust-analyzer-lens-implementations-enable t
  "Enable or disable the Implementations lens.

The Implementations lens shows `NN implementations' to the right
of the first line of an enum, struct, or union declaration. This
is the count of impl blocks, including derived traits. Clicking
on it gives a list of the impls of that type.
"
  :type 'boolean
  :group 'lsp-rust-analyzer-lens
  :package-version '(lsp-mode . "8.0.1"))

;; The valid range of values for this is documented in the rust-lang/rust-analyzer repository at the
;; path "editors/code/package.json"; the TL:DR is that it's "above_name" or "above_whole_item".
;; However, setting it to "above_whole_item" causes lenses to disappear in Emacs. I suspect this
;; feature has only ever been tested in some other IDE and it's broken in Emacs. So I've disabled it
;; for now.
;;
;; If this is ever uncommented to re-enable the option, don't forget to also uncomment it in defun
;; lsp-rust-analyzer--make-init-options too or it'll not do anything.

;; (defcustom lsp-rust-analyzer-lens-location "above_name"
;;   "Where to render annotations."
;;    :type '(choice
;;            (const :tag "Above name" "above_name")
;;            (const :tag "Above whole item" "above_whole_item")
;;    :group 'lsp-rust-analyzer-lens
;;    :package-version '(lsp-mode . "8.0.1"))

(defcustom lsp-rust-analyzer-lens-references-adt-enable nil
  "Enable or disable the References lens on enums, structs, and traits.

The References lens shows `NN references` to the right of the
first line of each enum, struct, or union declaration. This is
the count of uses of that type. Clicking on it gives a list of
where that type is used."
  :type 'boolean
  :group 'lsp-rust-analyzer-lens
  :package-version '(lsp-mode . "8.0.1"))

(defcustom lsp-rust-analyzer-lens-references-enum-variant-enable nil
  "Enable or disable the References lens on enum variants.

The References lens shows `NN references` to the right of the
first (or only) line of each enum variant. This is the count of
uses of that enum variant. Clicking on it gives a list of where
that enum variant is used."
  :type 'boolean
  :group 'lsp-rust-analyzer-lens
  :package-version '(lsp-mode . "8.0.1"))

(defcustom lsp-rust-analyzer-lens-references-method-enable nil
  "Enable or disable the References lens on functions.

The References lens shows `NN references` to the right of the
first line of each function declaration. This is the count of
uses of that function. Clicking on it gives a list of where that
function is used."

  :type 'boolean
  :group 'lsp-rust-analyzer-lens
  :package-version '(lsp-mode . "8.0.1"))

(defcustom lsp-rust-analyzer-lens-references-trait-enable nil
  "Enable or disable the References lens on traits.

The References lens shows `NN references` to the right of the
first line of each trait declaration. This is a count of uses of
that trait. Clicking on it gives a list of where that trait is
used.

There is some overlap with the Implementations lens which slows
all of the trait's impl blocks, but this also shows other uses
such as imports and dyn traits."
  :type 'boolean
  :group 'lsp-rust-analyzer-lens
  :package-version '(lsp-mode . "8.0.1"))

(defcustom lsp-rust-analyzer-lens-run-enable t
  "Enable or disable the Run lens."
  :type 'boolean
  :group 'lsp-rust-analyzer-lens
  :package-version '(lsp-mode . "8.0.1"))

(defun lsp-rust-analyzer-initialized? ()
  (when-let ((workspace (lsp-find-workspace 'rust-analyzer (buffer-file-name))))
    (eq 'initialized (lsp--workspace-status workspace))))

(defun lsp-rust-analyzer-expand-macro ()
  "Expands the macro call at point recursively."
  (interactive)
  (-if-let* ((params (lsp-make-rust-analyzer-expand-macro-params
                      :text-document (lsp--text-document-identifier)
                      :position (lsp--cur-position)))
             (response (lsp-request
                        "rust-analyzer/expandMacro"
                        params))
             ((&rust-analyzer:ExpandedMacro :expansion) response))
      (funcall lsp-rust-analyzer-macro-expansion-method expansion)
    (lsp--error "No macro found at point, or it could not be expanded.")))

(defun lsp-rust-analyzer-macro-expansion-default (result)
  "Default method for displaying macro expansion."
  (let* ((root (lsp-workspace-root default-directory))
         (buf (get-buffer-create (get-buffer-create (format "*rust-analyzer macro expansion %s*" root)))))
    (with-current-buffer buf
      (let ((inhibit-read-only t))
        (erase-buffer)
        (insert (lsp--render-string result "rust"))
        (special-mode)))
    (pop-to-buffer buf)))

;; runnables
(defvar lsp-rust-analyzer--last-runnable nil)

(defun lsp-rust-analyzer--runnables ()
  (lsp-send-request (lsp-make-request
                     "experimental/runnables"
                     (lsp-make-rust-analyzer-runnables-params
                      :text-document (lsp--text-document-identifier)
                      :position? (lsp--cur-position)))))

(defun lsp-rust-analyzer--select-runnable ()
  (lsp--completing-read
   "Select runnable:"
   (if lsp-rust-analyzer--last-runnable
       (cons lsp-rust-analyzer--last-runnable
             (-remove (-lambda ((&rust-analyzer:Runnable :label))
                        (equal label (lsp-get lsp-rust-analyzer--last-runnable :label)))
                      (lsp-rust-analyzer--runnables)))
     (lsp-rust-analyzer--runnables))
   (-lambda ((&rust-analyzer:Runnable :label)) label)))


(defun lsp-rust-analyzer--common-runner (runnable)
  "Execute a given RUNNABLE.

Extract the arguments, prepare the minor mode (cargo-process-mode if possible)
and run a compilation"
  (-let* (((&rust-analyzer:Runnable :kind :label :args) runnable)
          ((&rust-analyzer:RunnableArgs :cargo-args :executable-args :workspace-root? :expect-test?) args)
          (default-directory (or workspace-root? default-directory)))
    (if (not (string-equal kind "cargo"))
        (lsp--error "'%s' runnable is not supported" kind)
      (compilation-start
       (string-join (append (when expect-test? '("env" "UPDATE_EXPECT=1"))
                            (list "cargo") cargo-args
                            (when executable-args '("--")) executable-args '()) " ")

       ;; cargo-process-mode is nice, but try to work without it...
       (if (functionp 'cargo-process-mode) 'cargo-process-mode nil)
       (lambda (_) (concat "*" label "*"))))))


(defun lsp-rust-analyzer-run (runnable)
  "Select and run a RUNNABLE action."
  (interactive (list (lsp-rust-analyzer--select-runnable)))
  (when (lsp-rust-analyzer--common-runner runnable)
    (setq lsp-rust-analyzer--last-runnable runnable)))

(defun lsp-rust-analyzer-debug (runnable)
  "Select and debug a RUNNABLE action."
  (interactive (list (lsp-rust-analyzer--select-runnable)))
  (unless (featurep 'dap-cpptools)
    (user-error "You must require `dap-cpptools'"))
  (-let (((&rust-analyzer:Runnable
           :args (&rust-analyzer:RunnableArgs :cargo-args :workspace-root? :executable-args)
           :label) runnable))
    (pcase (aref cargo-args 0)
      ("run" (aset cargo-args 0 "build"))
      ("test" (when (-contains? (append cargo-args ()) "--no-run")
                (cl-callf append cargo-args (list "--no-run")))))
    (->> (append (list (executable-find "cargo"))
                 cargo-args
                 (list "--message-format=json"))
         (s-join " ")
         (shell-command-to-string)
         (s-lines)
         (-keep (lambda (s)
                  (condition-case nil
                      (-let* ((json-object-type 'plist)
                              ((msg &as &plist :reason :executable) (json-read-from-string s)))
                        (when (and executable (string= "compiler-artifact" reason))
                          executable))
                    (error))))
         (funcall
          (lambda (artifact-spec)
            (pcase artifact-spec
              (`() (user-error "No compilation artifacts or obtaining the runnable artifacts failed"))
              (`(,spec) spec)
              (_ (user-error "Multiple compilation artifacts are not supported")))))
         (list :type "cppdbg"
               :request "launch"
               :name label
               :args executable-args
               :cwd workspace-root?
               :sourceLanguages ["rust"]
               :program)
         (append lsp-rust-analyzer-debug-lens-extra-dap-args)
         (dap-debug))))

(defun lsp-rust-analyzer-rerun (&optional runnable)
  (interactive (list (or lsp-rust-analyzer--last-runnable
                         (lsp-rust-analyzer--select-runnable))))
  (lsp-rust-analyzer-run (or runnable lsp-rust-analyzer--last-runnable)))

;; goto parent module
(cl-defun lsp-rust-find-parent-module (&key display-action)
  "Find parent module of current module."
  (interactive)
  (lsp-find-locations "experimental/parentModule" nil :display-action display-action))

(defun lsp-rust-analyzer-open-cargo-toml (&optional new-window)
  "Open the closest Cargo.toml from the current file.

Rust-Analyzer LSP protocol documented here and added in November 2020
https://github.com/rust-lang/rust-analyzer/blob/master/docs/dev/lsp-extensions.md#open-cargotoml

If NEW-WINDOW (interactively the prefix argument) is non-nil,
open in a new window."
  (interactive "P")
  (-if-let (workspace (lsp-find-workspace 'rust-analyzer (buffer-file-name)))
      (-if-let* ((response (with-lsp-workspace workspace
                             (lsp-send-request (lsp-make-request
                                                "experimental/openCargoToml"
                                                (lsp-make-rust-analyzer-open-cargo-toml-params
                                                 :text-document (lsp--text-document-identifier))))))
                 ((&Location :uri :range) response))
          (funcall (if new-window #'find-file-other-window #'find-file)
                   (lsp--uri-to-path uri))
        (lsp--warn "Couldn't find a Cargo.toml file or your version of rust-analyzer doesn't support this extension"))
    (lsp--error "OpenCargoToml is an extension available only with rust-analyzer")))

(defun lsp-rust-analyzer-open-external-docs ()
  "Open a URL for documentation related to the current TextDocumentPosition.

Rust-Analyzer LSP protocol documented here
https://github.com/rust-lang/rust-analyzer/blob/master/docs/dev/lsp-extensions.md#open-external-documentation"
  (interactive)
  (-if-let* ((params (lsp-make-rust-analyzer-open-external-docs-params
                      :text-document (lsp--text-document-identifier)
                      :position (lsp--cur-position)))
             (url (lsp-request "experimental/externalDocs" params)))
      (browse-url url)
    (lsp--warn "Couldn't find documentation URL or your version of rust-analyzer doesn't support this extension")))

(defun lsp-rust-analyzer--related-tests ()
  "Get runnable test items related to the current TextDocumentPosition.
Calls a rust-analyzer LSP extension endpoint that returns a wrapper over
Runnable[]."
  (lsp-send-request (lsp-make-request
                     "rust-analyzer/relatedTests"
                     (lsp--text-document-position-params))))

(defun lsp-rust-analyzer--select-related-test ()
  "Call the endpoint and ask for user selection.

Cannot reuse `lsp-rust-analyzer--select-runnable' because the runnables endpoint
responds with Runnable[], while relatedTests responds with TestInfo[],
which is a wrapper over runnable. Also, this method doesn't set
the `lsp-rust-analyzer--last-runnable' variable."
  (-if-let* ((resp (lsp-rust-analyzer--related-tests))
             (runnables (seq-map
                         #'lsp:rust-analyzer-related-tests-runnable
                         resp)))
      (lsp--completing-read
       "Select test: "
       runnables
       #'lsp:rust-analyzer-runnable-label)))

(defun lsp-rust-analyzer-related-tests (runnable)
  "Execute a RUNNABLE test related to the current document position.

Rust-Analyzer LSP protocol extension
https://github.com/rust-lang/rust-analyzer/blob/master/docs/dev/lsp-extensions.md#related-tests"
  (interactive (list (lsp-rust-analyzer--select-related-test)))
  (if runnable
      (lsp-rust-analyzer--common-runner runnable)
    (lsp--info "There are no tests related to the symbol at point")))

(defun lsp-rust-analyzer-move-item (direction)
  "Move item under cursor or selection in some DIRECTION"
  (let* ((params (lsp-make-rust-analyzer-move-item-params
                  :text-document (lsp--text-document-identifier)
                  :range (if (use-region-p)
                             (lsp--region-to-range (region-beginning) (region-end))
                           (lsp--region-to-range (point) (point)))
                  :direction direction))
         (edits (lsp-request "experimental/moveItem" params)))
    (lsp--apply-text-edits edits 'code-action)))

(defun lsp-rust-analyzer-move-item-up ()
  "Move item under cursor or selection up"
  (interactive)
  (lsp-rust-analyzer-move-item "Up"))

(defun lsp-rust-analyzer-move-item-down ()
  "Move item under cursor or selection down"
  (interactive)
  (lsp-rust-analyzer-move-item "Down"))

(defun lsp-rust-analyzer--make-init-options ()
  "Init options for rust-analyzer"
  `(:diagnostics
    ( :enable ,(lsp-json-bool lsp-rust-analyzer-diagnostics-enable)
      :enableExperimental ,(lsp-json-bool lsp-rust-analyzer-diagnostics-enable-experimental)
      :disabled ,lsp-rust-analyzer-diagnostics-disabled
      :warningsAsHint ,lsp-rust-analyzer-diagnostics-warnings-as-hint
      :warningsAsInfo ,lsp-rust-analyzer-diagnostics-warnings-as-info)
    :imports ( :granularity ( :enforce ,(lsp-json-bool lsp-rust-analyzer-import-enforce-granularity)
                              :group ,lsp-rust-analyzer-import-granularity)
               :group ,(lsp-json-bool lsp-rust-analyzer-import-group)
               :merge (:glob ,(lsp-json-bool lsp-rust-analyzer-imports-merge-glob))
               :prefix ,lsp-rust-analyzer-import-prefix)
    :lruCapacity ,lsp-rust-analyzer-lru-capacity
    :checkOnSave ( :enable ,(lsp-json-bool lsp-rust-analyzer-cargo-watch-enable)
                   :command ,lsp-rust-analyzer-cargo-watch-command
                   :extraArgs ,lsp-rust-analyzer-cargo-watch-args
                   :allTargets ,(lsp-json-bool lsp-rust-analyzer-check-all-targets)
                   :features ,lsp-rust-analyzer-checkonsave-features
                   :overrideCommand ,lsp-rust-analyzer-cargo-override-command)
    :highlightRelated ( :breakPoints (:enable ,(lsp-json-bool lsp-rust-analyzer-highlight-breakpoints))
                        :closureCaptures (:enable ,(lsp-json-bool lsp-rust-analyzer-highlight-closure-captures))
                        :exitPoints (:enable ,(lsp-json-bool lsp-rust-analyzer-highlight-exit-points))
                        :references (:enable ,(lsp-json-bool lsp-rust-analyzer-highlight-references))
                        :yieldPoints (:enable ,(lsp-json-bool lsp-rust-analyzer-highlight-yield-points)))
    :files ( :exclude ,lsp-rust-analyzer-exclude-globs
             :watcher ,(if lsp-rust-analyzer-use-client-watching "client" "notify")
             :excludeDirs ,lsp-rust-analyzer-exclude-dirs)
    :cargo ( :allFeatures ,(lsp-json-bool lsp-rust-all-features)
             :noDefaultFeatures ,(lsp-json-bool lsp-rust-no-default-features)
             :features ,lsp-rust-features
<<<<<<< HEAD
             :extraArgs ,lsp-rust-analyzer-cargo-extra-args
             :extraEnv ,lsp-rust-analyzer-cargo-extra-env
=======
>>>>>>> 3422c853
             :target ,lsp-rust-analyzer-cargo-target
             :runBuildScripts ,(lsp-json-bool lsp-rust-analyzer-cargo-run-build-scripts)
             ;; Obsolete, but used by old Rust-Analyzer versions
             :loadOutDirsFromCheck ,(lsp-json-bool lsp-rust-analyzer-cargo-run-build-scripts)
             :autoreload ,(lsp-json-bool lsp-rust-analyzer-cargo-auto-reload)
             :useRustcWrapperForBuildScripts ,(lsp-json-bool lsp-rust-analyzer-use-rustc-wrapper-for-build-scripts)
             :unsetTest ,lsp-rust-analyzer-cargo-unset-test)
    :rustfmt ( :extraArgs ,lsp-rust-analyzer-rustfmt-extra-args
               :overrideCommand ,lsp-rust-analyzer-rustfmt-override-command
               :rangeFormatting (:enable ,(lsp-json-bool lsp-rust-analyzer-rustfmt-rangeformatting-enable)))
    :lens ( :debug (:enable ,(lsp-json-bool lsp-rust-analyzer-lens-debug-enable))
            :enable ,(lsp-json-bool lsp-rust-analyzer-lens-enable)
            ;; :forceCustomCommands ,(lsp-json-bool lsp-rust-analyzer-lens-force-custom-commands)
            :implementations (:enable ,(lsp-json-bool lsp-rust-analyzer-lens-implementations-enable))
            ;; :location ,lsp-rust-analyzer-lens-location
            :references ( :adt (:enable ,(lsp-json-bool lsp-rust-analyzer-lens-references-adt-enable))
                          :enumVariant (:enable ,(lsp-json-bool lsp-rust-analyzer-lens-references-enum-variant-enable))
                          :method (:enable ,(lsp-json-bool lsp-rust-analyzer-lens-references-method-enable))
                          :trait (:enable ,(lsp-json-bool lsp-rust-analyzer-lens-references-trait-enable)))
            :run (:enable ,(lsp-json-bool lsp-rust-analyzer-lens-run-enable)))

    :inlayHints ( :bindingModeHints (:enable ,(lsp-json-bool lsp-rust-analyzer-binding-mode-hints))
                  :chainingHints (:enable ,(lsp-json-bool lsp-rust-analyzer-display-chaining-hints))
                  :closingBraceHints ( :enable ,(lsp-json-bool lsp-rust-analyzer-closing-brace-hints)
                                       :minLines ,lsp-rust-analyzer-closing-brace-hints-min-lines)
                  :closureCaptureHints (:enable ,(lsp-json-bool lsp-rust-analyzer-closure-capture-hints))
                  :closureReturnTypeHints (:enable ,lsp-rust-analyzer-closure-return-type-hints)
                  :closureStyle ,lsp-rust-analyzer-closure-style
                  :discriminantHints (:enable ,lsp-rust-analyzer-discriminants-hints)

                  :expressionAdjustmentHints ( :enable ,lsp-rust-analyzer-expression-adjustment-hints
                                               :hideOutsideUnsafe ,(lsp-json-bool lsp-rust-analyzer-expression-adjustment-hide-unsafe)
                                               :mode ,lsp-rust-analyzer-expression-adjustment-hints-mode)
                  :implicitDrops (:enable ,(lsp-json-bool lsp-rust-analyzer-implicit-drops))
                  :lifetimeElisionHints ( :enable ,lsp-rust-analyzer-display-lifetime-elision-hints-enable
                                          :useParameterNames ,(lsp-json-bool lsp-rust-analyzer-display-lifetime-elision-hints-use-parameter-names))
                  :maxLength ,lsp-rust-analyzer-max-inlay-hint-length
                  :parameterHints (:enable ,(lsp-json-bool lsp-rust-analyzer-display-parameter-hints))
                  :reborrowHints (:enable ,lsp-rust-analyzer-display-reborrow-hints)
                  :renderColons ,(lsp-json-bool lsp-rust-analyzer-server-format-inlay-hints)
                  :typeHints ( :enable ,(lsp-json-bool lsp-inlay-hint-enable)
                               :hideClosureInitialization ,(lsp-json-bool lsp-rust-analyzer-hide-closure-initialization)
                               :hideNamedConstructor ,(lsp-json-bool lsp-rust-analyzer-hide-named-constructor)))
    :completion ( :addCallParenthesis ,(lsp-json-bool lsp-rust-analyzer-completion-add-call-parenthesis)
                  :addCallArgumentSnippets ,(lsp-json-bool lsp-rust-analyzer-completion-add-call-argument-snippets)
                  :postfix (:enable ,(lsp-json-bool lsp-rust-analyzer-completion-postfix-enable))
                  :autoimport (:enable ,(lsp-json-bool lsp-rust-analyzer-completion-auto-import-enable))
                  :autoself (:enable ,(lsp-json-bool lsp-rust-analyzer-completion-auto-self-enable)))
    :callInfo (:full ,(lsp-json-bool lsp-rust-analyzer-call-info-full))
    :procMacro (:enable ,(lsp-json-bool lsp-rust-analyzer-proc-macro-enable))
    :rustcSource ,lsp-rust-analyzer-rustc-source
    :linkedProjects ,lsp-rust-analyzer-linked-projects
    :highlighting (:strings ,(lsp-json-bool lsp-rust-analyzer-highlighting-strings))
    :experimental (:procAttrMacros ,(lsp-json-bool lsp-rust-analyzer-experimental-proc-attr-macros))))
<<<<<<< HEAD

=======
>>>>>>> 3422c853

(lsp-register-client
 (make-lsp-client
  :new-connection (lsp-stdio-connection
                   (lambda ()
                     `(,(or (executable-find
                             (cl-first lsp-rust-analyzer-server-command))
                            (lsp-package-path 'rust-analyzer)
                            "rust-analyzer")
                       ,@(cl-rest lsp-rust-analyzer-server-command))))
  :activation-fn (lsp-activate-on "rust")
  :priority (if (eq lsp-rust-server 'rust-analyzer) 1 -1)
  :initialization-options 'lsp-rust-analyzer--make-init-options
  :notification-handlers (ht<-alist lsp-rust-notification-handlers)
  :action-handlers (ht ("rust-analyzer.runSingle" #'lsp-rust--analyzer-run-single)
                       ("rust-analyzer.debugSingle" #'lsp-rust--analyzer-debug-lens)
                       ("rust-analyzer.showReferences" #'lsp-rust--analyzer-show-references)
                       ("rust-analyzer.triggerParameterHints" #'lsp--action-trigger-parameter-hints))
  :library-folders-fn (lambda (_workspace) lsp-rust-analyzer-library-directories)
  :semantic-tokens-faces-overrides `(:discard-default-modifiers t
                                                                :modifiers
                                                                ,(lsp-rust-analyzer--semantic-modifiers))
  :server-id 'rust-analyzer
  :custom-capabilities `((experimental . ((snippetTextEdit . ,(and lsp-enable-snippet (featurep 'yasnippet))))))
  :download-server-fn (lambda (_client callback error-callback _update?)
                        (lsp-package-ensure 'rust-analyzer callback error-callback))))

(lsp-consistency-check lsp-rust)

(provide 'lsp-rust)
;;; lsp-rust.el ends here<|MERGE_RESOLUTION|>--- conflicted
+++ resolved
@@ -1677,11 +1677,8 @@
     :cargo ( :allFeatures ,(lsp-json-bool lsp-rust-all-features)
              :noDefaultFeatures ,(lsp-json-bool lsp-rust-no-default-features)
              :features ,lsp-rust-features
-<<<<<<< HEAD
              :extraArgs ,lsp-rust-analyzer-cargo-extra-args
              :extraEnv ,lsp-rust-analyzer-cargo-extra-env
-=======
->>>>>>> 3422c853
              :target ,lsp-rust-analyzer-cargo-target
              :runBuildScripts ,(lsp-json-bool lsp-rust-analyzer-cargo-run-build-scripts)
              ;; Obsolete, but used by old Rust-Analyzer versions
@@ -1736,10 +1733,6 @@
     :linkedProjects ,lsp-rust-analyzer-linked-projects
     :highlighting (:strings ,(lsp-json-bool lsp-rust-analyzer-highlighting-strings))
     :experimental (:procAttrMacros ,(lsp-json-bool lsp-rust-analyzer-experimental-proc-attr-macros))))
-<<<<<<< HEAD
-
-=======
->>>>>>> 3422c853
 
 (lsp-register-client
  (make-lsp-client
